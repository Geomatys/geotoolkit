--- conflicted
+++ resolved
@@ -334,18 +334,10 @@
         qb.setProperties(queryPropertyNames);
         qb.setSelection(queryFilter);
         qb.setHints(queryHints);
-<<<<<<< HEAD
-        qb.setCRS(gquery.getCoordinateSystemReproject());
-        qb.setSortBy(QueryUtilities.getSortProperties(gquery.getSortBy()));
-        qb.setOffset(gquery.getOffset());
-        qb.setLimit(gquery.getLimit().orElse(-1));
-        return FeatureStreams.subset(reader, qb.buildQuery());
-=======
         qb.setSortBy(gquery.getSortBy());
         qb.setOffset(gquery.getOffset());
-        qb.setLimit(gquery.getLimit());
+        gquery.getLimit().ifPresent(qb::setLimit);
         return FeatureStreams.subset(reader, qb);
->>>>>>> ec9e1632
     }
 
     /**
