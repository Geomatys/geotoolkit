--- conflicted
+++ resolved
@@ -45,11 +45,7 @@
  *
  * @author Rueben Schulz (UBC)
  */
-<<<<<<< HEAD
-public final class MathTransformFactoryTest extends TestBase {
-=======
 public final class MathTransformFactoryTest {
->>>>>>> 53dfeaac
     /**
      * Tolerance for test when units are degrees.
      */
