--- conflicted
+++ resolved
@@ -289,12 +289,8 @@
         public Renderable(final int xAxis, final int yAxis) {
             this.xAxis = xAxis;
             this.yAxis = yAxis;
-<<<<<<< HEAD
-            final Envelope envelope = getEnvelope().get();      // We do not support missing value.
-=======
             final Envelope envelope = getEnvelope()
                     .orElseThrow(() -> new IllegalStateException("Deprecated Coverage API requires an envelope"));
->>>>>>> 1b4cc550
             bounds = new Rectangle2D.Double(envelope.getMinimum(xAxis), envelope.getMinimum(yAxis),
                                             envelope.getSpan   (xAxis), envelope.getSpan   (yAxis));
         }
@@ -706,16 +702,11 @@
         out.write("[\"");
         out.write("Coverage");
         out.write('"');
-<<<<<<< HEAD
-        getEnvelope().ifPresent((envelope) -> {
-=======
         final Envelope envelope = getEnvelope()
                 .orElseThrow(() -> new IllegalStateException("Deprecated Coverage API requires an envelope"));
-        if (envelope != null) {
->>>>>>> 1b4cc550
-            out.write(", ");
-            out.write(envelope.toString());
-        });
+        out.write(", ");
+        out.write(envelope.toString());
+        
         final CoordinateReferenceSystem crs = getCoordinateReferenceSystem();
         if (crs != null) {
             out.write(", ");
