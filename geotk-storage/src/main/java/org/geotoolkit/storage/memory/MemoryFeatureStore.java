/*
 *    Geotoolkit - An Open Source Java GIS Toolkit
 *    http://www.geotoolkit.org
 *
 *    (C) 2009-2011, Geomatys
 *
 *    This library is free software; you can redistribute it and/or
 *    modify it under the terms of the GNU Lesser General Public
 *    License as published by the Free Software Foundation;
 *    version 2.1 of the License.
 *
 *    This library is distributed in the hope that it will be useful,
 *    but WITHOUT ANY WARRANTY; without even the implied warranty of
 *    MERCHANTABILITY or FITNESS FOR A PARTICULAR PURPOSE.  See the GNU
 *    Lesser General Public License for more details.
 */

package org.geotoolkit.storage.memory;

import java.util.ArrayList;
import java.util.Collection;
import java.util.Collections;
import java.util.HashSet;
import java.util.Iterator;
import java.util.List;
import java.util.Map;
import java.util.Set;
import java.util.concurrent.ConcurrentHashMap;
import java.util.concurrent.CopyOnWriteArrayList;
import java.util.concurrent.atomic.AtomicLong;
import java.util.logging.Level;
import org.apache.sis.internal.feature.AttributeConvention;
import org.apache.sis.storage.DataStoreException;
import org.apache.sis.storage.DataStoreProvider;
import org.apache.sis.storage.IllegalNameException;
import org.apache.sis.storage.Query;
import org.apache.sis.storage.UnsupportedQueryException;
import static org.apache.sis.util.ArgumentChecks.*;
import org.apache.sis.util.Utilities;
import org.geotoolkit.storage.feature.AbstractFeatureStore;
import org.geotoolkit.storage.feature.FeatureReader;
import org.geotoolkit.storage.feature.FeatureStoreRuntimeException;
import org.geotoolkit.storage.feature.FeatureStreams;
import org.geotoolkit.storage.feature.FeatureWriter;
import org.geotoolkit.storage.feature.query.DefaultQueryCapabilities;
import org.geotoolkit.storage.feature.query.QueryCapabilities;
import org.geotoolkit.factory.Hints;
import org.geotoolkit.feature.FeatureExt;
import org.geotoolkit.filter.FilterUtilities;
import org.geotoolkit.geometry.jts.JTS;
import org.geotoolkit.storage.feature.GenericNameIndex;
import org.locationtech.jts.geom.Geometry;
import org.opengis.feature.Feature;
import org.opengis.feature.FeatureType;
import org.opengis.feature.PropertyNotFoundException;
import org.opengis.feature.PropertyType;
import org.opengis.filter.Filter;
import org.opengis.filter.FilterFactory;
import org.opengis.filter.LogicalOperator;
import org.opengis.filter.LogicalOperatorName;
import org.opengis.filter.ResourceId;
import org.opengis.referencing.crs.CoordinateReferenceSystem;
import org.opengis.util.FactoryException;
import org.opengis.util.GenericName;


/**
 * @todo : make this concurrent
 * @author Johann Sorel (Geomatys)
 */
@Deprecated
public class MemoryFeatureStore extends AbstractFeatureStore{

    private static final FilterFactory FF = FilterUtilities.FF;

    private static abstract class Group {
        final FeatureType type;
        final boolean hasIds;

        Group(final FeatureType type){
            this.type = type;
            hasIds = hasIdentifier(type);
        }

        public FeatureType getFeatureType() {
            return type;
        }
    }

    private static Set<ResourceId> identifiers(final Filter<Object> ids) {
        if (ids.getOperatorType() == LogicalOperatorName.OR) {
            final Set<ResourceId> fids = new HashSet<>();
            for (final Filter f : ((LogicalOperator<Object>) ids).getOperands()) {
                fids.add((ResourceId) f);
            }
            return fids;
        }
        if (ids == Filter.exclude()) {
            return Collections.emptySet();
        }
        return Collections.singleton((ResourceId) ids);
    }

    private static class GroupWithId extends Group {
        final AtomicLong incId = new AtomicLong(-1);//first one will be 0
        final Map<Object,Feature> features;

        GroupWithId(final FeatureType type){
            super(type);
            this.features = new ConcurrentHashMap<>();
        }

        public String generateId(){
            while(true){
                final long c = incId.incrementAndGet();
                final String strc = new StringBuilder(getFeatureType().getName()
                        .tip().toString()).append('.').append(c).toString();
                if(!features.containsKey(strc)){
                    return strc;
                }
            }
        }

        public Iterator<? extends Feature> createIterator(final Filter ids) {
            if(ids == null){
                return features.values().iterator();
            }
            final Iterator<ResourceId> iteIds = identifiers(ids).iterator();
            return new Iterator<Feature>(){

                Feature next = null;

                @Override
                public boolean hasNext() {
                    findNext();
                    return next != null;
                }

                @Override
                public Feature next() {
                    if(next == null){
                        throw new FeatureStoreRuntimeException("No more features.");
                    }
                    final Feature candidate = next;
                    next = null;
                    return candidate;
                }

                @Override
                public void remove() {
                    throw new UnsupportedOperationException("Not supported.");
                }

                private void findNext(){
                    if(next != null) return;

                    while(next == null && iteIds.hasNext()){
                        final String strid = iteIds.next().getIdentifier().toString();
                        next = features.get(strid);
                    }
                }
            };
        }
    }

    private static class GroupNoId extends Group {
        final List<Feature> features = new CopyOnWriteArrayList<>();

        GroupNoId(final FeatureType type){
            super(type);
        }

        public Iterator<? extends Feature> createIterator() {
            return features.iterator();
        }
    }

    private final QueryCapabilities capabilities = new DefaultQueryCapabilities(false);
    private final boolean singleTypeLock;
    private final GenericNameIndex<Group> groups = new GenericNameIndex<>();
    private Set<GenericName> nameCache = null;

    public MemoryFeatureStore(){
        super(null);
        singleTypeLock = false;
    }

    /**
     * Memory feature store has no factory
     * @return null
     */
    @Override
    public DataStoreProvider getProvider() {
        return null;
    }

    /**
     * Create a memory feature store with a single type.
     *
     * @param singleTypeLock : true if you don't want any other types to be create or
     * this type to be deleted.
     */
    public MemoryFeatureStore(FeatureType type, final boolean singleTypeLock){
        super(null);
        this.singleTypeLock = singleTypeLock;
        final GenericName name = type.getName();
        try {
            groups.add(this, name, hasIdentifier(type) ? new GroupWithId(type) : new GroupNoId(type));
        } catch (IllegalNameException ex) {
            //wont happen
            getLogger().log(Level.WARNING, ex.getMessage(), ex);
        }
    }

    /**
     * {@inheritDoc }
     */
    @Override
    public synchronized Set<GenericName> getNames() throws DataStoreException {
        if(nameCache == null){
            nameCache = groups.getNames();
        }
        return nameCache;
    }

    /**
     * {@inheritDoc }
     */
    @Override
    public FeatureType getFeatureType(final String name) throws DataStoreException {
        final Group grp = groups.get(this, name);

        if(grp == null){
            throw new DataStoreException("Schema "+ name +" doesnt exist in this feature store.");
        }
        return grp.getFeatureType();
    }

    /**
     * {@inheritDoc }
     */
    @Override
    public synchronized void createFeatureType(final FeatureType type) throws DataStoreException {
        if(singleTypeLock) throw new DataStoreException(
                "Memory feature store is in single type mode. Schema modification are not allowed.");

        ensureNonNull("feature type", type);
        final GenericName name = type.getName();

        if(groups.contains(name.toString())){
            throw new IllegalArgumentException("FeatureType with name : " + type.getName() + " already exist.");
        }

        groups.add(this, name, hasIdentifier(type) ? new GroupWithId(type) : new GroupNoId(type));

        //clear name cache
        nameCache = null;

        //fire event
        fireSchemaAdded(name, type);
    }

    /**
     * {@inheritDoc }
     */
    @Override
    public synchronized void updateFeatureType(final FeatureType newType) throws DataStoreException {
        if(singleTypeLock) throw new DataStoreException(
                "Memory feature store is in single type mode. Schema modification are not allowed.");

        final GenericName typeName = newType.getName();
        //todo must do it a way to avoid destroying all features.

        ensureNonNull("feature type", newType);
        ensureNonNull("name", typeName);

        final Group grp = groups.get(this, typeName.toString());

        groups.remove(this, typeName);

        final FeatureType type = grp.getFeatureType();
        groups.add(this, typeName, hasIdentifier(newType) ? new GroupWithId(newType) : new GroupNoId(newType));

        //clear name cache
        nameCache = null;

        //fire update event
        fireSchemaUpdated(typeName, type, newType);
    }

    /**
     * {@inheritDoc }
     */
    @Override
    public synchronized void deleteFeatureType(final String typeName) throws DataStoreException {
        if(singleTypeLock) throw new DataStoreException(
                "Memory feature store is in single type mode. Schema modification are not allowed.");

        final Group grp = groups.get(this, typeName);

        groups.remove(this, grp.type.getName());

        //clear name cache
        nameCache = null;

        //fire event
        fireSchemaDeleted(grp.getFeatureType().getName(), grp.getFeatureType());
    }

    /**
     * {@inheritDoc }
     */
    @Override
    public QueryCapabilities getQueryCapabilities() {
        return capabilities;
    }

    /**
     * {@inheritDoc }
     */
    @Override
    public List<ResourceId> addFeatures(final String groupName, final Collection<? extends Feature> collection,
            final Hints hints) throws DataStoreException {
        typeCheck(groupName);
        final Group grp = groups.get(this, groupName);

        final List<ResourceId> addedIds = new ArrayList<>();
        for(final Feature f : collection){
            Object candidateId = null;
            if(grp instanceof GroupWithId){
                final GroupWithId grpwid = (GroupWithId) grp;
                candidateId = f.getPropertyValue(AttributeConvention.IDENTIFIER);
                if(candidateId == null || "".equals(candidateId)){
                    //feature does not have an id, create one
                    candidateId = grpwid.generateId();
                }else{
                    Long test = null;
                    if (candidateId instanceof Number) {
                        test = ((Number) candidateId).longValue();
                    }

                    if(test != null && test < 0){
                        //it's a decremented id value, we replace it
                        candidateId = grpwid.generateId();
                    }else if(grpwid.features.containsKey(candidateId)){
                        //key already used, replace it
                        candidateId = grpwid.generateId();
                    }
                }
                f.setPropertyValue(AttributeConvention.IDENTIFIER, candidateId);
                addedIds.add(FF.resourceId(String.valueOf(candidateId)));
            }

            //copy the feature
            final Feature copy = FeatureExt.copy(f);

            //force crs definition on each geometry
            for(PropertyType pt : copy.getType().getProperties(true)){
                if(AttributeConvention.isGeometryAttribute(pt)){
                    CoordinateReferenceSystem crs = FeatureExt.getCRS(pt);
                    if(crs==null) continue;
                    Object value = copy.getPropertyValue(pt.getName().toString());
                    if(value instanceof Geometry){
                        try {
                            CoordinateReferenceSystem geomCrs = JTS.findCoordinateReferenceSystem((Geometry) value);
                            if(geomCrs!=null){
                                if(!Utilities.equalsIgnoreMetadata(geomCrs, crs)){
                                    throw new DataStoreException("Geometry "+pt.getName().tip()+" CRS do not match FeatureType CRS");
                                }
                            }else{
                                JTS.setCRS((Geometry)value, geomCrs);
                            }
                        } catch (FactoryException ex) {
                            throw new DataStoreException(ex.getMessage(), ex);
                        }
                    }
                }
            }

            if(grp instanceof GroupWithId){
                ((GroupWithId)grp).features.put(candidateId, copy);
            }else{
                ((GroupNoId)grp).features.add(copy);
            }
        }

        //fire add event
        fireFeaturesAdded(grp.type.getName(), Collections.emptySet());
        return addedIds;
    }

    /**
     * {@inheritDoc }
     */
    @Override
    public void updateFeatures(final String groupName, final Filter filter, final Map<String, ?> values) throws DataStoreException {
        typeCheck(groupName);

        //get features which will be modified
        final Group grp = groups.get(this, groupName);

        //ensure crs is set on geometric values
        for(Map.Entry<String, ?> entry : values.entrySet()){
            final String name = entry.getKey();
            final Object value = entry.getValue();

            //ensure the crs is set on the geometry
            if(value instanceof Geometry){
                final PropertyType property = grp.getFeatureType().getProperty(name);
                final CoordinateReferenceSystem crs = FeatureExt.getCRS(property);
                if(crs==null) continue;
                final CoordinateReferenceSystem geomCrs;
                try {
                    geomCrs = JTS.findCoordinateReferenceSystem((Geometry) value);
                    if(geomCrs!=null){
                        if(!Utilities.equalsIgnoreMetadata(geomCrs, crs)){
                            throw new DataStoreException("Geometry "+property.getName().tip()+" CRS do not match FeatureType CRS");
                        }
                    }else{
                        JTS.setCRS((Geometry)value, geomCrs);
                    }
                } catch (FactoryException ex) {
                    throw new DataStoreException(ex.getMessage(), ex);
                }
            }
        }

        if(grp instanceof GroupWithId){
            final Collection<ResourceId> toUpdate = getAffectedFeatures(groupName, filter);
            if(toUpdate.isEmpty()) return;

            final Set<ResourceId> ups = new HashSet<>();
            for(final ResourceId itd : toUpdate){
                final Feature candidate = ((GroupWithId)grp).features.get(itd.getIdentifier());
                if(candidate == null) continue;

                ups.add(itd);
                for(Map.Entry<String, ?> entry : values.entrySet()){
                    final String name = entry.getKey();
                    final Object value = entry.getValue();
                    candidate.setPropertyValue(name, value);
                }
            }

            //fire update event
            fireFeaturesUpdated(((GroupWithId) grp).type.getName(), ups);
        }else{
            final GroupWithId grpnoid = (GroupWithId) grp;
            for (int i=grpnoid.features.size()-1;i>=0;i--) {
                Feature candidate = grpnoid.features.get(i);
                if (filter.test(candidate)) {
                    for(Map.Entry<String, ?> entry : values.entrySet()){
                        final String name = entry.getKey();
                        final Object value = entry.getValue();
                        candidate.setPropertyValue(name, value);
                    }
                }
            }
            fireFeaturesUpdated(grpnoid.type.getName(), Collections.emptySet());
        }
    }

    /**
     * {@inheritDoc }
     */
    @Override
    public void removeFeatures(final String groupName, final Filter filter) throws DataStoreException {
        typeCheck(groupName);

        final Group grp = groups.get(this, groupName);
        if(grp instanceof GroupWithId){
            final GroupWithId grpwithid = (GroupWithId) grp;
            final Collection<ResourceId> toRemove = getAffectedFeatures(groupName, filter);
            final Set<ResourceId> rems = new HashSet<>();
            for(final ResourceId itd : toRemove){
                final Feature candidate = grpwithid.features.remove(String.valueOf(itd.getIdentifier()));
                if(candidate == null) continue;
                rems.add(itd);
            }
            //fire remove event
            fireFeaturesDeleted(grpwithid.type.getName(), rems);
        }else{
            final GroupNoId grpnoid = (GroupNoId) grp;
            for (int i=grpnoid.features.size()-1;i>=0;i--) {
                Feature f = grpnoid.features.get(i);
                if (filter.test(f)) {
                    grpnoid.features.remove(i);
                }
            }
            fireFeaturesDeleted(grpnoid.type.getName(), Collections.emptySet());
        }
    }

    private Collection<ResourceId> getAffectedFeatures(final String groupName, final Filter filter) throws DataStoreException{
        final Group grp = groups.get(this, groupName);

        final Collection<ResourceId> affected;
        if(filter instanceof ResourceId || filter.getOperatorType() == LogicalOperatorName.OR) {
            affected = identifiers(filter);
        }else{
            affected = new ArrayList<>();
            final org.geotoolkit.storage.feature.query.Query qb = new org.geotoolkit.storage.feature.query.Query(groupName);
            qb.setSelection(filter);
            qb.setProperties(new String[]{AttributeConvention.IDENTIFIER}); //no properties, only ids
            final FeatureReader reader = getFeatureReader(qb);
            try{
                while(reader.hasNext()){
                    affected.add(FeatureExt.getId(reader.next()));
                }
            }finally{
                reader.close();
            }
        }
        return affected;
    }

    /**
     * {@inheritDoc }
     */
    @Override
    public FeatureReader getFeatureReader(final Query query) throws DataStoreException {
        if (!(query instanceof org.geotoolkit.storage.feature.query.Query))  throw new UnsupportedQueryException();

        final org.geotoolkit.storage.feature.query.Query gquery = (org.geotoolkit.storage.feature.query.Query) query;
        final Group grp = groups.get(this, gquery.getTypeName());

        if(grp == null){
            throw new DataStoreException("No featureType for name : " + gquery.getTypeName());
        }

        //we can handle id filter
<<<<<<< HEAD
        Filter filter = gquery.getSelection();
        if (filter == null) filter = Filter.include();
        final QueryBuilder remaining = new QueryBuilder(gquery);
=======
        final Filter filter = gquery.getSelection();
        final org.geotoolkit.storage.feature.query.Query remaining = new org.geotoolkit.storage.feature.query.Query();
        remaining.copy(gquery);
>>>>>>> ec9e1632

        final Iterator<? extends Feature> ite;
        if(grp instanceof GroupWithId){
            if(filter instanceof ResourceId){
                ite = ((GroupWithId)grp).createIterator((ResourceId)filter);
                if(ite != null){
                    remaining.setSelection(Filter.include());
                }
            }else{
                ite = ((GroupWithId)grp).createIterator(null);
            }
        }else{
            ite = ((GroupNoId)grp).createIterator();
        }

        final FeatureReader reader;

        reader = FeatureStreams.asReader(ite, grp.getFeatureType());

        //fall back on generic parameter handling.
        //todo we should handle at least spatial filter here by using a quadtree.
        return FeatureStreams.subset(reader, remaining);
    }

    /**
     * {@inheritDoc }
     */
    @Override
    public FeatureWriter getFeatureWriter(Query query) throws DataStoreException {
        return handleWriter(query);
    }

    /**
     * {@inheritDoc }
     */
    @Override
    public void close() throws DataStoreException{
        super.close();
        groups.clear();
    }

    @Override
    public void refreshMetaModel() {
    }

    private static boolean hasIdentifier(FeatureType type) {
        try{
            type.getProperty(AttributeConvention.IDENTIFIER);
            return true;
        }catch(PropertyNotFoundException ex){
            return false;
        }
    }
}<|MERGE_RESOLUTION|>--- conflicted
+++ resolved
@@ -529,15 +529,10 @@
         }
 
         //we can handle id filter
-<<<<<<< HEAD
         Filter filter = gquery.getSelection();
         if (filter == null) filter = Filter.include();
-        final QueryBuilder remaining = new QueryBuilder(gquery);
-=======
-        final Filter filter = gquery.getSelection();
         final org.geotoolkit.storage.feature.query.Query remaining = new org.geotoolkit.storage.feature.query.Query();
         remaining.copy(gquery);
->>>>>>> ec9e1632
 
         final Iterator<? extends Feature> ite;
         if(grp instanceof GroupWithId){
