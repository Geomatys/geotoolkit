/*
 *    Geotoolkit - An Open Source Java GIS Toolkit
 *    http://www.geotoolkit.org
 *
 *    (C) 2008, Open Source Geospatial Foundation (OSGeo)
 *    (C) 2009 - 2010, Geomatys
 *
 *    This library is free software; you can redistribute it and/or
 *    modify it under the terms of the GNU Lesser General Public
 *    License as published by the Free Software Foundation;
 *    version 2.1 of the License.
 *
 *    This library is distributed in the hope that it will be useful,
 *    but WITHOUT ANY WARRANTY; without even the implied warranty of
 *    MERCHANTABILITY or FITNESS FOR A PARTICULAR PURPOSE.  See the GNU
 *    Lesser General Public License for more details.
 */
package org.geotoolkit.storage.feature.query;

import java.util.ArrayList;
import java.util.Date;
import java.util.List;
import javax.measure.Quantity;
import javax.measure.quantity.Length;
import org.apache.sis.storage.FeatureQuery;
import static org.apache.sis.util.ArgumentChecks.ensureNonNull;
import org.geotoolkit.factory.Hints;
import org.geotoolkit.filter.FilterUtilities;
import org.locationtech.jts.geom.Geometry;
import org.opengis.feature.AttributeType;
import org.opengis.feature.FeatureType;
import org.opengis.feature.IdentifiedType;
import org.opengis.feature.Operation;
import org.opengis.feature.PropertyType;
import org.opengis.filter.Expression;
import org.opengis.filter.Filter;
import org.opengis.filter.FilterFactory;
import org.opengis.filter.Literal;
import org.opengis.filter.ValueReference;
import org.opengis.filter.SortProperty;
import org.opengis.referencing.crs.CoordinateReferenceSystem;
import org.opengis.util.GenericName;

/**
 * <p>
 * The query object is used by the Session.getFeatureCollection(Query) to
 * encapsulate a request. The query may regroup feature from several sources
 * into a single feature type.
 * </p>
 *
 * <p>
 * Cross source queries will slow down considerably if the used session
 * are different, so it is recommended to create a new source that combines
 * the datas you want before if you have performance needs.
 * </p>
 *
 * <p>
 * This class is the counterpart of javax.jcr.query.qom.QueryObjectModel
 * from JSR-283 (Java Content Repository 2).
 * </p>
 *
 * @author Johann Sorel (Geomatys)
 * @author Chris Holmes
 * @version $Id$
 * @module
 * @deprecated use SIS FeatureQuery
 */
@Deprecated
public final class Query extends FeatureQuery {

    /**
     * Default GeotoolKit language used for querying databases.
     */
    public static final String GEOTK_QOM = "GEOTK-QOM";

    private String typeName;
    private Hints hints;
    private double[] resolution;
    private Object version;


    /**
     * Query with typeName.
     */
    public Query() {
        this.hints = new Hints();
    }

    /**
     * Query with typeName.
     *
     * @param typeName the name of the featureType to retrieve
     */
    public Query(final GenericName typeName) {
        this(typeName.toString(), null);
    }

    /**
     * Query with typeName.
     *
     * @param typeName the name of the featureType to retrieve
     */
    public Query(final String typeName) {
        this(typeName,null);
    }

    /**
     * Query with typeName.
     *
     * @param typeName the name of the featureType to retrieve
     */
    Query(final String typeName, final String[] attributs) {
        this(typeName,
                Filter.include(),
                attributs,
                null,
                0,
                -1,
                null,
                null,
                null,
                null);
    }

<<<<<<< HEAD
    Query(final String typeName, Filter filter, final String[] attributs, final SortProperty[] sort,
            final CoordinateReferenceSystem crs, final long startIndex, final long maxFeatures,
=======
    Query(final String typeName, final Filter filter, final String[] attributs, final SortProperty[] sort,
            final long startIndex, final long MaxFeature,
>>>>>>> ec9e1632
            final double[] resolution, Quantity<Length> linearResolution, final Object version, final Hints hints){

        ensureNonNull("query source", typeName);
        if (filter == null) {
            filter = Filter.include();
        }
        setSelection(filter);
        setOffset(startIndex);
        if (maxFeatures >= 0) {
            setLimit(maxFeatures);
        }
        setSortBy(sort);
        setLinearResolution(linearResolution);

        if (attributs != null && attributs.length > 0) {
            final FilterFactory ff = FilterUtilities.FF;
            final List<NamedExpression> columns = new ArrayList<>();
            for (String att : attributs) {
                columns.add(new NamedExpression(ff.property(att)));
            }
            setProjection(columns.toArray(new NamedExpression[0]));
        }
        this.typeName = typeName;
        this.resolution = resolution;
        this.version = version;

        if (hints == null) {
            this.hints = new Hints();
        } else {
            this.hints = hints;
        }
    }

    /**
     * Copy attributes from the given query
     * @param query : query to copy
     */
    Query(final Query query) {
        this(query.getTypeName(),
             query.getSelection(),
             query.getPropertyNames(),
<<<<<<< HEAD
             QueryUtilities.getSortProperties(query.getSortBy()),
             query.getCoordinateSystemReproject(),
=======
             query.getSortBy(),
>>>>>>> ec9e1632
             query.getOffset(),
             query.getLimit().orElse(-1),
             (query.getResolution()==null)?null:query.getResolution().clone(),
             query.getLinearResolution(),
             (query.getVersionDate()!=null)? query.getVersionDate() : query.getVersionLabel(),
             query.getHints());
    }

    /**
     * The typeName attribute is used to indicate the name of the feature type
     * to be queried. This value can not be return if the query affects several
     * feature source.
     *
     * @return the name of the feature type to be returned with this query.
     * @throws IllegalStateException if the query is not simple.
     */
    public String getTypeName() {
        return typeName;
    }

    public void setTypeName(final GenericName typeName) {
        this.typeName = typeName.toString();
    }

    public void setTypeName(final String typeName) {
        this.typeName = typeName;
    }

    /**
     * The properties array is used to specify the attributes that should be
     * selected for the return feature collection.
     *
     * <ul>
     * <li>
     * ALL_NAMES: <code>null</code><br>
     * If no properties are specified (getProperties returns ALL_NAMES or
     * null) then the full schema should  be used (all attributes).
     * </li>
     * <li>
     * NO_NAMES: <code>new String[0]</code><br>
     * If getProperties returns an array of size 0, then the datasource should
     * return features with no attributes, only their ids.
     * </li>
     * </ul>
     *
     * <p>
     * The available properties can be determined with a getSchema call from
     * the DataSource interface.  A datasource can use {@link
     * #retrieveAllProperties()} as a shortcut to determine if all its
     * available properties should be returned (same as checking to see if
     * getProperties is ALL_NAMES, but clearer)
     * </p>
     *
     * <p>
     * If properties that are not part of the datasource's schema are requested
     * then the datasource shall throw an exception.
     * </p>
     *
     * <p>
     * This replaces our funky setSchema method of retrieving select
     * properties.  It makes it easier to understand how to get certain
     * properties out of the datasource, instead of having users get the
     * schema and then compose a new schema using the attributes that they
     * want.  The old way had problems because one couldn't have multiple
     * object reuse the same datasource object, since some other object could
     * come along and change its schema, and would then return the wrong
     * properties.
     * </p>
     *
     * @return the attributes to be used in the returned FeatureCollection.
     *
     * @todo : make a FidProperties object, instead of an array size 0.
     *       I think Query.FIDS fills this role to some degree.
     *       Query.FIDS.equals( filter ) would meet this need?
     */
    public String[] getPropertyNames() {
        NamedExpression[] columns = getProjection();
        if (columns == null) return null;
        final String[] names = new String[columns.length];
        for (int i=0;i<names.length;i++) {
            names[i] = ((ValueReference)columns[i].expression).getXPath();
        }
        return names;
    }

    @Deprecated
    public void setProperties(final String[] attributs) {
        if (attributs != null && attributs.length > 0) {
            final FilterFactory ff = FilterUtilities.FF;
            final List<NamedExpression> columns = new ArrayList<>();
            for (String att : attributs) {
                columns.add(new NamedExpression(ff.property(att)));
            }
            setProjection(columns.toArray(new NamedExpression[0]));
        }
    }

    /**
     * Convenience method to determine if the query should use the full schema
     * (all properties) of the data source for the features returned.  This
     * method is equivalent to if (query.getProperties() == null), but allows
     * for more clarity on the part of datasource implementors, so they do not
     * need to examine and use null values.  All Query implementations should
     * return true for this function if getProperties returns null.
     *
     * @return if all datasource attributes should be included in the schema of
     *         the returned FeatureCollection.
     */
    public boolean retrieveAllProperties() {
        return getProjection() == null;
    }

    /**
     * Set The wished resolution of the geometries.
     * Since there is no Envelope provided in the query like in CoverageReadParam
     * this resolution must be expressed in the native data coordinate reference system.
     *
     * @return resolution or null if no resolution provided.
     */
    @Deprecated
    public double[] getResolution() {
        return resolution;
    }

    @Deprecated
    public void setResolution(final double[] resolution) {
        this.resolution = resolution;
    }

    /**
     * Requested version label of the features.
     * If the value is null the latest version is returned.
     * Mutualy excludive with VersionDate.
     * @return String, may be null.
     */
    public String getVersionLabel() {
        if(version instanceof String){
            return (String)version;
        }
        return null;
    }

    /**
     * Requested version date of the features.
     * If the value is null the latest version is returned.
     * Mutualy excludive with VersionLabel.
     * @return Date, may be null.
     */
    public Date getVersionDate() {
        if(version instanceof Date){
            return (Date)version;
        }
        return null;
    }

    public void setVersionLabel(String label) {
        this.version = label;
    }

    public void setVersionDate(Date version) {
        this.version = version;
    }

    /**
     * Specifies some hints to drive the query execution and results build-up.
     * Hints examples can be the GeometryFactory to be used, a generalization
     * distance to be applied right in the data store, to data store specific
     * things such as the fetch size to be used in JDBC queries.
     * The set of hints supported can be fetched by calling
     * {@link FeatureSource#getSupportedHints()}.
     * Depending on the actual values of the hints, the data store is free to ignore them.
     * No mechanism is in place, at the moment, to figure out which hints where
     * actually used during the query execution.
     * @return the Hints the data store should try to use when executing the query
     *         (eventually empty but never null).
     */
    public Hints getHints() {
        return hints;
    }

    public void setHints(final Hints hints) {
        this.hints = hints;
    }

    /**
     * {@inheritDoc }
     */
    @Override
    public boolean equals(final Object obj) {
        if (!super.equals(obj)) {
            return false;
        }
        if (obj == null) {
            return false;
        }
        if (getClass() != obj.getClass()) {
            return false;
        }
        final Query other = (Query) obj;
        if (this.typeName != other.typeName && (this.typeName == null || !this.typeName.equals(other.typeName))) {
            return false;
        }
        if (this.hints != other.hints && (this.hints == null || !this.hints.equals(other.hints))) {
            return false;
        }
        return true;
    }

    /**
     * {@inheritDoc }
     */
    @Override
    public int hashCode() {
        int hash = super.hashCode();
        hash = 83 * hash + (this.typeName != null ? this.typeName.hashCode() : 0);
        hash = 83 * hash + (this.hints != null ? this.hints.hashCode() : 0);
        return hash;
    }

    public void copy(final Query query){
        setSelection(query.getSelection());
        setLimit(query.getLimit());
        List<NamedExpression> projection = query.getProjection();
        if (projection != null) {
            setProjection(projection.toArray(new NamedExpression[0]));
        } else {
            setProjection((NamedExpression[]) null);
        }
        setSortBy(query.getSortBy());
        setOffset(query.getOffset());
        this.resolution = (query.getResolution()==null)?null:query.getResolution().clone();
        this.hints = query.getHints();
        this.typeName = query.getTypeName();
        this.version = query.getVersionDate();
        if (this.version == null) this.version = query.getVersionLabel();
    }

    /**
     * Create a simple query with only a filter parameter.
     *
     * @return Immutable query
     */
    public static Query filtered(final String name, final Filter filter){
        final Query query = new Query(name);
        query.setSelection(filter);
        return query;
    }

    /**
     * Create a simple query with columns which transform all geometric types to the given crs.
     */
    public static FeatureQuery reproject(FeatureType type, final CoordinateReferenceSystem crs) {
        final FilterFactory ff = FilterUtilities.FF;
        final Literal crsLiteral = ff.literal(crs);

        final FeatureQuery query = new FeatureQuery();
        final List<FeatureQuery.NamedExpression> columns = new ArrayList<>();

        for (PropertyType pt : type.getProperties(true)) {
            final GenericName name = pt.getName();
            Expression property = ff.property(name.toString());

            //unroll operation
            IdentifiedType result = pt;
            while (result instanceof Operation) {
                result = ((Operation) result).getResult();
            }
            if (result instanceof AttributeType) {
                AttributeType at = (AttributeType) result;
                if (Geometry.class.isAssignableFrom(at.getValueClass())) {
                    property = ff.function("ST_Transform", property, crsLiteral);
                }
            }
            columns.add(new FeatureQuery.NamedExpression(property, name));
        }
        query.setProjection(columns.toArray(new FeatureQuery.NamedExpression[0]));
        return query;
    }
}<|MERGE_RESOLUTION|>--- conflicted
+++ resolved
@@ -122,13 +122,8 @@
                 null);
     }
 
-<<<<<<< HEAD
     Query(final String typeName, Filter filter, final String[] attributs, final SortProperty[] sort,
-            final CoordinateReferenceSystem crs, final long startIndex, final long maxFeatures,
-=======
-    Query(final String typeName, final Filter filter, final String[] attributs, final SortProperty[] sort,
-            final long startIndex, final long MaxFeature,
->>>>>>> ec9e1632
+            final long startIndex, final long maxFeatures,
             final double[] resolution, Quantity<Length> linearResolution, final Object version, final Hints hints){
 
         ensureNonNull("query source", typeName);
@@ -170,12 +165,7 @@
         this(query.getTypeName(),
              query.getSelection(),
              query.getPropertyNames(),
-<<<<<<< HEAD
              QueryUtilities.getSortProperties(query.getSortBy()),
-             query.getCoordinateSystemReproject(),
-=======
-             query.getSortBy(),
->>>>>>> ec9e1632
              query.getOffset(),
              query.getLimit().orElse(-1),
              (query.getResolution()==null)?null:query.getResolution().clone(),
@@ -397,13 +387,8 @@
 
     public void copy(final Query query){
         setSelection(query.getSelection());
-        setLimit(query.getLimit());
-        List<NamedExpression> projection = query.getProjection();
-        if (projection != null) {
-            setProjection(projection.toArray(new NamedExpression[0]));
-        } else {
-            setProjection((NamedExpression[]) null);
-        }
+        query.getLimit().ifPresent(this::setLimit);
+        setProjection(query.getProjection());
         setSortBy(query.getSortBy());
         setOffset(query.getOffset());
         this.resolution = (query.getResolution()==null)?null:query.getResolution().clone();
