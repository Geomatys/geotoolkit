/*
 *    Geotoolkit - An Open Source Java GIS Toolkit
 *    http://www.geotoolkit.org
 *
 *    (C) 2009-2015, Geomatys
 *
 *    This library is free software; you can redistribute it and/or
 *    modify it under the terms of the GNU Lesser General Public
 *    License as published by the Free Software Foundation;
 *    version 2.1 of the License.
 *
 *    This library is distributed in the hope that it will be useful,
 *    but WITHOUT ANY WARRANTY; without even the implied warranty of
 *    MERCHANTABILITY or FITNESS FOR A PARTICULAR PURPOSE.  See the GNU
 *    Lesser General Public License for more details.
 */

package org.geotoolkit.storage.feature.session;

import org.locationtech.jts.geom.Geometry;
import java.util.ArrayList;
import java.util.Collection;
import java.util.HashSet;
import java.util.List;
import java.util.Map;
import java.util.Set;
import java.util.logging.Level;
import org.geotoolkit.feature.FeatureExt;
import org.apache.sis.storage.DataStoreException;
import org.geotoolkit.storage.feature.FeatureStore;
import org.geotoolkit.storage.feature.FeatureStoreUtilities;
import org.geotoolkit.storage.feature.FeatureCollection;
import org.geotoolkit.storage.feature.FeatureIterator;
import org.geotoolkit.storage.feature.query.Query;
import org.geotoolkit.filter.visitor.DuplicatingFilterVisitor;
import org.geotoolkit.filter.visitor.SimplifyingFilterVisitor;
import org.geotoolkit.geometry.BoundingBox;
import org.geotoolkit.geometry.jts.JTS;
import org.apache.sis.referencing.CRS;
import org.geotoolkit.version.Version;
import org.opengis.filter.Filter;
import org.geotoolkit.filter.FilterFactory2;
import org.opengis.filter.ResourceId;
import org.opengis.filter.Literal;
import org.opengis.geometry.Envelope;
import org.opengis.referencing.crs.CoordinateReferenceSystem;
import org.opengis.referencing.operation.MathTransform;
import org.opengis.referencing.operation.TransformException;
import org.apache.sis.geometry.Envelopes;
import org.apache.sis.internal.filter.FunctionNames;
import org.apache.sis.referencing.NamedIdentifier;
import org.apache.sis.util.logging.Logging;
import org.geotoolkit.filter.FilterUtilities;
import org.geotoolkit.storage.feature.DefaultSelectorFeatureCollection;
import org.geotoolkit.storage.feature.FeatureStreams;
import org.geotoolkit.util.NamesExt;
import org.opengis.feature.Feature;
import org.opengis.feature.FeatureType;

/**
 *
 * @author Johann Sorel (Geomatys)
 */
public class DefaultSession extends AbstractSession {

    protected static final FilterFactory2 FF = FilterUtilities.FF;

    private final DefaultSessionDiff diff;
    private final boolean async;
    private final Version version;

    public DefaultSession(final FeatureStore store, final boolean async){
        this(store,async,null);
    }

    public DefaultSession(final FeatureStore store, final boolean async, final Version version){
        super(store);
        this.diff = createDiff();
        this.async = async;
        this.version = version;
    }

    protected DefaultSessionDiff createDiff(){
        return new DefaultSessionDiff();
    }

    protected AddDelta createAddDelta(Session session, String typeName, Collection<? extends Feature> features){
        return new AddDelta(this, typeName, features);
    }

    protected ModifyDelta createModifyDelta(Session session, String typeName,
            Filter filter , final Map<String,?> values){
        return new ModifyDelta(this, typeName, filter, values);
    }

    protected RemoveDelta createRemoveDelta(Session session, String typeName, Filter filter){
        return new RemoveDelta(session, typeName, filter);
    }

    /**
     * {@inheritDoc }
     */
    @Override
    public boolean isAsynchrone() {
        return async;
    }

    /**
     * {@inheritDoc }
     */
    @Override
    public Version getVersion() {
        return version;
    }

    /**
     * {@inheritDoc }
     */
    @Override
    public FeatureCollection getFeatureCollection(final Query query) {
        final NamedIdentifier ident = new NamedIdentifier(NamesExt.create("id"));
        return new DefaultSelectorFeatureCollection(ident, query, this);
    }

    /**
     * {@inheritDoc }
     */
    @Override
    public FeatureIterator getFeatureIterator(Query original) throws DataStoreException {

        //quick check to bypass deltas
        if(!hasPendingChanges()){
            return store.getFeatureReader(original);
        }

        original = forceCRS(original,false);
        final List<Delta> deltas = diff.getDeltas();

        //we must store the modified queries to iterate on them in reverse order.
        final List<Query> modifieds = new ArrayList<>(deltas.size());
        Query modified = original;
        for(int i=0,n=deltas.size(); i<n; i++){
            final Delta delta = deltas.get(i);
            modifieds.add(modified); //store before modification
            modified = delta.modify(modified);
        }

        FeatureIterator reader = store.getFeatureReader(modified);

        for(int i=0,n=deltas.size(); i<n; i++){
            final Delta delta = deltas.get(i);
            reader = delta.modify(modifieds.get(i),reader);
        }

        //we must preserve the original filter after all thoses modifications
        Filter originalFilter = original.getSelection();
<<<<<<< HEAD
        if (originalFilter == null) originalFilter = Filter.include();
        originalFilter = forceCRS(originalFilter, original.getCoordinateSystemReproject(), true);
=======
>>>>>>> ec9e1632
        reader = FeatureStreams.filter(reader, originalFilter);

        return reader;
    }

    /**
     * {@inheritDoc }
     */
    @Override
    public void addFeatures(final String groupName, final Collection newFeatures) throws DataStoreException {
        checkVersion();
        //will raise an error if the name doesnt exist
        store.getFeatureType(groupName);

        if(async){
            diff.add(createAddDelta(this, groupName, newFeatures));
            fireSessionChanged();
        }else{
            store.addFeatures(groupName.toString(), newFeatures);
        }
    }

    /**
     * {@inheritDoc }
     */
    @Override
    public void updateFeatures(final String groupName, Filter filter, final Map<String,?> values) throws DataStoreException {
        checkVersion();
        //will raise an error if the name doesnt exist
        store.getFeatureType(groupName);

        if(values == null || values.isEmpty()){
            //no modifications, no need to create a modify delta
            //todo should we raise an error ?
            return;
        }

        if(async){
            final Filter modified;

            final SimplifyingFilterVisitor simplifier = SimplifyingFilterVisitor.INSTANCE;
            filter = (Filter) simplifier.visit(filter);

            if(filter instanceof ResourceId){
                modified = filter;
            }else{
                final Set<Filter<Object>> identifiers = new HashSet<>();
                Query qb = new Query(groupName);
                qb.setSelection(filter);
                final FeatureIterator ite = getFeatureIterator(qb);
                try{
                    while(ite.hasNext()){
                        identifiers.add(FeatureExt.getId(ite.next()));
                    }
                }finally{
                    ite.close();
                }
                switch (identifiers.size()) {
                    case 0:  return;     // no feature match this filter, no need to create a modify delta
                    case 1:  modified = identifiers.iterator().next(); break;
                    default: modified = FF.or(identifiers); break;
                }
            }
            diff.add(createModifyDelta(this, groupName, modified, values));
            fireSessionChanged();
        }else{
            store.updateFeatures(groupName, filter, values);
        }
    }

    /**
     * {@inheritDoc }
     */
    @Override
    public void removeFeatures(final String groupName, final Filter filter) throws DataStoreException {
        checkVersion();
        //will raise an error if the name doesnt exist
        store.getFeatureType(groupName);

        if(async){
            final Filter removed;

            if(filter instanceof ResourceId){
                removed = (ResourceId)filter;
            }else{
                final Set<Filter<Object>> identifiers = new HashSet<>();
                Query qb = new Query(groupName);
                qb.setSelection(filter);
                final FeatureIterator ite = getFeatureIterator(qb);
                try{
                    while(ite.hasNext()){
                        identifiers.add(FeatureExt.getId(ite.next()));
                    }
                }finally{
                    ite.close();
                }
                switch (identifiers.size()) {
                    case 0:  return;     // no feature match this filter, no need to create to remove delta
                    case 1:  removed = identifiers.iterator().next(); break;
                    default: removed = FF.or(identifiers); break;
                }
            }
            diff.add(createRemoveDelta(this, groupName, removed));
            fireSessionChanged();
        }else{
            store.removeFeatures(groupName, filter);
        }
    }

    /**
     * {@inheritDoc }
     */
    @Override
    public boolean hasPendingChanges() {
        return !diff.getDeltas().isEmpty();
    }

    /**
     * {@inheritDoc }
     */
    @Override
    public void commit() throws DataStoreException {
        diff.commit(store);
        fireSessionChanged();
    }

    /**
     * {@inheritDoc }
     */
    @Override
    public void rollback() {
        diff.rollback();
        fireSessionChanged();
    }

    /**
     * {@inheritDoc }
     */
    @Override
    public long getCount(final Query original) throws DataStoreException {
        if(hasPendingChanges()){
            return FeatureStoreUtilities.calculateCount(getFeatureIterator(original));
        }else{
            return store.getCount(original);
        }
    }

    /**
     * {@inheritDoc }
     */
    @Override
    public Envelope getEnvelope(Query original) throws DataStoreException {
        if(hasPendingChanges()){
            return FeatureStoreUtilities.calculateEnvelope(getFeatureIterator(original));
        }else{
            return store.getEnvelope(original);
        }
    }

    protected DefaultSessionDiff getDiff() {
        return diff;
    }

    /**
     * Test if a version is set, raise an error if it's the case.
     * Version must not be set when doing writing operations
     */
    protected void checkVersion() throws DataStoreException {
        if(version!=null){
            throw new DataStoreException("Session is opened on version : "+version+". "
                    + "Writing operations are not allowed, open a session without version to support writing.");
        }
    }

    private Query forceCRS(final Query query, boolean replace) throws DataStoreException{
        final FeatureType ft = store.getFeatureType(query.getTypeName());
        final CoordinateReferenceSystem crs = FeatureExt.getCRS(ft);

        if(crs == null){
            return query;
        }

        final Query qb = new Query();
        qb.copy(query);
        qb.setSelection(forceCRS(qb.getSelection(), crs,replace));
        return qb;
    }

    private static Filter forceCRS(final Filter filter, final CoordinateReferenceSystem crs, final boolean replace){

        if (crs == null) return filter;

        final DuplicatingFilterVisitor visitor = new DuplicatingFilterVisitor() {
            {
                setExpressionHandler(FunctionNames.Literal, (e) -> {
                    final Literal expression = (Literal) e;
                    final Object obj = expression.getValue();
                    if (obj instanceof BoundingBox) {
                        BoundingBox bb = (BoundingBox) obj;
                        if (bb.getCoordinateReferenceSystem() == null) {
                            //force crs definition
                            bb = new BoundingBox(bb, crs);
                            return FF.literal(bb);
                        } else if (replace) {
                            try {
                                //reproject bbox
                                final Envelope env = Envelopes.transform(bb, crs);
                                bb = new BoundingBox(env);
                                return FF.literal(bb);
                            } catch (TransformException ex) {
                                Logging.getLogger("org.geotoolkit.data.session").log(Level.SEVERE, null, ex);
                            }
                        }
                        return expression;
                    } else if (obj instanceof Geometry) {
                        Geometry geom = (Geometry) obj;
                        try {
                            CoordinateReferenceSystem cdtcrs = JTS.findCoordinateReferenceSystem(geom);
                            if (cdtcrs == null) {
                                geom = (Geometry) geom.clone();
                                JTS.setCRS(geom, crs);
                                return FF.literal(geom);
                            } else if (replace) {
                                //reproject geometry
                                final MathTransform trs = CRS.findOperation(cdtcrs, crs, null).getMathTransform();
                                geom = JTS.transform(geom, trs);
                                JTS.setCRS(geom, crs);
                                return FF.literal(geom);
                            }
                        } catch (Exception ex) {
                            Logging.getLogger("org.geotoolkit.data.session").log(Level.WARNING, ex.getLocalizedMessage(), ex);
                            geom = (Geometry) geom.clone();
                            JTS.setCRS(geom, crs);
                            return FF.literal(geom);
                        }
                        return expression;
                    } else {
                        return super.visit(expression);
                    }
                });
            }
        };
        return (Filter) visitor.visit(filter);
    }
}<|MERGE_RESOLUTION|>--- conflicted
+++ resolved
@@ -154,11 +154,6 @@
 
         //we must preserve the original filter after all thoses modifications
         Filter originalFilter = original.getSelection();
-<<<<<<< HEAD
-        if (originalFilter == null) originalFilter = Filter.include();
-        originalFilter = forceCRS(originalFilter, original.getCoordinateSystemReproject(), true);
-=======
->>>>>>> ec9e1632
         reader = FeatureStreams.filter(reader, originalFilter);
 
         return reader;
