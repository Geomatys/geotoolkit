/*
 *    Geotoolkit - An Open Source Java GIS Toolkit
 *    http://www.geotoolkit.org
 *
 *    (C) 2013-2019, Geomatys
 *
 *    This library is free software; you can redistribute it and/or
 *    modify it under the terms of the GNU Lesser General Public
 *    License as published by the Free Software Foundation;
 *    version 2.1 of the License.
 *
 *    This library is distributed in the hope that it will be useful,
 *    but WITHOUT ANY WARRANTY; without even the implied warranty of
 *    MERCHANTABILITY or FITNESS FOR A PARTICULAR PURPOSE.  See the GNU
 *    Lesser General Public License for more details.
 */
package org.geotoolkit.storage.coverage;

import java.awt.Point;
import java.awt.Rectangle;
import java.awt.image.*;
import java.util.Arrays;
import java.util.List;
import java.util.logging.Level;
import java.util.logging.Logger;
import org.apache.sis.coverage.SampleDimension;
import org.apache.sis.coverage.grid.GridCoverage;
import org.apache.sis.coverage.grid.GridExtent;
import org.apache.sis.coverage.grid.GridGeometry;
import org.apache.sis.image.ComputedImage;
import org.apache.sis.storage.DataStoreException;
import org.apache.sis.storage.GridCoverageResource;
import org.apache.sis.storage.Resource;
import org.apache.sis.storage.tiling.Tile;
import org.apache.sis.storage.tiling.TileStatus;
import org.apache.sis.util.collection.BackingStoreException;
import org.geotoolkit.coverage.SampleDimensionUtils;
import org.geotoolkit.image.BufferedImages;
import org.geotoolkit.math.XMath;
import org.geotoolkit.storage.DataStores;
import org.geotoolkit.storage.multires.TileMatrices;
import org.geotoolkit.storage.multires.TileMatrix;

/**
 * Implementation of RenderedImage using GridMosaic.
 * With this a GridMosaic can be see as a RenderedImage.
 *
 * @author Thomas Rouby (Geomatys)
 * @author Quentin Boileau (Geomatys)
 * @author Johann Sorel (Geomatys)
 * @module
 */
public class TileMatrixImage extends ComputedImage {

    private static final Logger LOGGER = Logger.getLogger("org.geotoolkit.storage.coverage");

    /**
     * The original TileMatrix to read
     */
    private final TileMatrix matrix;
    /**
     * Tile range to map as a rendered image in the TileMatrix
     */
    private final Rectangle gridRange;

    /**
     * The color model of the TileMatrix rendered image
     */
    private final ColorModel colorModel;
    /**
     * The raster model of the TileMatrix rendered image
     */
    private final Raster rasterModel;

    /**
     * Fill pixel values used when creating empty tiles.
     */
    private final double[] fillPixel;

    public static TileMatrixImage create(TileMatrix matrix, Rectangle gridRange, final List<SampleDimension> sampleDimensions) throws DataStoreException {
        if (gridRange == null) {
            gridRange = new Rectangle(TileMatrices.getGridSize(matrix));
        }

        if (gridRange.width == 0 || gridRange.height == 0) {
            throw new DataStoreException("Mosaic grid range is empty : " + gridRange);
        }

        RenderedImage sample;
        try {
            Tile tile = matrix.anyTile();
            if (tile != null) {
                final Resource resource = tile.getResource();
                if (resource instanceof GridCoverageResource gcr) {
                    final GridGeometry gridGeometry = gcr.getGridGeometry();
                    final GridExtent extent = gridGeometry.getExtent();
                    final long[] low = extent.getLow().getCoordinateValues();
                    final GridExtent subExtent = new GridExtent(null, low, low, true);
                    GridCoverage coverage = gcr.read(gridGeometry.derive().subgrid(subExtent).build());
                    sample = coverage.render(null);
                } else {
                    throw new DataStoreException("TileMatrix does not contain a coverage");
                }
            } else {
                throw new DataStoreException("TileMatrix does not contain a coverage");
            }
        } catch (DataStoreException ex) {
            if (sampleDimensions != null) {
                //use a fake tile created from sample dimensions
                final int[] tileSize = matrix.getTileSize();
                sample = BufferedImages.createImage(tileSize[0], tileSize[1], sampleDimensions.size(), DataBuffer.TYPE_DOUBLE);
            } else {
                throw new DataStoreException(ex.getMessage(), ex);
            }
        }

        final double[] fillPixel;
        if (sampleDimensions != null && !sampleDimensions.isEmpty()) {
            fillPixel = SampleDimensionUtils.getFillPixel(sampleDimensions.toArray(new SampleDimension[sampleDimensions.size()]));
        } else {
            fillPixel = new double[sample.getSampleModel().getNumBands()];
            Arrays.fill(fillPixel, Double.NaN);
        }

        final int[] tileSize = matrix.getTileSize();
        final SampleModel sm = sample.getSampleModel().createCompatibleSampleModel(tileSize[0], tileSize[1]);
        final ColorModel cm = sample.getColorModel();
        final Raster rm = sample.getTile(sample.getMinTileX(), sample.getMinTileY());
        return new TileMatrixImage(matrix, gridRange, sm, cm, rm, fillPixel);
    }

    /**
     * Constructor
     * @param matrix the TileMatrix to read as a rendered image
     * @param gridRange the tile to include in the rendered image.
     *        rectangle max max values are exclusive.
     */
    private TileMatrixImage(final TileMatrix matrix, Rectangle gridRange, SampleModel sampleModel, ColorModel colorModel, Raster rasterModel, double[] fillPixel){
        super(sampleModel);
        this.matrix = matrix;
        this.gridRange = gridRange;
        this.colorModel = colorModel;
        this.rasterModel = rasterModel;
        this.fillPixel = fillPixel;
    }

    /**
     * Return intern GridMosaic
     * @return GridMosaic
     */
    public TileMatrix getTileMatrix(){
        return this.matrix;
    }

    /**
     *
     * @return
     */
    public Rectangle getGridRange() {
        return (Rectangle) gridRange.clone();
    }

    /**
     * {@inheritDoc}
     */
    @Override
    public ColorModel getColorModel() {
        return this.colorModel;
    }

    /**
     * {@inheritDoc}
     */
    @Override
    public int getWidth() {
<<<<<<< HEAD
        return gridRange.width * this.matrix.getTileSize()[0];
=======
        return Math.multiplyExact(gridRange.width, matrix.getTileSize()[0]);
>>>>>>> 947f62fd
    }

    /**
     * {@inheritDoc}
     */
    @Override
    public int getHeight() {
<<<<<<< HEAD
        return gridRange.height * this.matrix.getTileSize()[1];
=======
        return Math.multiplyExact(gridRange.height, matrix.getTileSize()[1]);
>>>>>>> 947f62fd
    }

    /**
     * {@inheritDoc}
     */
    @Override
    public int getNumXTiles() {
        return  gridRange.width;
    }

    /**
     * {@inheritDoc}
     */
    @Override
    public int getNumYTiles() {
        return  gridRange.height;
    }

    @Override
    protected Raster computeTile(int tileX, int tileY, WritableRaster previous) throws Exception {
        return getTile(tileX, tileY, false, true);
    }

    private Raster getTile(final int tileX, final int tileY, boolean nullable, boolean allowException) throws Exception {
        final int mosaictileX = gridRange.x + tileX;
        final int mosaictileY = gridRange.y + tileY;

        Raster raster = null;
        try {
            DataBuffer buffer = null;

            final Tile tile = matrix.getTile(mosaictileX,mosaictileY).orElse(null);
            //can be null if tile is really missing, the isMissing method is a best effort call
            if (tile != null) {
                final Resource resource = tile.getResource();
                if (resource instanceof GridCoverageResource gcr) {
                    GridCoverage coverage = gcr.read(null);
                    RenderedImage image = coverage.render(null);
                    Raster tileRaster;
                    if (image.getNumXTiles() == 1 && image.getNumYTiles() == 1) {
                        tileRaster = image.getTile(image.getMinTileX(), image.getMinTileY());
                    } else {
                        tileRaster = image.getData();
                    }
                    try {
                        tileRaster = BufferedImages.makeConform(tileRaster, rasterModel);
                    } catch (ImagingOpException ex) {
                        throw new BackingStoreException("Fix mosaic implementation " + matrix.getClass().getName() + " " + ex.getMessage(), ex);
                    }
                    buffer = tileRaster.getDataBuffer();
                }
            }

            boolean isEmpty = false;
            if (!nullable && buffer == null) {
                //create an empty buffer
                buffer = getSampleModel().createDataBuffer();
                isEmpty = true;
            }

            if (buffer != null) {
                //create a raster from tile image with tile position offset.
                LOGGER.log(Level.FINE, "Request tile {0}:{1} ", new Object[]{tileX,tileY});
                final int rX = tileX * this.getTileWidth();
                final int rY = tileY * this.getTileHeight();
                raster = Raster.createWritableRaster(getSampleModel(), buffer, new Point(rX, rY));
                if (isEmpty) {
                    BufferedImages.setAll((WritableRaster) raster, fillPixel);
                }
            }

        } catch (DataStoreException e) {
            if (allowException) {
                throw e;
            } else if (DataStores.isInterrupted(e)){
                LOGGER.log(Level.INFO, "Tile(" + tileX +","+tileY+") creation has been interrupted.\n" + e.getMessage(), e);
            } else {
                LOGGER.log(Level.WARNING, e.getMessage(), e);
            }
        }

        if (raster == null && !nullable) {
            //create an empty buffer
            final DataBuffer buffer = getSampleModel().createDataBuffer();
            final int rX = tileX * this.getTileWidth();
            final int rY = tileY * this.getTileHeight();
            raster = Raster.createWritableRaster(getSampleModel(), buffer, new Point(rX, rY));
            BufferedImages.setAll((WritableRaster) raster, fillPixel);
        }

        return raster;
    }

    /**
     * @param matrix
     * @param x tile X coordinate in the image range
     * @param y tile Y coordinate in the image range
     * @return
     * @throws DataStoreException
     */
    private boolean isTileMissing(long x, long y) throws DataStoreException{
        final TileStatus status = matrix.getTileStatus(x + gridRange.x, y + gridRange.y);
        return status == TileStatus.MISSING
            || status == TileStatus.OUTSIDE_EXTENT
            || status == TileStatus.IN_ERROR;
    }

    /**
     * {@inheritDoc}
     */
    @Override
    public Raster getData() {
        return getData(new Rectangle(getWidth(), getHeight()));
    }

    /**
     * {@inheritDoc}
     */
    @Override
    public Raster getData(Rectangle rect) {
        Raster rasterOut = null;
        try {
            final Point upperLeftPosition = this.getPositionOf(rect.x, rect.y);
            final Point lowerRightPosition = this.getPositionOf(rect.x + rect.width - 1, rect.y + rect.height - 1);

            for (int y = Math.max(upperLeftPosition.y, 0); y < Math.min(lowerRightPosition.y + 1, this.getNumYTiles()); y++) {
                for (int x = Math.max(upperLeftPosition.x, 0); x < Math.min(lowerRightPosition.x + 1, this.getNumXTiles()); x++) {
                    if (!isTileMissing(x, y)) {
                        Raster tile = getTile(x, y, true, false);
                        if (tile != null) {
                            final Rectangle tileRect = new Rectangle(x * this.getTileWidth(), y * this.getTileHeight(), this.getTileWidth(), this.getTileHeight());

                            final int minX, maxX, minY, maxY;
                            minX = XMath.clamp(rect.x, tileRect.x, tileRect.x + tileRect.width);
                            maxX = XMath.clamp(rect.x + rect.width, tileRect.x, tileRect.x + tileRect.width);
                            minY = XMath.clamp(rect.y, tileRect.y, tileRect.y + tileRect.height);
                            maxY = XMath.clamp(rect.y + rect.height, tileRect.y, tileRect.y + tileRect.height);

                            final Rectangle rectIn = new Rectangle(minX, minY, maxX - minX, maxY - minY);
                            rectIn.translate(-tileRect.x, -tileRect.y);
                            final Rectangle rectOut = new Rectangle(minX, minY, maxX - minX, maxY - minY);
                            rectOut.translate(-rect.x, -rect.y);

                            if (rectIn.width <= 0 || rectIn.height <= 0 || rectOut.width <= 0 || rectOut.height <= 0) {
                                continue;
                            }

                            Object dataElements = tile.getSampleModel().getDataElements(rectIn.x, rectIn.y, rectIn.width, rectIn.height, null, tile.getDataBuffer());

                            if (rasterOut == null) {
                                rasterOut = createRaster(tile, rect.width, rect.height);
                            }

                            rasterOut.getSampleModel().setDataElements(rectOut.x, rectOut.y, rectOut.width, rectOut.height,
                                    dataElements,
                                    rasterOut.getDataBuffer());
                        }
                    }
                }
            }

            if (rasterOut == null) {
                //create an empty raster
                SampleModel sampleModel = getSampleModel();
                DataBuffer databuffer = getSampleModel().createDataBuffer();
                Raster raster = Raster.createWritableRaster(sampleModel, databuffer, new Point(0, 0));  // TODO: JDK-8275345
                rasterOut = createRaster(raster, rect.width, rect.height);
            }

            if (rect.x != 0 || rect.y != 0) {
                rasterOut = rasterOut.createTranslatedChild(rect.x, rect.y);
            }

        } catch (Exception ex) {
            LOGGER.log(Level.WARNING, "", ex);
        }
        return rasterOut;
    }

    private WritableRaster createRaster(Raster base, int width, int height) {
        WritableRaster rasterOut = base.createCompatibleWritableRaster(0, 0, width, height);
        // Clear dataBuffer to 0 value for all bank
        for (int s = 0; s < rasterOut.getDataBuffer().getSize(); s++) {
            for (int b = 0; b < rasterOut.getDataBuffer().getNumBanks(); b++) {
                rasterOut.getDataBuffer().setElem(b, s, 0);
            }
        }
        return rasterOut;
    }

    /**
     * Get the tile column and row position for a pixel.
     * Return value can be out of the gridSize
     * @param x
     * @param y
     * @return
     */
    private Point getPositionOf (int x, int y) {
        final int posX = (int) (Math.floor(x / this.getTileWidth()));
        final int posY = (int) (Math.floor(y / this.getTileHeight()));
        return new Point(posX, posY);
    }

}<|MERGE_RESOLUTION|>--- conflicted
+++ resolved
@@ -173,11 +173,7 @@
      */
     @Override
     public int getWidth() {
-<<<<<<< HEAD
-        return gridRange.width * this.matrix.getTileSize()[0];
-=======
         return Math.multiplyExact(gridRange.width, matrix.getTileSize()[0]);
->>>>>>> 947f62fd
     }
 
     /**
@@ -185,11 +181,7 @@
      */
     @Override
     public int getHeight() {
-<<<<<<< HEAD
-        return gridRange.height * this.matrix.getTileSize()[1];
-=======
         return Math.multiplyExact(gridRange.height, matrix.getTileSize()[1]);
->>>>>>> 947f62fd
     }
 
     /**
