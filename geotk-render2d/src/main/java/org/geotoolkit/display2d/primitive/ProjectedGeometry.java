/*
 *    Geotoolkit - An Open Source Java GIS Toolkit
 *    http://www.geotoolkit.org
 *
 *    (C) 2009-2014, Geomatys
 *
 *    This library is free software; you can redistribute it and/or
 *    modify it under the terms of the GNU Lesser General Public
 *    License as published by the Free Software Foundation;
 *    version 2.1 of the License.
 *
 *    This library is distributed in the hope that it will be useful,
 *    but WITHOUT ANY WARRANTY; without even the implied warranty of
 *    MERCHANTABILITY or FITNESS FOR A PARTICULAR PURPOSE.  See the GNU
 *    Lesser General Public License for more details.
 */
package org.geotoolkit.display2d.primitive;

import com.bric.geom.Clipper;
import java.awt.Shape;
import java.util.Arrays;
import java.util.logging.Level;
import java.util.logging.Logger;
import org.apache.sis.internal.feature.jts.JTS;
import org.apache.sis.referencing.CRS;
import org.apache.sis.referencing.operation.builder.LinearTransformBuilder;
import org.geotoolkit.display2d.canvas.RenderingContext2D;
import org.geotoolkit.geometry.isoonjts.JTSUtils;
import org.geotoolkit.geometry.jts.transform.CoordinateSequenceWrapTransformer;
import org.geotoolkit.geometry.jts.transform.GeometryCSTransformer;
import org.geotoolkit.internal.referencing.CRSUtilities;
import org.locationtech.jts.geom.Envelope;
import org.opengis.geometry.Geometry;
import org.opengis.referencing.crs.CoordinateReferenceSystem;
import org.opengis.referencing.operation.MathTransform;
import org.opengis.referencing.operation.MathTransform2D;
import org.opengis.referencing.operation.NoninvertibleTransformException;
import org.opengis.referencing.operation.TransformException;
import org.opengis.util.FactoryException;

/**
 * convenient class to manipulate geometry in the 2d engine.
 * The geometry may be asked in different format depending of the needs.
 * <br/>
 * For example it is interesting to use the java2d shape for painting and the
 * ISO/JTS geometries for intersections tests.
 *
 * @author Johann Sorel (Geomatys)
 * @module
 */
public class ProjectedGeometry  {

    private static final Logger LOGGER = Logger.getLogger("org.geotoolkit.display2d.primitive");

    private final RenderingContext2D context;
    private MathTransform2D dataToObjective;
    private MathTransform2D dataToDisplay;

    //Geometry is data CRS
    private org.locationtech.jts.geom.Geometry    dataGeometryJTS = null;
    private Geometry                                dataGeometryISO = null;
    private Shape                                   dataShape = null;

    //Geometry in objective CRS
    private org.locationtech.jts.geom.Geometry[]    objectiveGeometryJTS = null;
    private Geometry[]                                objectiveGeometryISO = null;
    private Shape[]                                   objectiveShape = null;

    //Geometry in display CRS
    private org.locationtech.jts.geom.Geometry[]    displayGeometryJTS = null;
    private Geometry[]                                displayGeometryISO = null;
    private Shape[]                                   displayShape = null;

    private boolean geomSet = false;

    private CoordinateReferenceSystem dataCRS = null;

    public ProjectedGeometry(final RenderingContext2D context){
        this.context = context;
    }

    public ProjectedGeometry(final ProjectedGeometry copy){
        this.context                = copy.context;
        this.dataToObjective        = copy.dataToObjective;
        this.dataToDisplay          = copy.dataToDisplay;
        this.dataGeometryJTS        = copy.dataGeometryJTS;
        this.dataGeometryISO        = copy.dataGeometryISO;
        this.dataShape              = copy.dataShape;
        this.objectiveGeometryJTS   = copy.objectiveGeometryJTS;
        this.objectiveGeometryISO   = copy.objectiveGeometryISO;
        this.objectiveShape         = copy.objectiveShape;
        this.displayGeometryJTS     = null;
        this.displayGeometryISO     = null;
        this.displayShape           = null;
        this.geomSet                = copy.geomSet;
    }

    public void setDataGeometry(final org.locationtech.jts.geom.Geometry geom, CoordinateReferenceSystem dataCRS) {
        clearDataCache();
        this.dataGeometryJTS = geom;
        this.geomSet = this.dataGeometryJTS != null;

        try {
            if (dataCRS == null) {
                //try to extract data crs from geometry
                dataCRS = JTS.getCoordinateReferenceSystem(geom);
            }
            if (dataCRS == null) {
                throw new UndefinedCRSException("Geometry CRS is undefined");
            }
            if(dataCRS != null && this.dataCRS!=dataCRS){
                this.dataCRS = dataCRS;
                dataCRS = CRSUtilities.getCRS2D(dataCRS);
                dataToObjective = (MathTransform2D) context.getDataToObjective(dataCRS);

            }
        } catch (UndefinedCRSException ex) {
            Logger.getLogger("org.geotoolkit.display2d.primitive").log(Level.FINE, "Geometry has no defined crs");
        } catch (Exception ex) {
            LOGGER.log(Level.WARNING, "An error occurred while analysing input geometry referencing", ex);
        }
    }

    public synchronized MathTransform2D getDataToDisplay() throws FactoryException, NoninvertibleTransformException {
        if (dataToDisplay == null) {
            dataToDisplay = (MathTransform2D) context.getDataToDisplay(dataCRS);
        }
        return dataToDisplay;
    }

    public MathTransform2D getDataToObjective() {
        return dataToObjective;
    }

    public boolean isSet(){
        return this.dataGeometryJTS != null;
    }

    public void clearAll(){
        clearDataCache();
    }

    public void clearDataCache(){
        clearObjectiveCache();
        dataGeometryISO = null;
        dataGeometryJTS = null;
        dataShape = null;
    }

    public void clearObjectiveCache(){
        clearDisplayCache();
        objectiveGeometryISO = null;
        objectiveGeometryJTS = null;
        objectiveShape = null;
    }

    public void clearDisplayCache(){
        displayGeometryISO = null;
        displayGeometryJTS = null;
        displayShape = null;
    }

    public Geometry getDataGeometryISO() {
        return dataGeometryISO;
    }

    public org.locationtech.jts.geom.Geometry getDataGeometryJTS() {
        return dataGeometryJTS;
    }

    public Shape getDataShape() {
        if(dataShape == null && geomSet){
            dataShape = JTS.asShape(dataGeometryJTS);
        }
        return dataShape;
    }

    /**
     * Get a JTS representation of the geometry in objective CRS.
     *
     * @return JTS Geometry
     * @throws TransformException if geometry could not be reprojected.
     */
    public org.locationtech.jts.geom.Geometry[] getObjectiveGeometryJTS() throws TransformException {
        if(objectiveGeometryJTS == null && geomSet){
            final CoordinateReferenceSystem objCrs = context.getObjectiveCRS2D();
            objectiveGeometryJTS = new org.locationtech.jts.geom.Geometry[1];

            org.locationtech.jts.geom.Geometry objBase;
            if(dataToObjective == null){
                //we assume data and objective are in the same crs
                objBase = dataGeometryJTS;
            }else{
                objBase = JTS.transform(getDataGeometryJTS().copy(), dataToObjective);
            }
            objBase.setUserData(objCrs);


            if (context.wraps != null) {

                org.locationtech.jts.geom.Envelope objBounds = objBase.getEnvelopeInternal();
                final double dx = context.wraps.wrapPoints[1].getOrdinate(0) - context.wraps.wrapPoints[0].getOrdinate(0);
                final double dy = context.wraps.wrapPoints[1].getOrdinate(1) - context.wraps.wrapPoints[0].getOrdinate(1);
                // fix the geometry if some points wrap around the meridian
                // we expect the warp points to be axis aligned, TODO handle other cases
                if (dx != 0 && dy != 0) {
                    throw new TransformException("Coordinate Reference System, wrap around points are not axis aligned.");
                }
                if ( (dx>0 && (objBounds.getWidth() > (dx/2.0))) ||
                    (dy>0 && (objBounds.getHeight() > (dy/2.0)))) {
                    // this is a possible wrap around geometry
                    final double[] wrapTranslate = new double[]{dx,dy};
                    final CoordinateSequenceWrapTransformer cstrs = new CoordinateSequenceWrapTransformer(wrapTranslate);
                    final GeometryCSTransformer transformer = new GeometryCSTransformer(cstrs);
                    objBase = transformer.transform(objBase);
                    objBounds = objBase.getEnvelopeInternal();
                }

                //bypass wrap when possible
                if (context.wraps.wrapDecNb == 0 && context.wraps.wrapIncNb == 0 && context.wraps.wrapArea.getEnvelopeInternal().contains(objBounds)) {
                    //geometry is valid with no modifications or repetition
                    objectiveGeometryJTS = new org.locationtech.jts.geom.Geometry[1];
                    objectiveGeometryJTS[0] = objBase;
                } else {

                    //check if the geometry overlaps the meridian
                    int nbIncRep = context.wraps.wrapIncNb;
                    int nbDecRep = context.wraps.wrapDecNb;
                    org.locationtech.jts.geom.Geometry objBoundsGeom = org.geotoolkit.geometry.jts.JTS.toGeometry(objBounds);

                    // geometry cross the far east meridian, geometry is like :
                    // POLYGON(-179,10,  181,10,  181,-10,  179,-10)
                    if(objBoundsGeom.intersects(context.wraps.wrapIncLine)){
                        //duplicate geometry on the other warp line
                        nbDecRep++;
                    }
                    // geometry cross the far west meridian, geometry is like :
                    // POLYGON(-179,10, -181,10, -181,-10,  -179,-10)
                    else if(objBoundsGeom.intersects(context.wraps.wrapDecLine)){
                        //duplicate geometry on the other warp line
                        nbIncRep++;
                    }
                    objectiveGeometryJTS = new org.locationtech.jts.geom.Geometry[nbIncRep+nbDecRep+1];
                    int n = 0;
                    for (int i = 0; i < nbIncRep; i++) {
                        //check that the futur geometry will intersect the visible area
                        final org.locationtech.jts.geom.Envelope candidate = org.geotoolkit.geometry.jts.JTS.transform(objBounds, context.wraps.wrapIncObj[i]);
                        if (candidate.intersects(context.objectiveJTSEnvelope)) {
                            org.locationtech.jts.geom.Geometry trsGeom = org.apache.sis.geometry.wrapper.jts.JTS.transform(objBase, context.wraps.wrapIncObj[i]);
                            trsGeom.setUserData(objCrs);
                            objectiveGeometryJTS[n++] = trsGeom;
                        }
                    }
                    if (objBounds.intersects(context.objectiveJTSEnvelope)) {
                        objBase.setUserData(objCrs);
                        objectiveGeometryJTS[n++] = objBase;
                    }
                    for (int i = 0; i < nbDecRep; i++) {
                        //check that the futur geometry will intersect the visible area
                        final org.locationtech.jts.geom.Envelope candidate = org.geotoolkit.geometry.jts.JTS.transform(objBounds, context.wraps.wrapDecObj[i]);
                        if (candidate.intersects(context.objectiveJTSEnvelope)) {
<<<<<<< HEAD
                            org.locationtech.jts.geom.Geometry trsGeom = org.apache.sis.geometry.wrapper.jts.JTS.transform(objBase, context.wraps.wrapDecObj[i]);
=======
                            org.locationtech.jts.geom.Geometry trsGeom = JTS.transform(objBase, context.wraps.wrapDecObj[i]);
>>>>>>> 5b36ff32
                            trsGeom.setUserData(objCrs);
                            objectiveGeometryJTS[n++] = trsGeom;
                        }
                    }
                    if (n != objectiveGeometryJTS.length) {
                        //some of the wrapped geometries do not intersect the visible area
                        objectiveGeometryJTS = Arrays.copyOf(objectiveGeometryJTS, n);
                    }
                }


            } else {
                //geometry is valid with no modifications or repetition
                objectiveGeometryJTS = new org.locationtech.jts.geom.Geometry[1];
                objectiveGeometryJTS[0] = objBase;
            }

        }
        return objectiveGeometryJTS;
    }

    /**
     * Get a JTS representation of the geometry in display CRS.
     *
     * @return JTS Geometry
     * @throws TransformException if geometry could not be reprojected.
     */
    public org.locationtech.jts.geom.Geometry[] getDisplayGeometryJTS() throws TransformException{
        if(displayGeometryJTS == null && geomSet){
            getObjectiveGeometryJTS();
            displayGeometryJTS = new org.locationtech.jts.geom.Geometry[objectiveGeometryJTS.length];
            for(int i=0;i<displayGeometryJTS.length;i++){
                displayGeometryJTS[i] = JTS.transform(objectiveGeometryJTS[i].copy(), context.getObjectiveToDisplay());
            }
        }
        return displayGeometryJTS;
    }

    /**
     * Get a Java2D representation of the geometry in objective CRS.
     *
     * @return Java2D shape
     * @throws TransformException if geometry could not be reprojected.
     */
    public Shape[] getObjectiveShape() throws TransformException{
        if(objectiveShape == null && geomSet){
            getObjectiveGeometryJTS();
            objectiveShape = new Shape[objectiveGeometryJTS.length];
            for(int i=0;i<objectiveShape.length;i++){
                objectiveShape[i] = JTS.asShape(objectiveGeometryJTS[i]);
            }
        }
        return objectiveShape;
    }

    /**
     * Get a Java2D representation of the geometry in display CRS.
     *
     * @return Java2D shape
     * @throws TransformException if geometry could not be reprojected.
     */
    public Shape[] getDisplayShape() throws TransformException{
        if(displayShape == null && geomSet){
            getDisplayGeometryJTS();
            displayShape = new Shape[displayGeometryJTS.length];
            for(int i=0;i<displayShape.length;i++){
                displayShape[i] = JTS.asShape(displayGeometryJTS[i]);
                if (context.getDisplayClipRectangle() != null) {
                    //check envelopes
                    final Envelope env = displayGeometryJTS[i].getEnvelopeInternal();
                    if (!env.isNull() && !context.getDisplayClipPolygon().getEnvelopeInternal().contains(env)) {
                        //clip to display bounds
                        displayShape[i] = Clipper.clipToRect(displayShape[i], context.getDisplayClipRectangle());
                    }

                }
                //TODO find a way to reactive curves is there is no transformation
                //displayShape = ProjectedShape.wrap(shape, dataToDisplay);
            }
        }
        return displayShape;
    }

    /**
     * Get an ISO representation of the geometry in objective CRS.
     *
     * @return ISO Geometry
     * @throws TransformException if geometry could not be reprojected.
     */
    public Geometry[] getObjectiveGeometry() throws TransformException {
        if(objectiveGeometryISO == null && geomSet){
            getObjectiveGeometryJTS();
            objectiveGeometryISO = new Geometry[objectiveGeometryJTS.length];
            for(int i=0;i<objectiveGeometryISO.length;i++){
                objectiveGeometryISO[i] = JTSUtils.toISO(objectiveGeometryJTS[i], context.getObjectiveCRS2D());
            }
        }
        return objectiveGeometryISO;
    }

    /**
     * Get a ISO representation of the geometry in display CRS.
     *
     * @return ISO Geometry
     * @throws TransformException if geometry could not be reprojected.
     */
    public Geometry[] getDisplayGeometry() throws TransformException {
        if(displayGeometryISO == null && geomSet){
            getDataGeometryJTS();
            displayGeometryISO = new Geometry[displayGeometryJTS.length];
            for(int i=0;i<displayGeometryISO.length;i++){
                displayGeometryISO[i] = JTSUtils.toISO(displayGeometryJTS[i], context.getDisplayCRS());
            }
        }
        return displayGeometryISO;
    }

}<|MERGE_RESOLUTION|>--- conflicted
+++ resolved
@@ -21,9 +21,7 @@
 import java.util.Arrays;
 import java.util.logging.Level;
 import java.util.logging.Logger;
-import org.apache.sis.internal.feature.jts.JTS;
-import org.apache.sis.referencing.CRS;
-import org.apache.sis.referencing.operation.builder.LinearTransformBuilder;
+import org.apache.sis.geometry.wrapper.jts.JTS;
 import org.geotoolkit.display2d.canvas.RenderingContext2D;
 import org.geotoolkit.geometry.isoonjts.JTSUtils;
 import org.geotoolkit.geometry.jts.transform.CoordinateSequenceWrapTransformer;
@@ -32,7 +30,6 @@
 import org.locationtech.jts.geom.Envelope;
 import org.opengis.geometry.Geometry;
 import org.opengis.referencing.crs.CoordinateReferenceSystem;
-import org.opengis.referencing.operation.MathTransform;
 import org.opengis.referencing.operation.MathTransform2D;
 import org.opengis.referencing.operation.NoninvertibleTransformException;
 import org.opengis.referencing.operation.TransformException;
@@ -259,11 +256,7 @@
                         //check that the futur geometry will intersect the visible area
                         final org.locationtech.jts.geom.Envelope candidate = org.geotoolkit.geometry.jts.JTS.transform(objBounds, context.wraps.wrapDecObj[i]);
                         if (candidate.intersects(context.objectiveJTSEnvelope)) {
-<<<<<<< HEAD
-                            org.locationtech.jts.geom.Geometry trsGeom = org.apache.sis.geometry.wrapper.jts.JTS.transform(objBase, context.wraps.wrapDecObj[i]);
-=======
                             org.locationtech.jts.geom.Geometry trsGeom = JTS.transform(objBase, context.wraps.wrapDecObj[i]);
->>>>>>> 5b36ff32
                             trsGeom.setUserData(objCrs);
                             objectiveGeometryJTS[n++] = trsGeom;
                         }
