--- conflicted
+++ resolved
@@ -67,13 +67,8 @@
     private static final double DELTA = 0.0000000001;
 
     private static final GeometryFactory GF = JTS.getFactory();
-<<<<<<< HEAD
     private static final DefaultStyleFactory SF = DefaultStyleFactory.provider();
-    private static final FilterFactory2 FF = FilterUtilities.FF;
-=======
-    private static final DefaultStyleFactory SF = new DefaultStyleFactory();
     private static final FilterFactory FF = FilterUtilities.FF;
->>>>>>> 6c7dc24e
 
     /**
      * Sanity test.
