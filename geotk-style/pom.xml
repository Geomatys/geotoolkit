<?xml version="1.0" encoding="UTF-8"?>
<!-- =======================================================================
        Maven Project Configuration File

        The Geotoolkit Project
            http://www.geotoolkit.org/

     ======================================================================= -->
<project xmlns="http://maven.apache.org/POM/4.0.0" xmlns:xsi="http://www.w3.org/2001/XMLSchema-instance" xsi:schemaLocation="http://maven.apache.org/POM/4.0.0 http://maven.apache.org/xsd/maven-4.0.0.xsd">
  <modelVersion>4.0.0</modelVersion>

  <parent>
    <groupId>org.geotoolkit</groupId>
    <artifactId>geotoolkit</artifactId>
    <version>5.0-SNAPSHOT</version>
  </parent>


  <!-- =========================================================== -->
  <!--     Module Description                                      -->
  <!-- =========================================================== -->
  <artifactId>geotk-style</artifactId>
  <packaging>jar</packaging>
  <name>Display style</name>

  <description>
    The style module contains a thread safe and mutable implementation of
    GeoAPI style and sld interface.
  </description>

  <licenses>
    <license>
      <name>Lesser General Public License (LGPL)</name>
      <url>http://www.gnu.org/copyleft/lesser.txt</url>
      <distribution>repo</distribution>
    </license>
  </licenses>


  <!-- =========================================================== -->
  <!--     Dependencies                                            -->
  <!-- =========================================================== -->
  <dependencies>
      <dependency>
          <groupId>org.geotoolkit</groupId>
          <artifactId>geotk-coverage</artifactId>
          <version>${project.version}</version>
      </dependency>
      <dependency>
          <groupId>org.geotoolkit</groupId>
          <artifactId>geotk-feature</artifactId>
          <version>${project.version}</version>
      </dependency>
      <dependency>
          <groupId>org.apache.sis.core</groupId>
          <artifactId>sis-portrayal</artifactId>
<<<<<<< HEAD
          <version>${sis.version}</version>
      </dependency>
      <dependency>
          <groupId>org.apache.sis.core</groupId>
          <artifactId>sis-utility</artifactId>
=======
>>>>>>> 53dfeaac
          <version>${sis.version}</version>
      </dependency>
      <dependency>
          <groupId>org.geotoolkit</groupId>
          <artifactId>geotk-utility</artifactId>
          <version>${project.version}</version>
          <type>test-jar</type>
          <scope>test</scope>
      </dependency>
  </dependencies>

  </project><|MERGE_RESOLUTION|>--- conflicted
+++ resolved
@@ -54,14 +54,6 @@
       <dependency>
           <groupId>org.apache.sis.core</groupId>
           <artifactId>sis-portrayal</artifactId>
-<<<<<<< HEAD
-          <version>${sis.version}</version>
-      </dependency>
-      <dependency>
-          <groupId>org.apache.sis.core</groupId>
-          <artifactId>sis-utility</artifactId>
-=======
->>>>>>> 53dfeaac
           <version>${sis.version}</version>
       </dependency>
       <dependency>
