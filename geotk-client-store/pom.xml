<?xml version="1.0" encoding="UTF-8"?>
<!-- =======================================================================
        Maven Project Configuration File

        The Geotoolkit Project
            http://www.geotoolkit.org/
     ======================================================================= -->
<project xmlns="http://maven.apache.org/POM/4.0.0" xmlns:xsi="http://www.w3.org/2001/XMLSchema-instance" xsi:schemaLocation="http://maven.apache.org/POM/4.0.0 http://maven.apache.org/xsd/maven-4.0.0.xsd">
  <modelVersion>4.0.0</modelVersion>

  <parent>
    <groupId>org.geotoolkit</groupId>
    <artifactId>geotoolkit</artifactId>
    <version>5.0-SNAPSHOT</version>
  </parent>


  <!-- =========================================================== -->
  <!--     Module Description                                      -->
  <!-- =========================================================== -->
  <artifactId>geotk-client-store</artifactId>
  <packaging>jar</packaging>
  <name>DataStore Client Core</name>

  <description>
    Core module for java clients.
  </description>


  <!-- =========================================================== -->
  <!--     Developers and Contributors                             -->
  <!-- =========================================================== -->
  <developers>
    <developer>
      <name>Johann Sorel</name>
      <id>eclesia</id>
      <email>johann.sorel@geomatys.com</email>
      <organization>Geomatys</organization>
      <organizationUrl>http://www.geomatys.fr/</organizationUrl>
      <timezone>+1</timezone>
      <roles>
        <role>Administrator</role>
        <role>Developer</role>
      </roles>
    </developer>
    <developer>
      <name>Cédric Briançon</name>
      <id>cedricbr</id>
      <email>cedric.briancon@geomatys.fr</email>
      <organization>Geomatys</organization>
      <organizationUrl>http://www.geomatys.fr/</organizationUrl>
      <timezone>+1</timezone>
      <roles>
        <role>Developer</role>
      </roles>
    </developer>
  </developers>


  <!-- =========================================================== -->
  <!--     Dependencies to be inherited by all modules.            -->
  <!-- =========================================================== -->
  <dependencies>

      <dependency>
          <groupId>org.geotoolkit</groupId>
          <artifactId>geotk-storage</artifactId>
          <version>${project.version}</version>
      </dependency>
<<<<<<< HEAD
=======
      <dependency>
          <groupId>org.geotoolkit</groupId>
          <artifactId>geotk-coverage-worldfile</artifactId>
          <version>${project.version}</version>
      </dependency>
      <dependency>
          <groupId>org.apache.sis.storage</groupId>
          <artifactId>sis-geotiff</artifactId>
      </dependency>
>>>>>>> b715b4d7

      <dependency>
          <groupId>io.netty</groupId>
          <artifactId>netty</artifactId>
      </dependency>
        <dependency>
            <groupId>org.apache.commons</groupId>
            <artifactId>commons-compress</artifactId>
        </dependency>
      <dependency>
          <groupId>org.apache.sis.core</groupId>
          <artifactId>sis-utility</artifactId>
          <version>${sis.version}</version>
          <type>test-jar</type>
          <scope>test</scope>
      </dependency>
      <dependency>
          <groupId>org.geotoolkit</groupId>
          <artifactId>geotk-utility</artifactId>
          <version>${project.version}</version>
          <type>test-jar</type>
          <scope>test</scope>
      </dependency>

  </dependencies>


</project><|MERGE_RESOLUTION|>--- conflicted
+++ resolved
@@ -67,18 +67,10 @@
           <artifactId>geotk-storage</artifactId>
           <version>${project.version}</version>
       </dependency>
-<<<<<<< HEAD
-=======
-      <dependency>
-          <groupId>org.geotoolkit</groupId>
-          <artifactId>geotk-coverage-worldfile</artifactId>
-          <version>${project.version}</version>
-      </dependency>
       <dependency>
           <groupId>org.apache.sis.storage</groupId>
           <artifactId>sis-geotiff</artifactId>
       </dependency>
->>>>>>> b715b4d7
 
       <dependency>
           <groupId>io.netty</groupId>
