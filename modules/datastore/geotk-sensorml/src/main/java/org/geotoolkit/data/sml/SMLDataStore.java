--- conflicted
+++ resolved
@@ -276,13 +276,8 @@
         final SimpleFeatureType componentType = featureTypeBuilder.buildFeatureType();
         types.put(COMPONENT, componentType);
 
-<<<<<<< HEAD
-        // sml:inputs
-        attributeTypeBuilder.reset();
-=======
         // sml:producer
-        propertyName = PRODUCER;
->>>>>>> 6bb50c8d
+        attributeTypeBuilder.reset();
         attributeTypeBuilder.setBinding(String.class);
         attributeDescBuilder.reset();
         attributeDescBuilder.setName(PRODUCER);
@@ -292,13 +287,8 @@
         attributeDescBuilder.setType(attributeTypeBuilder.buildType());
         final AttributeDescriptor attProd = attributeDescBuilder.buildDescriptor();
 
-<<<<<<< HEAD
-        // sml:outputs
-        attributeTypeBuilder.reset();
-=======
         // sml:component
-        propertyName = COMPONENTS;
->>>>>>> 6bb50c8d
+        attributeTypeBuilder.reset();
         attributeTypeBuilder.setBinding(String.class);
         attributeDescBuilder.reset();
         attributeDescBuilder.setName(COMPONENTS);
