/*
 *    Geotoolkit - An Open Source Java GIS Toolkit
 *    http://www.geotoolkit.org
 *
 *    (C) 2008, Open Source Geospatial Foundation (OSGeo)
 *    (C) 2009, Geomatys
 *
 *    This library is free software; you can redistribute it and/or
 *    modify it under the terms of the GNU Lesser General Public
 *    License as published by the Free Software Foundation;
 *    version 2.1 of the License.
 *
 *    This library is distributed in the hope that it will be useful,
 *    but WITHOUT ANY WARRANTY; without even the implied warranty of
 *    MERCHANTABILITY or FITNESS FOR A PARTICULAR PURPOSE.  See the GNU
 *    Lesser General Public License for more details.
 */

package org.geotoolkit.data.shapefile;

import com.vividsolutions.jts.geom.LineString;
import com.vividsolutions.jts.geom.MultiLineString;
import com.vividsolutions.jts.geom.MultiPoint;
import com.vividsolutions.jts.geom.MultiPolygon;
import com.vividsolutions.jts.geom.Point;
import com.vividsolutions.jts.geom.Polygon;

import java.io.FileWriter;
import java.io.IOException;
import java.net.MalformedURLException;
import java.net.URL;
import java.nio.ByteBuffer;
import java.nio.channels.FileChannel;
import java.nio.channels.ReadableByteChannel;
import java.nio.channels.WritableByteChannel;
import java.nio.charset.Charset;
import java.util.ArrayList;
import java.util.Collection;
import java.util.Collections;
import java.util.HashSet;
import java.util.List;
import java.util.Map;
import java.util.Set;
import java.util.logging.Level;

import org.geotoolkit.data.query.QueryBuilder;
import org.geotoolkit.data.AbstractDataStore;
import org.geotoolkit.storage.DataStoreException;
import org.geotoolkit.data.DataStoreRuntimeException;
import org.geotoolkit.data.DefaultFeatureIDReader;
import org.geotoolkit.data.DefaultSimpleFeatureReader;
import org.geotoolkit.data.FeatureReader;
import org.geotoolkit.data.FeatureWriter;
import org.geotoolkit.data.memory.GenericEmptyFeatureIterator;
import org.geotoolkit.data.query.DefaultQueryCapabilities;
import org.geotoolkit.data.query.Query;
import org.geotoolkit.data.query.QueryCapabilities;
import org.geotoolkit.data.query.QueryUtilities;
import org.geotoolkit.data.dbf.DbaseFileHeader;
import org.geotoolkit.data.dbf.DbaseFileReader;
import org.geotoolkit.data.shapefile.shx.ShxReader;
import org.geotoolkit.data.shapefile.shp.ShapeType;
import org.geotoolkit.data.shapefile.shp.ShapefileHeader;
import org.geotoolkit.data.shapefile.shp.ShapefileReader;
import org.geotoolkit.data.shapefile.shp.ShapefileWriter;
import org.geotoolkit.factory.Hints;
import org.geotoolkit.feature.AttributeDescriptorBuilder;
import org.geotoolkit.feature.AttributeTypeBuilder;
import org.geotoolkit.feature.FeatureTypeUtilities;
import org.geotoolkit.feature.SchemaException;
import org.geotoolkit.feature.FeatureTypeBuilder;
import org.geotoolkit.feature.type.BasicFeatureTypes;
import org.geotoolkit.filter.visitor.FilterAttributeExtractor;
import org.geotoolkit.geometry.jts.JTSEnvelope2D;
import org.geotoolkit.io.wkt.PrjFiles;
import org.geotoolkit.referencing.CRS;
import org.geotoolkit.referencing.crs.DefaultGeographicCRS;
import org.geotoolkit.util.converter.Classes;

import org.opengis.feature.Feature;
import org.opengis.feature.simple.SimpleFeature;
import org.opengis.feature.simple.SimpleFeatureType;
import org.opengis.feature.type.AttributeDescriptor;
import org.opengis.feature.type.FeatureType;
import org.opengis.feature.type.GeometryDescriptor;
import org.opengis.feature.type.Name;
import org.opengis.feature.type.PropertyDescriptor;
import org.opengis.filter.Filter;
import org.opengis.filter.identity.FeatureId;
import org.opengis.geometry.Envelope;
import org.opengis.referencing.crs.CoordinateReferenceSystem;

import static org.geotoolkit.data.shapefile.ShpFileType.*;

/**
 *
 * @author Johann Sorel (Geomatys)
 * @module pending
 */
public class ShapefileDataStore extends AbstractDataStore{

    // This is the default character as specified by the DBF specification
    public static final Charset DEFAULT_STRING_CHARSET = DbaseFileReader.DEFAULT_STRING_CHARSET;

    private final QueryCapabilities capabilities = new DefaultQueryCapabilities(false);
    protected final ShpFiles shpFiles;
    protected final boolean useMemoryMappedBuffer;
    protected final Charset dbfCharset;
    private Name name;
    private SimpleFeatureType schema;


    /**
     * Creates a new instance of ShapefileDataStore.
     *
     * @param url The URL of the shp file to use for this DataSource.
     *
     * @throws NullPointerException DOCUMENT ME!
     * @throws DataStoreException If computation of related URLs (dbf,shx) fails.
     */
    public ShapefileDataStore(URL url) throws DataStoreException,MalformedURLException {
        this(url, false, DEFAULT_STRING_CHARSET);
    }

    public ShapefileDataStore(URL url, boolean useMemoryMappedBuffer)
            throws DataStoreException,MalformedURLException {
        this(url, useMemoryMappedBuffer, DEFAULT_STRING_CHARSET);
    }

    public ShapefileDataStore(URL url, boolean useMemoryMappedBuffer, Charset dbfCharset)
            throws DataStoreException,MalformedURLException {
        this(url, null, false, dbfCharset);
    }

    /**
     * this sets the datastore's namespace during construction (so the schema -
     * FeatureType - will have the correct value) You can call this with
     * namespace = null, but I suggest you give it an actual namespace.
     *
     * @param url
     * @param namespace
     */
    public ShapefileDataStore(URL url, String namespace)
            throws DataStoreException,MalformedURLException {
        this(url, namespace, false, DEFAULT_STRING_CHARSET);
    }

    /**
     * this sets the datastore's namespace during construction (so the schema -
     * FeatureType - will have the correct value) You can call this with
     * namespace = null, but I suggest you give it an actual namespace.
     *
     * @param url
     * @param namespace
     * @param useMemoryMapped
     */
    public ShapefileDataStore(URL url, String namespace, boolean useMemoryMapped)
            throws DataStoreException,MalformedURLException {
        this(url, namespace, useMemoryMapped, DEFAULT_STRING_CHARSET);
    }

    /**
     * This sets the datastore's namespace during construction (so the schema -
     * FeatureType - will have the correct value) You can call this with
     * namespace = null, but I suggest you give it an actual namespace.
     *
     * @param url
     * @param namespace
     * @param useMemoryMapped : default is true
     * @param dbfCharset : default is ShapefileDataStore.DEFAULT_STRING_CHARSET
     */
    public ShapefileDataStore(URL url, String namespace, boolean useMemoryMapped,
            Charset dbfCharset) throws MalformedURLException, DataStoreException {
        super(namespace);
        shpFiles = new ShpFiles(url);

        if (!shpFiles.isLocal() || !shpFiles.exists(SHP)) {
            this.useMemoryMappedBuffer = false;
        } else {
            this.useMemoryMappedBuffer = useMemoryMapped;
        }

        this.dbfCharset = dbfCharset;
    }

    @Override
    public boolean isWritable(Name typeName) throws DataStoreException {
        return shpFiles.isLocal();
    }

    public Name getName() throws DataStoreException{
        checkTypeExist();
        return name;
    }

    public SimpleFeatureType getFeatureType() throws DataStoreException{
        checkTypeExist();
        return schema;
    }

    private void checkTypeExist() throws DataStoreException {
        if (name != null && schema != null) {
            return;
        }
        this.schema = buildSchema(getDefaultNamespace());
        this.name = schema.getName();
    }

    /**
     * {@inheritDoc }
     */
    @Override
    public Set<Name> getNames() throws DataStoreException {
        return Collections.singleton(getName());
    }

    /**
     * {@inheritDoc }
     */
    @Override
    public FeatureType getFeatureType(Name typeName) throws DataStoreException {
        typeCheck(typeName);

        return schema;
    }

    /**
     * {@inheritDoc }
     */
    @Override
    public QueryCapabilities getQueryCapabilities() {
        return capabilities;
    }

    /**
     * Gets the bounding box of the file represented by this data store as a
     * whole (that is, off all of the features in the shapefile)
     *
     * @return The bounding box of the datasource or null if unknown and too
     *         expensive for the method to calculate.
     * @throws DataSourceException DOCUMENT ME!
     */
    @Override
    public Envelope getEnvelope(Query query) throws DataStoreException, DataStoreRuntimeException {
        typeCheck(query.getTypeName());

        if(QueryUtilities.queryAll(query)){

            // This is way quick!!!
            ReadableByteChannel in = null;

            try {
                final ByteBuffer buffer = ByteBuffer.allocate(100);

                in = shpFiles.getReadChannel(SHP, "Shapefile Datastore's getBounds Method");
                try {
                    in.read(buffer);
                    buffer.flip();
                    final ShapefileHeader header = ShapefileHeader.read(buffer, true);

                    final com.vividsolutions.jts.geom.Envelope env =
                            new com.vividsolutions.jts.geom.Envelope(
                            header.minX(), header.maxX(), header.minY(), header.maxY());

                    if (schema != null) {
                        return new JTSEnvelope2D(env, schema.getCoordinateReferenceSystem());
                    }else{
                        return new JTSEnvelope2D(env, null);
                    }
                } finally {
                    in.close();
                }

            } catch (IOException ioe) {
                // What now? This seems arbitrarily appropriate !
                throw new DataStoreException("Problem getting Bbox", ioe);
            } finally {
                try {
                    if (in != null) {
                        in.close();
                    }
                } catch (IOException ioe) {
                    // do nothing
                }
            }
        }else{
            return super.getEnvelope(query);
        }

    }

    /**
     * {@inheritDoc }
     */
    @Override
    public List<FeatureId> addFeatures(Name groupName, Collection<? extends Feature> newFeatures) throws DataStoreException {
        return handleAddWithFeatureWriter(groupName, newFeatures);
    }

    /**
     * {@inheritDoc }
     */
    @Override
    public void updateFeatures(Name groupName, Filter filter, Map<? extends PropertyDescriptor, ? extends Object> values) throws DataStoreException {
        handleUpdateWithFeatureWriter(groupName, filter, values);
    }

    /**
     * {@inheritDoc }
     */
    @Override
    public void removeFeatures(Name groupName, Filter filter) throws DataStoreException {
        handleRemoveWithFeatureWriter(groupName, filter);
    }

    /**
     * {@inheritDoc }
     */
    @Override
    public FeatureReader getFeatureReader(Query query) throws DataStoreException {
        typeCheck(query.getTypeName());

        final Hints hints = query.getHints();
        final String typeName = query.getTypeName().getLocalPart();
        final Name[] propertyNames = query.getPropertyNames();
        final Name defaultGeomName = schema.getGeometryDescriptor().getName();
        final double[] resample = query.getResolution();

        //check if we must read the 3d values
        final CoordinateReferenceSystem reproject = query.getCoordinateSystemReproject();
        final boolean read3D = (reproject==null || (reproject != null && CRS.getVerticalCRS(reproject)!=null));

        if (query.getSortBy() != null) {
            throw new DataStoreException("The ShapeFileDatastore does not support sortby query");
        }
        // gather attributes needed by the query tool, they will be used by the
        // query filter
        final FilterAttributeExtractor extractor = new FilterAttributeExtractor();
        final Filter filter = query.getFilter();
        filter.accept(extractor, null);
        final Name[] filterAttnames = extractor.getAttributeNames();

        // check if the geometry is the one and only attribute needed
        // to return attribute _and_ to run the query filter
        if (   propertyNames != null
            && propertyNames.length == 1
            && propertyNames[0].getLocalPart().equals(defaultGeomName.getLocalPart())
            && (filterAttnames.length == 0 || (filterAttnames.length == 1 && filterAttnames[0].getLocalPart()
                        .equals(defaultGeomName.getLocalPart())))) {
            try {
                final SimpleFeatureType newSchema = (SimpleFeatureType) FeatureTypeUtilities.createSubType(
                        schema, propertyNames);

<<<<<<< HEAD
                FeatureReader reader = createFeatureReader(typeName,getAttributesReader(false,read3D,resample), newSchema,hints);
                final QueryBuilder remaining = new QueryBuilder(query.getTypeName());
                remaining.setProperties(query.getPropertyNames());
                remaining.setFilter(query.getFilter());
                remaining.setHints(query.getHints());
                remaining.setCRS(query.getCoordinateSystemReproject());
                reader = handleRemaining(reader, remaining.buildQuery());
=======
                FeatureReader reader = createFeatureReader(typeName,getAttributesReader(false), newSchema,hints);
                QueryBuilder query2 = new QueryBuilder(query.getTypeName());
                query2.setProperties(query.getPropertyNames());
                query2.setFilter(query.getFilter());
                query2.setHints(query.getHints());
                query2.setCRS(query.getCoordinateSystemReproject());
                reader = handleRemaining(reader, query2.buildQuery());
>>>>>>> fa33fafd

                return reader;
            } catch (SchemaException se) {
                throw new DataStoreException("Error creating schema", se);
            }
        }else{
             try {
                final SimpleFeatureType newSchema;
                if (propertyNames != null) {
                    newSchema = (SimpleFeatureType) FeatureTypeUtilities.createSubType(schema, propertyNames);
                } else {
                    newSchema = schema;
                }

                FeatureReader reader = createFeatureReader(typeName,getAttributesReader(true,read3D,resample), newSchema, hints);
                QueryBuilder query2 = new QueryBuilder(query.getTypeName());
                query2.setProperties(query.getPropertyNames());
                query2.setFilter(query.getFilter());
                query2.setHints(query.getHints());
                query2.setCRS(query.getCoordinateSystemReproject());
                reader = handleRemaining(reader, query2.buildQuery());

                return reader;
            } catch (SchemaException se) {
                throw new DataStoreException("Error creating schema", se);
            }
        }

       
    }

    /**
     * {@inheritDoc }
     */
    @Override
    public FeatureWriter getFeatureWriter(Name typeName, Filter filter) throws DataStoreException {
        typeCheck(typeName);

        final ShapefileAttributeReader attReader = getAttributesReader(true,true,null);
        FeatureReader<SimpleFeatureType, SimpleFeature> featureReader;
        try {
            featureReader = createFeatureReader(typeName.getLocalPart(), attReader, schema,null);

        } catch (Exception e) {
            featureReader = GenericEmptyFeatureIterator.createReader(schema);
        }
        try {
            return new ShapefileFeatureWriter(typeName.getLocalPart(), shpFiles, attReader, featureReader, dbfCharset);
        } catch (IOException ex) {
            throw new DataStoreException(ex);
        }
    }

    ////////////////////////////////////////////////////////////////////////////
    // schema manipulation /////////////////////////////////////////////////////
    ////////////////////////////////////////////////////////////////////////////

    /**
     * Set the FeatureType of this DataStore. This method will delete any
     * existing local resources or throw an IOException if the DataStore is
     * remote.
     *
     * @param featureType The desired FeatureType.
     * @throws DataStoreException If the DataStore is remote.
     *
     * @todo must synchronize this properly
     */
    @Override
    public void createSchema(Name typeName, FeatureType featureType) throws DataStoreException {
        if (!shpFiles.isLocal()) {
            throw new DataStoreException("Cannot create FeatureType on remote shapefile");
        }

        if(typeName == null){
            throw new DataStoreException("Type name can not be null.");
        }

        if(!(featureType instanceof SimpleFeatureType)){
            throw new DataStoreException("Feature type must not be null and must be a simple feature type.");
        }

        if(!featureType.getName().equals(typeName)){
            throw new DataStoreException("Shapefile datastore can only hold typename same as feature type name.");
        }


        //delete the files
        shpFiles.delete();

        //update schema and name
        name = typeName;
        schema = (SimpleFeatureType) featureType;

        CoordinateReferenceSystem crs = featureType.getGeometryDescriptor().getCoordinateReferenceSystem();
        final Class<?> geomType = featureType.getGeometryDescriptor().getType().getBinding();
        final ShapeType shapeType =ShapeType.findBestGeometryType(geomType);

        if(shapeType == ShapeType.UNDEFINED){
            throw new DataStoreException("Cannot create a shapefile whose geometry type is "+ geomType);
        }

        try{
            final StorageFile shpStoragefile = shpFiles.getStorageFile(SHP);
            final StorageFile shxStoragefile = shpFiles.getStorageFile(SHX);
            final StorageFile dbfStoragefile = shpFiles.getStorageFile(DBF);
            final StorageFile prjStoragefile = shpFiles.getStorageFile(PRJ);

            final FileChannel shpChannel = shpStoragefile.getWriteChannel();
            final FileChannel shxChannel = shxStoragefile.getWriteChannel();

            final ShapefileWriter writer = new ShapefileWriter(shpChannel, shxChannel);
            try {
                // try to get the domain first
                final org.opengis.geometry.Envelope domain = CRS.getEnvelope(crs);
                if (domain != null) {
                    writer.writeHeaders(new JTSEnvelope2D(domain), shapeType, 0, 100);
                } else {
                    // try to reproject the single overall envelope keeping poles out of the way
                    final JTSEnvelope2D env = new JTSEnvelope2D(-179, 179, -89, 89, DefaultGeographicCRS.WGS84);
                    JTSEnvelope2D transformedBounds;
                    if (crs != null) {
                        try {
                            transformedBounds = env.transform(crs, true);
                        } catch (Throwable t) {
                            if (getLogger().isLoggable(Level.WARNING)) {
                                getLogger().log(Level.WARNING, t.getLocalizedMessage(), t);
                            }
                            transformedBounds = env;
                            crs = null;
                        }
                    } else {
                        transformedBounds = env;
                    }

                    writer.writeHeaders(transformedBounds, shapeType, 0, 100);
                }
            } finally {
                writer.close();
                assert !shpChannel.isOpen();
                assert !shxChannel.isOpen();
            }

            final DbaseFileHeader dbfheader = DbaseFileHeader.createDbaseHeader(schema);
            dbfheader.setNumRecords(0);

            final WritableByteChannel dbfChannel = dbfStoragefile.getWriteChannel();
            try {
                dbfheader.writeHeader(dbfChannel);
            } finally {
                dbfChannel.close();
            }

            if (crs != null) {
                // .prj files should have no carriage returns in them, this messes up
                // ESRI's ArcXXX software, so we'll be compatible
                final String s = crs.toWKT().replaceAll("\n", "").replaceAll("  ", "");
                final FileWriter prjWriter = new FileWriter(prjStoragefile.getFile());
                try {
                    prjWriter.write(s);
                } finally {
                    prjWriter.close();
                }
            } else {
                getLogger().warning("PRJ file not generated for null CoordinateReferenceSystem");
            }

            StorageFile.replaceOriginals(shpStoragefile, shxStoragefile, dbfStoragefile, prjStoragefile);
        }catch(IOException ex){
            throw new DataStoreException(ex);
        }
    }

    /**
     * {@inheritDoc }
     */
    @Override
    public void updateSchema(Name typeName, FeatureType featureType) throws DataStoreException {
        throw new DataStoreException("Can not update shapefile schema.");
    }

    /**
     * {@inheritDoc }
     */
    @Override
    public void deleteSchema(Name typeName) throws DataStoreException {
        throw new DataStoreException("Can not delete shapefile schema.");
    }

    ////////////////////////////////////////////////////////////////////////////
    // utils ///////////////////////////////////////////////////////////////////
    ////////////////////////////////////////////////////////////////////////////

    /**
     * Obtain the FeatureType of the given name. ShapefileDataStore contains
     * only one FeatureType.
     *
     * @return The FeatureType that this DataStore contains.
     * @throws IOException If a type by the requested name is not present.
     */
    private SimpleFeatureType buildSchema(String namespace) throws DataStoreException {

        final List<AttributeDescriptor> types = readAttributes(namespace);
        final GeometryDescriptor geomDescriptor = (GeometryDescriptor) types.get(0);
        final Class<?> geomBinding = geomDescriptor.getType().getBinding();

        SimpleFeatureType parent = null;
        if ((geomBinding == Point.class) || (geomBinding == MultiPoint.class)) {
            parent = BasicFeatureTypes.POINT;
        } else if ((geomBinding == Polygon.class)
                || (geomBinding == MultiPolygon.class)) {
            parent = BasicFeatureTypes.POLYGON;
        } else if ((geomBinding == LineString.class)
                || (geomBinding == MultiLineString.class)) {
            parent = BasicFeatureTypes.LINE;
        }

        final FeatureTypeBuilder builder = new FeatureTypeBuilder();
        builder.addAll(types);
        builder.setDefaultGeometry(geomDescriptor.getLocalName());

        //configure the name
        final String local = shpFiles.getTypeName();
//        if (namespace == null) {
//            namespace = BasicFeatureTypes.DEFAULT_NAMESPACE;
//        }

        builder.setName(namespace,local);
        builder.setAbstract(false);
        if (parent != null) {
            builder.setSuperType(parent);
        }

        return builder.buildSimpleFeatureType();
    }

    /**
     * Create the AttributeDescriptor contained within this DataStore.
     *
     * @return List of new AttributeDescriptor
     * @throws DataStoreException If AttributeType reading fails
     */
    protected List<AttributeDescriptor> readAttributes(String namespace) throws DataStoreException {
        final ShapefileReader shp = openShapeReader(true,null);
        final DbaseFileReader dbf = openDbfReader();

        CoordinateReferenceSystem crs = null;
        ReadableByteChannel channel = null;

        try{
            channel = shpFiles.getReadChannel(PRJ, new Object());
            crs = PrjFiles.read(channel, true);
        }catch(IOException ex){
            crs = null;
        }finally{
            //todo replace by ARM in JDK 1.7
            if(channel!= null){
                try {
                    channel.close();
                } catch (IOException ex) {
                    getLogger().log(Level.WARNING, "failed to close pro channel.",ex);
                }
            }
        }


        final AttributeTypeBuilder buildAtt = new AttributeTypeBuilder();
        final AttributeDescriptorBuilder buildDesc = new AttributeDescriptorBuilder();
        final List<AttributeDescriptor> attributes = new ArrayList<AttributeDescriptor>();

        try {
            final Class<?> geometryClass = shp.getHeader().getShapeType().bestJTSClass();
            buildAtt.setName(ensureGMLNS(namespace, Classes.getShortName(geometryClass)));
            buildAtt.setCRS(crs);
            buildAtt.setBinding(geometryClass);

            buildDesc.setNillable(true);
            buildDesc.setName(ensureGMLNS(namespace, BasicFeatureTypes.GEOMETRY_ATTRIBUTE_NAME));
            buildDesc.setType(buildAtt.buildGeometryType());

            attributes.add(buildDesc.buildDescriptor());

            // record names in case of duplicates
            final Set<String> usedNames = new HashSet<String>();
            usedNames.add(BasicFeatureTypes.GEOMETRY_ATTRIBUTE_NAME);

            // take care of the case where no dbf and query wants all =>
            // geometry only
            if (dbf != null) {
                final DbaseFileHeader header = dbf.getHeader();
                for (int i=0, n=header.getNumFields(); i<n; i++) {
                    final Class attributeClass = header.getFieldClass(i);
                    final int length = header.getFieldLength(i);
                    String name = header.getFieldName(i);
                    if (usedNames.contains(name)) {
                        final String origional = name;
                        int count = 1;
                        name = name + count;
                        while (usedNames.contains(name)) {
                            count++;
                            name = origional + count;
                        }
                    }
                    usedNames.add(name);

                    buildAtt.reset();
                    buildAtt.setName(ensureGMLNS(namespace, name));
                    buildAtt.setBinding(attributeClass);
                    buildAtt.setLength(length);

                    buildDesc.reset();
                    buildDesc.setName(ensureGMLNS(namespace, name));
                    buildDesc.setNillable(true);
                    buildDesc.setType(buildAtt.buildType());

                    attributes.add(buildDesc.buildDescriptor());
                }
            }
            return attributes;
        } finally {
            //todo replace by ARM in JDK 1.7
            try {
                if (dbf != null) {
                    dbf.close();
                }
            } catch (IOException ioe) {
                // do nothing
            }
            try {
                if (shp != null) {
                    shp.close();
                }
            } catch (IOException ioe) {
                // do nothing
            }
        }
    }

    /**
     * Returns the attribute reader, allowing for a pure shapefile reader, or a
     * combined dbf/shp reader.
     *
     * @param readDbf - if true, the dbf fill will be opened and read
     * @throws IOException
     */
    protected ShapefileAttributeReader getAttributesReader(boolean readDbf, boolean read3D, double[] resample)
            throws DataStoreException {

        final SimpleFeatureType schema = getFeatureType();

        if (!readDbf) {
            getLogger().fine("The DBF file won't be opened since no attributes will be read from it");
            final AttributeDescriptor[] desc = new AttributeDescriptor[]{schema.getGeometryDescriptor()};
            return new ShapefileAttributeReader(desc, openShapeReader(read3D,resample), null);
        }

        final List<AttributeDescriptor> atts =  schema.getAttributeDescriptors();
        return new ShapefileAttributeReader(atts, openShapeReader(read3D,resample), openDbfReader());
    }

    protected DefaultSimpleFeatureReader createFeatureReader(String typeName,
            ShapefileAttributeReader reader, SimpleFeatureType readerSchema, Hints hints)
            throws SchemaException {

        return DefaultSimpleFeatureReader.create(reader, new DefaultFeatureIDReader(typeName), readerSchema, hints);
    }

    /**
     * Convenience method for opening a ShapefileReader.
     *
     * @return A new ShapefileReader.
     * @throws IOException If an error occurs during creation.
     */
    protected ShapefileReader openShapeReader(boolean read3D, double[] res) throws DataStoreException {
        try {
            return new ShapefileReader(shpFiles, true, useMemoryMappedBuffer,read3D,res);
        } catch (IOException se) {
            throw new DataStoreException("Error creating ShapefileReader", se);
        }
    }

    /**
     * Convenience method for opening a DbaseFileReader.
     *
     * @return A new DbaseFileReader
     * @throws IOException If an error occurs during creation.
     */
    protected DbaseFileReader openDbfReader() throws DataStoreException {

        if (shpFiles.get(ShpFileType.DBF) == null) {
            return null;
        }

        if (shpFiles.isLocal() && !shpFiles.exists(DBF)) {
            return null;
        }

        try {
            return ShpDBF.reader(shpFiles, useMemoryMappedBuffer, dbfCharset);
        } catch (IOException e) {
            // could happen if dbf file does not exist
            return null;
        }
    }

    /**
     * Convenience method for opening an index file.
     *
     * @return An IndexFile
     * @throws IOException
     */
    protected ShxReader openIndexFile() throws IOException {
        if (shpFiles.get(SHX) == null) {
            return null;
        }

        if (shpFiles.isLocal() && !shpFiles.exists(SHX)) {
            return null;
        }

        try {
            return new ShxReader(shpFiles, this.useMemoryMappedBuffer);
        } catch (IOException e) {
            // could happen if shx file does not exist remotely
            return null;
        }
    }

}<|MERGE_RESOLUTION|>--- conflicted
+++ resolved
@@ -350,8 +350,7 @@
             try {
                 final SimpleFeatureType newSchema = (SimpleFeatureType) FeatureTypeUtilities.createSubType(
                         schema, propertyNames);
-
-<<<<<<< HEAD
+               
                 FeatureReader reader = createFeatureReader(typeName,getAttributesReader(false,read3D,resample), newSchema,hints);
                 final QueryBuilder remaining = new QueryBuilder(query.getTypeName());
                 remaining.setProperties(query.getPropertyNames());
@@ -359,15 +358,6 @@
                 remaining.setHints(query.getHints());
                 remaining.setCRS(query.getCoordinateSystemReproject());
                 reader = handleRemaining(reader, remaining.buildQuery());
-=======
-                FeatureReader reader = createFeatureReader(typeName,getAttributesReader(false), newSchema,hints);
-                QueryBuilder query2 = new QueryBuilder(query.getTypeName());
-                query2.setProperties(query.getPropertyNames());
-                query2.setFilter(query.getFilter());
-                query2.setHints(query.getHints());
-                query2.setCRS(query.getCoordinateSystemReproject());
-                reader = handleRemaining(reader, query2.buildQuery());
->>>>>>> fa33fafd
 
                 return reader;
             } catch (SchemaException se) {
