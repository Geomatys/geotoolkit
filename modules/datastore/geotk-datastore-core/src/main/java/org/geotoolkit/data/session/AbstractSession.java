--- conflicted
+++ resolved
@@ -27,6 +27,7 @@
 import org.geotoolkit.data.StorageManagementEvent;
 import org.geotoolkit.data.StorageListener;
 
+
 import org.opengis.feature.type.AttributeDescriptor;
 import org.opengis.feature.type.Name;
 import org.opengis.filter.Filter;
@@ -49,14 +50,7 @@
         }
 
         this.store = store;
-<<<<<<< HEAD
-        
-        //register a wek listener, to memory leak since we don't know when to remove the listener.
-        //@todo should we have a dispose method on the session ? I dont think so
-        //this.store.addStorageListener(new WeakStorageListener(store, this));
-=======
         weakListener.registerSource(store);
->>>>>>> e9b76b9b
     }
 
     /**
