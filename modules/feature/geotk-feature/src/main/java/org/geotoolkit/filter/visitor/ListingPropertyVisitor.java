--- conflicted
+++ resolved
@@ -40,7 +40,6 @@
     public static final ListingPropertyVisitor VISITOR = new ListingPropertyVisitor();
 
     protected ListingPropertyVisitor() {
-<<<<<<< HEAD
         setLogicalHandlers((f, names) -> {
             final LogicalOperator<Object> filter = (LogicalOperator<Object>) f;
             for (Filter<Object> child : filter.getOperands()) {
@@ -48,7 +47,7 @@
             }
         });
         setFilterHandler(AbstractVisitor.RESOURCEID_NAME, (f, names) -> {
-            names.add(AttributeConvention.IDENTIFIER_PROPERTY.toString());
+            names.add(AttributeConvention.IDENTIFIER);
         });
         setFilterHandler(ComparisonOperatorName.valueOf(FunctionNames.PROPERTY_IS_BETWEEN), (f, names) -> {
             final BetweenComparisonOperator<Object> filter = (BetweenComparisonOperator<Object>) f;
@@ -67,636 +66,19 @@
                 names.add(propName);
             }
         });
-=======
-    }
-
-    /**
-     * visit each expression and return all requiered Attributs
-     * @param data if is a Collection, this collection will be filled and returned.
-     */
-    @Override
-    public Collection<String> visit( final NilExpression expression, final Object data ) {
-        if(data instanceof Collection) return (Collection<String>)data;
-        return Collections.emptyList();
-    }
-
-    /**
-     * visit each expression and return all requiered Attributs
-     * @param data if is a Collection, this collection will be filled and returned.
-     */
-    @Override
-    public Collection<String> visit( final Add expression, final Object data ) {
-        final Collection<String> names;
-        if(data instanceof Collection) names = (Collection<String>) data;
-        else names = new HashSet<>();
-        expression.getExpression1().accept(this, names);
-        expression.getExpression2().accept(this, names);
-        return names;
-    }
-
-    /**
-     * visit each expression and return all requiered Attributs
-     * @param data if is a Collection, this collection will be filled and returned.
-     */
-    @Override
-    public Collection<String> visit( final Divide expression, final Object data ) {
-        final Collection<String> names;
-        if(data instanceof Collection) names = (Collection<String>) data;
-        else names = new HashSet<>();
-        expression.getExpression1().accept(this, names);
-        expression.getExpression2().accept(this, names);
-        return names;
-    }
-
-    /**
-     * visit each expression and return all requiered Attributs
-     * @param data if is a Collection, this collection will be filled and returned.
-     */
-    @Override
-    public Collection<String> visit( final Function expression, final Object data ) {
-        final Collection<String> names;
-        if(data instanceof Collection) names = (Collection<String>) data;
-        else names = new HashSet<>();
-
-        if( expression.getParameters() != null ){
-            for( Expression parameter : expression.getParameters() ){
-                parameter.accept(this, names);
-            }
-        }
-        return names;
-    }
-
-    /**
-     * Literal expressions are always static.
-     * @param data if is a Collection, this collection will be filled and returned.
-     */
-    @Override
-    public Collection<String> visit( final Literal expression, final Object data ) {
-        if(data instanceof Collection) return (Collection<String>)data;
-        return Collections.emptyList();
-    }
-
-    /**
-     * visit each expression and return all requiered Attributs
-     * @param data if is a Collection, this collection will be filled and returned.
-     */
-    @Override
-    public Collection<String> visit( final Multiply expression, final Object data ) {
-        final Collection<String> names;
-        if(data instanceof Collection) names = (Collection<String>) data;
-        else names = new HashSet<>();
-        expression.getExpression1().accept(this, names);
-        expression.getExpression2().accept(this, names);
-        return names;
-    }
-
-    /**
-     * visit each expression and return all requiered Attributs
-     * @param data if is a Collection, this collection will be filled and returned.
-     */
-    @Override
-    public Collection<String> visit( final PropertyName expression, final Object data ) {
-        final Collection<String> names;
-        if(data instanceof Collection) names = (Collection<String>) data;
-        else names = new HashSet<>();
-        String propName = expression.getPropertyName();
-        if(!propName.trim().isEmpty()){
-            names.add(propName);
-        }
-        return names;
-    }
-
-    /**
-     * visit each expression and return all requiered Attributs
-     * @param data if is a Collection, this collection will be filled and returned.
-     */
-    @Override
-    public Collection<String> visit( final Subtract expression, final Object data ) {
-        final Collection<String> names;
-        if(data instanceof Collection) names = (Collection<String>) data;
-        else names = new HashSet<>();
-        expression.getExpression1().accept(this, names);
-        expression.getExpression2().accept(this, names);
-        return names;
-    }
-
-    /**
-     * visit each filter and return all requiered Attributs
-     * @param data if is a Collection, this collection will be filled and returned.
-     */
-    @Override
-    public Object visitNullFilter(final Object data) {
-        if(data instanceof Collection) return (Collection<String>)data;
-        return Collections.emptyList();
-    }
-
-    /**
-     * visit each filter and return all requiered Attributs
-     * @param data if is a Collection, this collection will be filled and returned.
-     */
-    @Override
-    public Object visit(final ExcludeFilter filter, final Object data) {
-        if(data instanceof Collection) return (Collection<String>)data;
-        return Collections.emptyList();
-    }
-
-    /**
-     * visit each filter and return all requiered Attributs
-     * @param data if is a Collection, this collection will be filled and returned.
-     */
-    @Override
-    public Object visit(final IncludeFilter filter, final Object data) {
-        if(data instanceof Collection) return (Collection<String>)data;
-        return Collections.emptyList();
->>>>>>> e1287f53
     }
 
     @Override
-<<<<<<< HEAD
     protected void typeNotFound(final CodeList<?> type, final Filter<Object> filter, final Collection<String> names) {
         for (final Expression<? super Object, ?> f : filter.getExpressions()) {
             visit(f, names);
-=======
-    public Object visit(final And filter, final Object data) {
-        final Collection<String> names;
-        if(data instanceof Collection) names = (Collection<String>) data;
-        else names = new HashSet<>();
-        for(Filter child : filter.getChildren()){
-            child.accept(this, names);
->>>>>>> e1287f53
         }
     }
 
     @Override
-<<<<<<< HEAD
     protected void typeNotFound(final String type, final Expression<Object, ?> expression, final Collection<String> names) {
         for (final Expression<? super Object, ?> p : expression.getParameters()) {
             visit(p, names);
         }
-=======
-    public Object visit(final Id filter, final Object data) {
-        final Collection<String> names;
-        if(data instanceof Collection) names = (Collection<String>) data;
-        else names = new HashSet<>();
-        names.add(AttributeConvention.IDENTIFIER);
-        return names;
-    }
-
-    /**
-     * visit each filter and return all requiered Attributs
-     * @param data if is a Collection, this collection will be filled and returned.
-     */
-    @Override
-    public Object visit(final Not filter, final Object data) {
-        final Collection<String> names;
-        if(data instanceof Collection) names = (Collection<String>) data;
-        else names = new HashSet<>();
-        Filter child = filter.getFilter();
-        if(child != null) child.accept(this, names);
-        return names;
-    }
-
-    /**
-     * visit each filter and return all requiered Attributs
-     * @param data if is a Collection, this collection will be filled and returned.
-     */
-    @Override
-    public Object visit(final Or filter, final Object data) {
-        final Collection<String> names;
-        if(data instanceof Collection) names = (Collection<String>) data;
-        else names = new HashSet<>();
-        for(Filter child : filter.getChildren()){
-            child.accept(this, names);
-        }
-        return names;
-    }
-
-    /**
-     * visit each filter and return all requiered Attributs
-     * @param data if is a Collection, this collection will be filled and returned.
-     */
-    @Override
-    public Object visit(final PropertyIsBetween filter, final Object data) {
-        final Collection<String> names;
-        if(data instanceof Collection) names = (Collection<String>) data;
-        else names = new HashSet<>();
-        filter.getExpression().accept(this, names);
-        filter.getLowerBoundary().accept(this, names);
-        filter.getUpperBoundary().accept(this, names);
-        return names;
-    }
-
-    /**
-     * visit each filter and return all requiered Attributs
-     * @param data if is a Collection, this collection will be filled and returned.
-     */
-    @Override
-    public Object visit(final PropertyIsEqualTo filter, final Object data) {
-        final Collection<String> names;
-        if(data instanceof Collection) names = (Collection<String>) data;
-        else names = new HashSet<>();
-        filter.getExpression1().accept(this, names);
-        filter.getExpression2().accept(this, names);
-        return names;
-    }
-
-    /**
-     * visit each filter and return all requiered Attributs
-     * @param data if is a Collection, this collection will be filled and returned.
-     */
-    @Override
-    public Object visit(final PropertyIsNotEqualTo filter, final Object data) {
-        final Collection<String> names;
-        if(data instanceof Collection) names = (Collection<String>) data;
-        else names = new HashSet<>();
-        filter.getExpression1().accept(this, names);
-        filter.getExpression2().accept(this, names);
-        return names;
-    }
-
-    /**
-     * visit each filter and return all requiered Attributs
-     * @param data if is a Collection, this collection will be filled and returned.
-     */
-    @Override
-    public Object visit(final PropertyIsGreaterThan filter, final Object data) {
-        final Collection<String> names;
-        if(data instanceof Collection) names = (Collection<String>) data;
-        else names = new HashSet<>();
-        filter.getExpression1().accept(this, names);
-        filter.getExpression2().accept(this, names);
-        return names;
-    }
-
-    /**
-     * visit each filter and return all requiered Attributs
-     * @param data if is a Collection, this collection will be filled and returned.
-     */
-    @Override
-    public Object visit(final PropertyIsGreaterThanOrEqualTo filter, final Object data) {
-        final Collection<String> names;
-        if(data instanceof Collection) names = (Collection<String>) data;
-        else names = new HashSet<>();
-        filter.getExpression1().accept(this, names);
-        filter.getExpression2().accept(this, names);
-        return names;
-    }
-
-    /**
-     * visit each filter and return all requiered Attributs
-     * @param data if is a Collection, this collection will be filled and returned.
-     */
-    @Override
-    public Object visit(final PropertyIsLessThan filter, final Object data) {
-        final Collection<String> names;
-        if(data instanceof Collection) names = (Collection<String>) data;
-        else names = new HashSet<>();
-        filter.getExpression1().accept(this, names);
-        filter.getExpression2().accept(this, names);
-        return names;
-    }
-
-    /**
-     * visit each filter and return all requiered Attributs
-     * @param data if is a Collection, this collection will be filled and returned.
-     */
-    @Override
-    public Object visit(final PropertyIsLessThanOrEqualTo filter, final Object data) {
-        final Collection<String> names;
-        if(data instanceof Collection) names = (Collection<String>) data;
-        else names = new HashSet<>();
-        filter.getExpression1().accept(this, names);
-        filter.getExpression2().accept(this, names);
-        return names;
-    }
-
-    /**
-     * visit each filter and return all requiered Attributs
-     * @param data if is a Collection, this collection will be filled and returned.
-     */
-    @Override
-    public Object visit(final PropertyIsLike filter, final Object data) {
-        final Collection<String> names;
-        if(data instanceof Collection) names = (Collection<String>) data;
-        else names = new HashSet<>();
-        filter.getExpression().accept(this, names);
-        return names;
-    }
-
-    /**
-     * visit each filter and return all requiered Attributs
-     * @param data if is a Collection, this collection will be filled and returned.
-     */
-    @Override
-    public Object visit(final PropertyIsNull filter, final Object data) {
-        final Collection<String> names;
-        if(data instanceof Collection) names = (Collection<String>) data;
-        else names = new HashSet<>();
-        filter.getExpression().accept(this, names);
-        return names;
-    }
-
-    @Override
-    public Object visit(final PropertyIsNil filter, final Object data) {
-        final Collection<String> names;
-        if(data instanceof Collection) names = (Collection<String>) data;
-        else names = new HashSet<>();
-        filter.getExpression().accept(this, names);
-        return names;
-    }
-
-    /**
-     * visit each filter and return all requiered Attributs
-     * @param data if is a Collection, this collection will be filled and returned.
-     */
-    @Override
-    public Object visit(final BBOX filter, final Object data) {
-        final Collection<String> names;
-        if(data instanceof Collection) names = (Collection<String>) data;
-        else names = new HashSet<>();
-        filter.getExpression1().accept(this, names);
-        filter.getExpression2().accept(this, names);
-        return names;
-    }
-
-    /**
-     * visit each filter and return all requiered Attributs
-     * @param data if is a Collection, this collection will be filled and returned.
-     */
-    @Override
-    public Object visit(final Beyond filter, final Object data) {
-        final Collection<String> names;
-        if(data instanceof Collection) names = (Collection<String>) data;
-        else names = new HashSet<>();
-        filter.getExpression1().accept(this, names);
-        filter.getExpression2().accept(this, names);
-        return names;
-    }
-
-    /**
-     * visit each filter and return all requiered Attributs
-     * @param data if is a Collection, this collection will be filled and returned.
-     */
-    @Override
-    public Object visit(final Contains filter, final Object data) {
-        final Collection<String> names;
-        if(data instanceof Collection) names = (Collection<String>) data;
-        else names = new HashSet<>();
-        filter.getExpression1().accept(this, names);
-        filter.getExpression2().accept(this, names);
-        return names;
-    }
-
-    /**
-     * visit each filter and return all requiered Attributs
-     * @param data if is a Collection, this collection will be filled and returned.
-     */
-    @Override
-    public Object visit(final Crosses filter, final Object data) {
-        final Collection<String> names;
-        if(data instanceof Collection) names = (Collection<String>) data;
-        else names = new HashSet<>();
-        filter.getExpression1().accept(this, names);
-        filter.getExpression2().accept(this, names);
-        return names;
-    }
-
-    /**
-     * visit each filter and return all requiered Attributs
-     * @param data if is a Collection, this collection will be filled and returned.
-     */
-    @Override
-    public Object visit(final Disjoint filter, final Object data) {
-        final Collection<String> names;
-        if(data instanceof Collection) names = (Collection<String>) data;
-        else names = new HashSet<>();
-        filter.getExpression1().accept(this, names);
-        filter.getExpression2().accept(this, names);
-        return names;
-    }
-
-    /**
-     * visit each filter and return all requiered Attributs
-     * @param data if is a Collection, this collection will be filled and returned.
-     */
-    @Override
-    public Object visit(final DWithin filter, final Object data) {
-        final Collection<String> names;
-        if(data instanceof Collection) names = (Collection<String>) data;
-        else names = new HashSet<>();
-        filter.getExpression1().accept(this, names);
-        filter.getExpression2().accept(this, names);
-        return names;
-    }
-
-    /**
-     * visit each filter and return all requiered Attributs
-     * @param data if is a Collection, this collection will be filled and returned.
-     */
-    @Override
-    public Object visit(final Equals filter, final Object data) {
-        final Collection<String> names;
-        if(data instanceof Collection) names = (Collection<String>) data;
-        else names = new HashSet<>();
-        filter.getExpression1().accept(this, names);
-        filter.getExpression2().accept(this, names);
-        return names;
-    }
-
-    /**
-     * visit each filter and return all requiered Attributs
-     * @param data if is a Collection, this collection will be filled and returned.
-     */
-    @Override
-    public Object visit(final Intersects filter, final Object data) {
-        final Collection<String> names;
-        if(data instanceof Collection) names = (Collection<String>) data;
-        else names = new HashSet<>();
-        filter.getExpression1().accept(this, names);
-        filter.getExpression2().accept(this, names);
-        return names;
-    }
-
-    /**
-     * visit each filter and return all requiered Attributs
-     * @param data if is a Collection, this collection will be filled and returned.
-     */
-    @Override
-    public Object visit(final Overlaps filter, final Object data) {
-        final Collection<String> names;
-        if(data instanceof Collection) names = (Collection<String>) data;
-        else names = new HashSet<>();
-        filter.getExpression1().accept(this, names);
-        filter.getExpression2().accept(this, names);
-        return names;
-    }
-
-    /**
-     * visit each filter and return all requiered Attributs
-     * @param data if is a Collection, this collection will be filled and returned.
-     */
-    @Override
-    public Object visit(final Touches filter, final Object data) {
-        final Collection<String> names;
-        if(data instanceof Collection) names = (Collection<String>) data;
-        else names = new HashSet<>();
-        filter.getExpression1().accept(this, names);
-        filter.getExpression2().accept(this, names);
-        return names;
-    }
-
-    /**
-     * visit each filter and return all requiered Attributs
-     * @param data if is a Collection, this collection will be filled and returned.
-     */
-    @Override
-    public Object visit(final Within filter, final Object data) {
-        final Collection<String> names;
-        if(data instanceof Collection) names = (Collection<String>) data;
-        else names = new HashSet<>();
-        filter.getExpression1().accept(this, names);
-        filter.getExpression2().accept(this, names);
-        return names;
-    }
-
-    @Override
-    public Object visit(After filter, Object data) {
-        final Collection<String> names;
-        if(data instanceof Collection) names = (Collection<String>) data;
-        else names = new HashSet<>();
-        filter.getExpression1().accept(this, names);
-        filter.getExpression2().accept(this, names);
-        return names;
-    }
-
-    @Override
-    public Object visit(AnyInteracts filter, Object data) {
-        final Collection<String> names;
-        if(data instanceof Collection) names = (Collection<String>) data;
-        else names = new HashSet<>();
-        filter.getExpression1().accept(this, names);
-        filter.getExpression2().accept(this, names);
-        return names;
-    }
-
-    @Override
-    public Object visit(Before filter, Object data) {
-        final Collection<String> names;
-        if(data instanceof Collection) names = (Collection<String>) data;
-        else names = new HashSet<>();
-        filter.getExpression1().accept(this, names);
-        filter.getExpression2().accept(this, names);
-        return names;
-    }
-
-    @Override
-    public Object visit(Begins filter, Object data) {
-        final Collection<String> names;
-        if(data instanceof Collection) names = (Collection<String>) data;
-        else names = new HashSet<>();
-        filter.getExpression1().accept(this, names);
-        filter.getExpression2().accept(this, names);
-        return names;
-    }
-
-    @Override
-    public Object visit(BegunBy filter, Object data) {
-        final Collection<String> names;
-        if(data instanceof Collection) names = (Collection<String>) data;
-        else names = new HashSet<>();
-        filter.getExpression1().accept(this, names);
-        filter.getExpression2().accept(this, names);
-        return names;
-    }
-
-    @Override
-    public Object visit(During filter, Object data) {
-        final Collection<String> names;
-        if(data instanceof Collection) names = (Collection<String>) data;
-        else names = new HashSet<>();
-        filter.getExpression1().accept(this, names);
-        filter.getExpression2().accept(this, names);
-        return names;
-    }
-
-    @Override
-    public Object visit(EndedBy filter, Object data) {
-        final Collection<String> names;
-        if(data instanceof Collection) names = (Collection<String>) data;
-        else names = new HashSet<>();
-        filter.getExpression1().accept(this, names);
-        filter.getExpression2().accept(this, names);
-        return names;
-    }
-
-    @Override
-    public Object visit(Ends filter, Object data) {
-        final Collection<String> names;
-        if(data instanceof Collection) names = (Collection<String>) data;
-        else names = new HashSet<>();
-        filter.getExpression1().accept(this, names);
-        filter.getExpression2().accept(this, names);
-        return names;
-    }
-
-    @Override
-    public Object visit(Meets filter, Object data) {
-        final Collection<String> names;
-        if(data instanceof Collection) names = (Collection<String>) data;
-        else names = new HashSet<>();
-        filter.getExpression1().accept(this, names);
-        filter.getExpression2().accept(this, names);
-        return names;
-    }
-
-    @Override
-    public Object visit(MetBy filter, Object data) {
-        final Collection<String> names;
-        if(data instanceof Collection) names = (Collection<String>) data;
-        else names = new HashSet<>();
-        filter.getExpression1().accept(this, names);
-        filter.getExpression2().accept(this, names);
-        return names;
-    }
-
-    @Override
-    public Object visit(OverlappedBy filter, Object data) {
-        final Collection<String> names;
-        if(data instanceof Collection) names = (Collection<String>) data;
-        else names = new HashSet<>();
-        filter.getExpression1().accept(this, names);
-        filter.getExpression2().accept(this, names);
-        return names;
-    }
-
-    @Override
-    public Object visit(TContains filter, Object data) {
-        final Collection<String> names;
-        if(data instanceof Collection) names = (Collection<String>) data;
-        else names = new HashSet<>();
-        filter.getExpression1().accept(this, names);
-        filter.getExpression2().accept(this, names);
-        return names;
-    }
-
-    @Override
-    public Object visit(TEquals filter, Object data) {
-        final Collection<String> names;
-        if(data instanceof Collection) names = (Collection<String>) data;
-        else names = new HashSet<>();
-        filter.getExpression1().accept(this, names);
-        filter.getExpression2().accept(this, names);
-        return names;
-    }
-
-    @Override
-    public Object visit(TOverlaps filter, Object data) {
-        final Collection<String> names;
-        if(data instanceof Collection) names = (Collection<String>) data;
-        else names = new HashSet<>();
-        filter.getExpression1().accept(this, names);
-        filter.getExpression2().accept(this, names);
-        return names;
->>>>>>> e1287f53
     }
 }