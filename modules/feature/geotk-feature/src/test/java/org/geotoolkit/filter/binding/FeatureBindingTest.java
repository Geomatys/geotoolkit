/*
 *    Geotoolkit - An Open Source Java GIS Toolkit
 *    http://www.geotoolkit.org
 *
 *    (C) 2002-2008, Open Source Geospatial Foundation (OSGeo)
 *    (C) 2009-2010, Geomatys
 *
 *    This library is free software; you can redistribute it and/or
 *    modify it under the terms of the GNU Lesser General Public
 *    License as published by the Free Software Foundation;
 *    version 2.1 of the License.
 *
 *    This library is distributed in the hope that it will be useful,
 *    but WITHOUT ANY WARRANTY; without even the implied warranty of
 *    MERCHANTABILITY or FITNESS FOR A PARTICULAR PURPOSE.  See the GNU
 *    Lesser General Public License for more details.
 */
package org.geotoolkit.filter.binding;

import java.util.Collection;
import java.util.Iterator;
import org.locationtech.jts.geom.Geometry;
import org.geotoolkit.feature.FeatureExt;
import org.junit.Test;

import org.opengis.feature.Attribute;
import org.opengis.feature.Feature;
import org.opengis.feature.FeatureAssociationRole;
import org.opengis.feature.FeatureType;
import org.opengis.feature.Property;
import org.opengis.feature.PropertyType;
import org.apache.sis.internal.feature.AttributeConvention;

import static org.junit.Assert.*;
import static org.geotoolkit.filter.FilterTestConstants.*;


/**
 *
 * @author Johann Sorel (Geomatys)
 */
public class FeatureBindingTest extends org.geotoolkit.test.TestBase {

    @Test
    public void testFactories(){
        final Binding[] factories = Bindings.getBindings();

        int xpathFactory = -1;
        int defaultFactory = -1;

        for(int i=0;i<factories.length;i++){
            if(factories[i] instanceof XPathBinding){
                xpathFactory = i;
            }else if(factories[i] instanceof ComplexAttributeBinding){
                defaultFactory = i;
            }
        }

        assertTrue(xpathFactory != -1);
        assertTrue(defaultFactory != -1);
        assertTrue(defaultFactory < xpathFactory);
    }

    @Test
    public void testSimpleFeatureFlatAccessor() {

        //test a simple attribut------------------------------------------------
        Binding accessor = Bindings.getBinding(Feature.class, "testGeometry");
        assertNotNull(accessor);
        Object att = accessor.get(FEATURE_1, "testGeometry", Geometry.class);
        assertEquals(FEATURE_1.getPropertyValue(AttributeConvention.GEOMETRY), att);


        //test a simple attribut------------------------------------------------
        accessor = Bindings.getBinding(Feature.class, "//testGeometry");
        assertNotNull(accessor);
        att = (Geometry) accessor.get(FEATURE_1, "//testGeometry", Geometry.class);
        assertEquals(FEATURE_1.getPropertyValue(AttributeConvention.GEOMETRY), att);

        //test id---------------------------------------------------------------
        accessor = Bindings.getBinding(Feature.class, AttributeConvention.IDENTIFIER);
        assertNotNull(accessor);
<<<<<<< HEAD
        Object id = accessor.get(FEATURE_1, AttributeConvention.IDENTIFIER_PROPERTY.toString(), null);
        assertEquals(FeatureExt.getId(FEATURE_1).getIdentifier(), id);
=======
        Object id = accessor.get(FEATURE_1, AttributeConvention.IDENTIFIER, null);
        assertEquals(FeatureExt.getId(FEATURE_1).getID(), id);
>>>>>>> e1287f53

        //test xpath index------------------------------------------------------
        accessor = Bindings.getBinding(Feature.class, "*[10]");
        assertNotNull(accessor);
        att = accessor.get(FEATURE_1, "*[10]", null);
        assertEquals("test string data", att);
        assertEquals(FEATURE_1.getProperty("testString").getValue(), att);

        //test a geometry name with accents-------------------------------------
        accessor = Bindings.getBinding(Feature.class, "attribut.Géométrie");
        assertNotNull(accessor);
        att = accessor.get(FEATURE_1, "attribut.Géométrie", null);
        assertEquals("POINT(45,32)", att);
        assertEquals(FEATURE_1.getProperty("attribut.Géométrie").getValue(), att);
    }

    @Test
    public void testSimpleFeatureTypeFlatAccessor() {

        //test a simple attribut------------------------------------------------
        Binding accessor = Bindings.getBinding(FeatureType.class, "testGeometry");
        assertNotNull(accessor);
        Object att = (PropertyType) accessor.get(FEATURE_TYPE_1, "testGeometry", null);
        assertEquals(FEATURE_TYPE_1.getProperty("testGeometry"), att);

        //test a simple attribut------------------------------------------------
        accessor = Bindings.getBinding(FeatureType.class, "//testGeometry");
        assertNotNull(accessor);
        att = (PropertyType) accessor.get(FEATURE_TYPE_1, "//testGeometry", null);
        assertEquals(FEATURE_TYPE_1.getProperty("testGeometry"), att);

        //test xpath index------------------------------------------------------
        accessor = Bindings.getBinding(FeatureType.class, "*[10]");
        assertNotNull(accessor);
        att = accessor.get(FEATURE_TYPE_1, "*[10]", null);
        assertEquals(FEATURE_TYPE_1.getProperty("testLong"), att);

        //test a geometry name with accents-------------------------------------
        accessor = Bindings.getBinding(FeatureType.class, "attribut.Géométrie");
        assertNotNull(accessor);
        att = accessor.get(FEATURE_TYPE_1, "attribut.Géométrie", null);
        assertEquals(FEATURE_TYPE_1.getProperty("attribut.Géométrie"), att);
    }

    @Test
    public void testComplexFeatureAccessor() {
        Binding accessor;
        String xpath;

        final Feature candidate = FeatureExt.copy(CX_FEATURE);

//        // flat attribut test //////////////////////////////////////////////////
//        xpath = "attString";
//        accessor = Bindings.getBinding(Feature.class, xpath);
//        assertNotNull(accessor);
//        Object val = accessor.get(candidate, xpath, null);
//        //value is null since there is ambigious name that matches 2 properties
//        assertNull(val);

//        // flat attribut test //////////////////////////////////////////////////
//        xpath = "http://test.com:attString";
//        accessor = Bindings.getBinding(Feature.class, xpath);
//        assertNotNull(accessor);
//        val = accessor.get(candidate, xpath, null);
//        assertEquals(Arrays.asList("toto1","toto2"), val);
//        //test setting
//        accessor.set(candidate, xpath, "Alex");
//        val = accessor.get(candidate, xpath, null);
//        assertEquals(Arrays.asList("Alex"), val);
//        accessor.set(candidate, xpath, "toto1");
//
//        // flat attribut test //////////////////////////////////////////////////
//        xpath = "/{http://test2.com}attString";
//        accessor = Bindings.getBinding(Feature.class, xpath);
//        assertNotNull(accessor);
//        val = accessor.get(candidate, xpath, null);
//        assertEquals(Arrays.asList("toto3"), val);
//        //test setting
//        accessor.set(candidate, xpath, "Alex");
//        val = accessor.get(candidate, xpath, null);
//        assertEquals(Arrays.asList("Alex"), val);
//        accessor.set(candidate, xpath, "toto3");
//
//
//        // sub path attribut ///////////////////////////////////////////////////
//        xpath = "/{http://test.com}attCpx/{http://test.com}attString";
//        accessor = Bindings.getBinding(Feature.class, xpath);
//        assertNotNull(accessor);
//        val = accessor.get(candidate, xpath, null);
//        assertEquals(Arrays.asList("toto19"), val);
//        //test setting
//        accessor.set(candidate, xpath, "Franck");
//        val = accessor.get(candidate, xpath, null);
//        assertEquals(Arrays.asList("Franck"), val);
//        accessor.set(candidate, xpath, "toto19");

        // sub path attribut ///////////////////////////////////////////////////
        xpath = "/{http://test.com}attCpx[{http://test2.com}attString='marcel2']";
        accessor = Bindings.getBinding(Feature.class, xpath);
        assertNotNull(accessor);
        Object val = accessor.get(candidate, xpath, Feature.class);

        final Iterator<Feature> ite = ((Collection)candidate.getPropertyValue("attCpx")).iterator();
        final Feature f1 = ite.next();
        final Feature f2 = ite.next();
        assertEquals(f2, val);

        //accessing a collection of properties /////////////////////////////////
        xpath = "attCpx";
        accessor = Bindings.getBinding(Feature.class, xpath);
        assertNotNull(accessor);
        val = accessor.get(candidate, xpath, Collection.class);

        assertNotNull(val);
        assertTrue(val instanceof Collection);
        Collection col = (Collection) val;
        assertEquals(2, col.size());
    }

    @Test
    public void testComplexFeatureTypeAccessor() {
        Binding accessor;

        // flat attribut test //////////////////////////////////////////////////
        accessor = Bindings.getBinding(FeatureType.class, "attString");
        assertNotNull(accessor);
        Object val = accessor.get(CX_FEATURE_TYPE, "attString", null);
        //property is null because there are 2 properties with this name but different namespace
        assertNull(val);

        // flat attribut test //////////////////////////////////////////////////
        accessor = Bindings.getBinding(FeatureType.class, "http://test.com:attString");
        assertNotNull(accessor);
        val = accessor.get(CX_FEATURE_TYPE, "http://test.com:attString", null);
        assertEquals(CX_FEATURE_TYPE.getProperty("http://test.com:attString"), val);

        // flat attribut test //////////////////////////////////////////////////
        accessor = Bindings.getBinding(FeatureType.class, "/{http://test.com}attString");
        assertNotNull(accessor);
        val = accessor.get(CX_FEATURE_TYPE, "/{http://test.com}attString", null);
        assertEquals(CX_FEATURE_TYPE.getProperty("http://test.com:attString"), val);

        // sub path attribut ///////////////////////////////////////////////////
        accessor = Bindings.getBinding(FeatureType.class, "/{http://test.com}attCpx/{http://test.com}attString");
        assertNotNull(accessor);
        val = accessor.get(CX_FEATURE_TYPE, "/{http://test.com}attCpx/{http://test.com}attString", null);
        FeatureAssociationRole type = (FeatureAssociationRole) CX_FEATURE_TYPE.getProperty("http://test.com:attCpx");
        assertEquals(type.getValueType().getProperty("http://test.com:attString"), val);

        // sub path attribut ///////////////////////////////////////////////////
        accessor = Bindings.getBinding(FeatureType.class, "//{http://test.com}attCpx/{http://test.com}attString");
        assertNotNull(accessor);
        val = accessor.get(CX_FEATURE_TYPE, "//{http://test.com}attCpx/{http://test.com}attString", null);
        type = (FeatureAssociationRole) CX_FEATURE_TYPE.getProperty("http://test.com:attCpx");
        assertEquals(type.getValueType().getProperty("http://test.com:attString"), val);
    }

    @Test
    public void testAttributeAccessor(){
        Binding accessor = Bindings.getBinding(Attribute.class, ".");
        assertNotNull(accessor);
        Property prop = FEATURE_1.getProperty("testGeometry");
        Object att = accessor.get(prop, ".", Geometry.class);
        assertEquals(FEATURE_1.getPropertyValue(AttributeConvention.GEOMETRY), att);

        att = accessor.get(prop, ".", Property.class);
        assertEquals(FEATURE_1.getProperty(AttributeConvention.GEOMETRY), att);
    }
}<|MERGE_RESOLUTION|>--- conflicted
+++ resolved
@@ -80,13 +80,8 @@
         //test id---------------------------------------------------------------
         accessor = Bindings.getBinding(Feature.class, AttributeConvention.IDENTIFIER);
         assertNotNull(accessor);
-<<<<<<< HEAD
-        Object id = accessor.get(FEATURE_1, AttributeConvention.IDENTIFIER_PROPERTY.toString(), null);
+        Object id = accessor.get(FEATURE_1, AttributeConvention.IDENTIFIER, null);
         assertEquals(FeatureExt.getId(FEATURE_1).getIdentifier(), id);
-=======
-        Object id = accessor.get(FEATURE_1, AttributeConvention.IDENTIFIER, null);
-        assertEquals(FeatureExt.getId(FEATURE_1).getID(), id);
->>>>>>> e1287f53
 
         //test xpath index------------------------------------------------------
         accessor = Bindings.getBinding(Feature.class, "*[10]");
