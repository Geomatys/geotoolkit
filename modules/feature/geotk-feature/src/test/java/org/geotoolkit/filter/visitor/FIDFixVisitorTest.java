/*
 *    Geotoolkit - An Open Source Java GIS Toolkit
 *    http://www.geotoolkit.org
 *
 *    (C) 2012, Geomatys
 *
 *    This library is free software; you can redistribute it and/or
 *    modify it under the terms of the GNU Lesser General Public
 *    License as published by the Free Software Foundation;
 *    version 2.1 of the License.
 *
 *    This library is distributed in the hope that it will be useful,
 *    but WITHOUT ANY WARRANTY; without even the implied warranty of
 *    MERCHANTABILITY or FITNESS FOR A PARTICULAR PURPOSE.  See the GNU
 *    Lesser General Public License for more details.
 */
package org.geotoolkit.filter.visitor;

import org.opengis.filter.Filter;
import org.junit.Test;
import org.opengis.filter.ResourceId;
import org.apache.sis.internal.feature.AttributeConvention;
import static org.junit.Assert.*;
import static org.geotoolkit.filter.FilterTestConstants.*;

/**
 * Test FIDFixVisitor
 *
 * @author Johann Sorel (Geomatys)
 */
public class FIDFixVisitorTest extends org.geotoolkit.test.TestBase {

    @Test
    public void testReplacement1(){
<<<<<<< HEAD
        Filter filter = FF.equal(FF.property(AttributeConvention.IDENTIFIER_PROPERTY.toString()), FF.literal("river.1"));
=======
        Filter filter = FF.equals(FF.property(AttributeConvention.IDENTIFIER),FF.literal("river.1"));
>>>>>>> e1287f53

        filter = (Filter) FIDFixVisitor.INSTANCE.visit(filter);

        assertNotNull(filter);
        assertTrue(filter instanceof ResourceId);

        ResourceId fid = (ResourceId) filter;

        assertEquals("river.1", fid.getIdentifier());
    }

    @Test
    public void testReplacement2(){
<<<<<<< HEAD
        Filter filter = FF.equal(FF.literal("river.1"),
                FF.property(AttributeConvention.IDENTIFIER_PROPERTY.toString()));
=======
        Filter filter = FF.equals(FF.literal("river.1"),FF.property(AttributeConvention.IDENTIFIER));
>>>>>>> e1287f53

        filter = (Filter) FIDFixVisitor.INSTANCE.visit(filter);

        assertNotNull(filter);
        assertTrue(filter instanceof ResourceId);

        ResourceId fid = (ResourceId) filter;

        assertEquals("river.1", fid.getIdentifier());
    }
}<|MERGE_RESOLUTION|>--- conflicted
+++ resolved
@@ -32,11 +32,7 @@
 
     @Test
     public void testReplacement1(){
-<<<<<<< HEAD
-        Filter filter = FF.equal(FF.property(AttributeConvention.IDENTIFIER_PROPERTY.toString()), FF.literal("river.1"));
-=======
-        Filter filter = FF.equals(FF.property(AttributeConvention.IDENTIFIER),FF.literal("river.1"));
->>>>>>> e1287f53
+        Filter filter = FF.equal(FF.property(AttributeConvention.IDENTIFIER), FF.literal("river.1"));
 
         filter = (Filter) FIDFixVisitor.INSTANCE.visit(filter);
 
@@ -50,12 +46,8 @@
 
     @Test
     public void testReplacement2(){
-<<<<<<< HEAD
         Filter filter = FF.equal(FF.literal("river.1"),
-                FF.property(AttributeConvention.IDENTIFIER_PROPERTY.toString()));
-=======
-        Filter filter = FF.equals(FF.literal("river.1"),FF.property(AttributeConvention.IDENTIFIER));
->>>>>>> e1287f53
+                FF.property(AttributeConvention.IDENTIFIER));
 
         filter = (Filter) FIDFixVisitor.INSTANCE.visit(filter);
 
