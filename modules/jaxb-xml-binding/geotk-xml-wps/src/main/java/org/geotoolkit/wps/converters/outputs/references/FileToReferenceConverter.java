/*
 *    Geotoolkit - An Open Source Java GIS Toolkit
 *    http://www.geotoolkit.org
 *
 *    (C) 2008 - 2009, Geomatys
 *
 *    This library is free software; you can redistribute it and/or
 *    modify it under the terms of the GNU Lesser General Public
 *    License as published by the Free Software Foundation; either
 *    version 2.1 of the License, or (at your option) any later version.
 *
 *    This library is distributed in the hope that it will be useful,
 *    but WITHOUT ANY WARRANTY; without even the implied warranty of
 *    MERCHANTABILITY or FITNESS FOR A PARTICULAR PURPOSE.  See the GNU
 *    Lesser General Public License for more details.
 */
package org.geotoolkit.wps.converters.outputs.references;

import org.apache.sis.util.UnconvertibleObjectException;
import org.geotoolkit.nio.IOUtilities;
import org.geotoolkit.wps.xml.v200.Reference;
import java.io.File;
import java.io.IOException;
import java.net.URI;
<<<<<<< HEAD
=======
import java.nio.file.Files;
>>>>>>> 48928c5f
import java.nio.file.Path;
import java.util.Map;

/**
 *
 * @author Quentin Boileau (Geomatys).
 */
public class FileToReferenceConverter extends AbstractReferenceOutputConverter<File> {

    private static FileToReferenceConverter INSTANCE;

    private FileToReferenceConverter(){
    }

    public static synchronized FileToReferenceConverter getInstance(){
        if(INSTANCE == null){
            INSTANCE = new FileToReferenceConverter();
        }
        return INSTANCE;
    }

    @Override
    public Class<File> getSourceClass() {
        return File.class;
    }

    @Override
    public Reference convert(File source, Map<String, Object> params) throws UnconvertibleObjectException {

        if (params.get(TMP_DIR_PATH) == null) {
            throw new UnconvertibleObjectException("The output directory should be defined.");
        }

        if (source == null) {
            throw new UnconvertibleObjectException("The output data should be defined.");
        }

        Reference reference = new Reference();

        reference.setMimeType((String) params.get(MIME));
        reference.setEncoding((String) params.get(ENCODING));
        reference.setSchema((String) params.get(SCHEMA));
        final Path targetDirectory = buildPath(params, null);
<<<<<<< HEAD
        Object tmpDirValue = params.get(TMP_DIR_PATH);
        String tmpDir;
        if (tmpDirValue instanceof URI) {
            tmpDir = ((URI) params.get(TMP_DIR_PATH)).toString();
        } else if (tmpDirValue instanceof String) {
            tmpDir = (String) params.get(TMP_DIR_PATH);
        } else {
            throw new UnconvertibleObjectException("Unexpected type for " + TMP_DIR_PATH + " parameter.");
        }
        try {
            final Path target = targetDirectory.resolve(source.getName());
            if(source.getAbsolutePath().startsWith(tmpDir)) {
                reference.setHref(source.getAbsolutePath().replace(tmpDir, (String) params.get(TMP_DIR_URL)));
=======
        final String tmpDir = getTemproraryDirectoryPath(params);
        final String tmpDirUrl = (String) params.get(TMP_DIR_URL);
        try {
            // if the source is already in the temp folder
            if (source.getAbsolutePath().startsWith(tmpDir)) {
                reference.setHref(source.getAbsolutePath().replace(tmpDir, tmpDirUrl));

            // else we create a link from the source file in temp dir
>>>>>>> 48928c5f
            } else {
                final Path target = targetDirectory.resolve(source.getName());
                Files.createSymbolicLink(target, source.toPath());
                //IOUtilities.copy(source.toPath(),target);
                String suffix = getRelativeLocation(target, tmpDir);
                reference.setHref(tmpDirUrl + "/" + suffix);
            }
        } catch (IOException ex) {
            throw new UnconvertibleObjectException("Error during moving file to output directory.", ex);
        }

        return reference;
    }
}<|MERGE_RESOLUTION|>--- conflicted
+++ resolved
@@ -17,15 +17,10 @@
 package org.geotoolkit.wps.converters.outputs.references;
 
 import org.apache.sis.util.UnconvertibleObjectException;
-import org.geotoolkit.nio.IOUtilities;
 import org.geotoolkit.wps.xml.v200.Reference;
 import java.io.File;
 import java.io.IOException;
-import java.net.URI;
-<<<<<<< HEAD
-=======
 import java.nio.file.Files;
->>>>>>> 48928c5f
 import java.nio.file.Path;
 import java.util.Map;
 
@@ -69,21 +64,6 @@
         reference.setEncoding((String) params.get(ENCODING));
         reference.setSchema((String) params.get(SCHEMA));
         final Path targetDirectory = buildPath(params, null);
-<<<<<<< HEAD
-        Object tmpDirValue = params.get(TMP_DIR_PATH);
-        String tmpDir;
-        if (tmpDirValue instanceof URI) {
-            tmpDir = ((URI) params.get(TMP_DIR_PATH)).toString();
-        } else if (tmpDirValue instanceof String) {
-            tmpDir = (String) params.get(TMP_DIR_PATH);
-        } else {
-            throw new UnconvertibleObjectException("Unexpected type for " + TMP_DIR_PATH + " parameter.");
-        }
-        try {
-            final Path target = targetDirectory.resolve(source.getName());
-            if(source.getAbsolutePath().startsWith(tmpDir)) {
-                reference.setHref(source.getAbsolutePath().replace(tmpDir, (String) params.get(TMP_DIR_URL)));
-=======
         final String tmpDir = getTemproraryDirectoryPath(params);
         final String tmpDirUrl = (String) params.get(TMP_DIR_URL);
         try {
@@ -92,7 +72,6 @@
                 reference.setHref(source.getAbsolutePath().replace(tmpDir, tmpDirUrl));
 
             // else we create a link from the source file in temp dir
->>>>>>> 48928c5f
             } else {
                 final Path target = targetDirectory.resolve(source.getName());
                 Files.createSymbolicLink(target, source.toPath());
