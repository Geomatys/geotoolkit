/*
 *    Constellation - An open source and standard compliant SDI
 *    http://www.constellation-sdi.org
 *
 *    (C) 2012, Geomatys
 *
 *    This library is free software; you can redistribute it and/or
 *    modify it under the terms of the GNU Lesser General Public
 *    License as published by the Free Software Foundation; either
 *    version 3 of the License, or (at your option) any later version.
 *
 *    This library is distributed in the hope that it will be useful,
 *    but WITHOUT ANY WARRANTY; without even the implied warranty of
 *    MERCHANTABILITY or FITNESS FOR A PARTICULAR PURPOSE.  See the GNU
 *    Lesser General Public License for more details.
 */
package org.geotoolkit.wps.converters.outputs.references;

import java.io.IOException;
import java.io.OutputStream;
import java.nio.file.Files;
import java.nio.file.Path;
import java.util.HashMap;
import java.util.Map;
import java.util.UUID;
import javax.xml.bind.JAXBException;
import javax.xml.stream.XMLStreamException;
import org.geotoolkit.feature.FeatureExt;
import org.geotoolkit.data.FeatureStoreRuntimeException;
import org.geotoolkit.data.geojson.GeoJSONStreamWriter;
import org.geotoolkit.feature.xml.XmlFeatureWriter;
import org.geotoolkit.feature.xml.jaxp.JAXPStreamFeatureWriter;
import org.apache.sis.storage.DataStoreException;
import org.apache.sis.util.UnconvertibleObjectException;
import org.geotoolkit.wps.io.WPSMimeType;
import org.geotoolkit.wps.xml.v200.Reference;
import org.geotoolkit.util.NamesExt;
import org.geotoolkit.wps.converters.WPSConvertersUtils;
import org.opengis.feature.Feature;
import org.opengis.feature.FeatureType;

/**
 * Implementation of ObjectConverter to convert a {@link Feature feature} into a {@link Reference reference}.
 *
 * @author Quentin Boileau (Geomatys).
 * @author Theo Zozime
 */
public class FeatureToReferenceConverter extends AbstractReferenceOutputConverter<Feature> {

    private static FeatureToReferenceConverter INSTANCE;

    private FeatureToReferenceConverter(){
    }

    public static synchronized FeatureToReferenceConverter getInstance(){
        if(INSTANCE == null){
            INSTANCE = new FeatureToReferenceConverter();
        }
        return INSTANCE;
    }

    @Override
    public Class<Feature> getSourceClass() {
        return Feature.class;
    }

    /**
     * {@inheritDoc}
     */
    @Override
    public Reference convert(final Feature source, final Map<String,Object> params) throws UnconvertibleObjectException {


        if (params.get(TMP_DIR_PATH) == null) {
            throw new UnconvertibleObjectException("The output directory should be defined.");
        }

        if (source == null) {
            throw new UnconvertibleObjectException("The output directory should be defined.");
        }

        FeatureType ft = null;
        if (source instanceof Feature) {
            ft = source.getType();
        } else {
            throw new UnconvertibleObjectException("The requested output reference data is not an instance of Feature.");
        }

        Reference reference = new Reference();

        reference.setMimeType((String) params.get(MIME));
        reference.setEncoding((String) params.get(ENCODING));

        final String namespace = NamesExt.getNamespace(ft.getName());
        final Map <String, String> schemaLocation = new HashMap<>();

        final String randomFileName = UUID.randomUUID().toString();
        final String tmpDirUrl = (String) params.get(TMP_DIR_URL);

        if(WPSMimeType.APP_GEOJSON.val().equalsIgnoreCase(reference.getMimeType())) {
            //create file
<<<<<<< HEAD
            final String dataFileName = randomFileName+".json";
            final Path dataFile = buildPath(params, dataFileName);
=======
            final Path dataFile = buildPath(params, randomFileName + ".json");
>>>>>>> 48928c5f
            try {
                 try (OutputStream fos = Files.newOutputStream(dataFile);
                      GeoJSONStreamWriter writer = new GeoJSONStreamWriter(fos, ft, WPSConvertersUtils.FRACTION_DIGITS)) {
                    Feature next = writer.next();
                    FeatureExt.copy(source, next, true);
                    writer.write();
                }

            } catch (DataStoreException e) {
                throw new UnconvertibleObjectException("Can't write Feature into GeoJSON output stream.", e);
            } catch (IOException e) {
                throw new UnconvertibleObjectException(e);
            }

            final String relLoc = getRelativeLocation(dataFile, params);
            reference.setHref(tmpDirUrl + "/" + relLoc);
            reference.setSchema(null);

        } else if (WPSMimeType.APP_GML.val().equalsIgnoreCase(reference.getMimeType())||
                   WPSMimeType.TEXT_XML.val().equalsIgnoreCase(reference.getMimeType()) ||
                   WPSMimeType.TEXT_GML.val().equalsIgnoreCase(reference.getMimeType())) {
            //Write FeatureType
            try {
                reference.setSchema(WPSConvertersUtils.writeSchema(ft, params));
                schemaLocation.put(namespace, reference.getSchema());

            } catch (JAXBException ex) {
                throw new UnconvertibleObjectException("Can't write FeatureType into xsd schema.",ex);
            } catch (IOException ex) {
                throw new UnconvertibleObjectException("Can't create xsd schema file.",ex);
            }

            //Write Feature
            final XmlFeatureWriter featureWriter = new JAXPStreamFeatureWriter(schemaLocation);

            //create file
<<<<<<< HEAD
            final Path dataFile = buildPath(params, dataFileName);
=======
            final Path dataFile = buildPath(params, randomFileName + ".xml");
>>>>>>> 48928c5f
            try (final OutputStream dataStream = Files.newOutputStream(dataFile);
                 final AutoCloseable xmlCloser = () -> featureWriter.dispose()) {

                //Write feature in file
                featureWriter.write(source, dataStream);
                final String relLoc = getRelativeLocation(dataFile, params);
                reference.setHref(tmpDirUrl + "/" + relLoc);

            } catch (XMLStreamException ex) {
                throw new UnconvertibleObjectException("Stax exception while writing the feature collection", ex);
            } catch (DataStoreException ex) {
                throw new UnconvertibleObjectException("FeatureStore exception while writing the feature collection", ex);
            } catch (FeatureStoreRuntimeException ex) {
                throw new UnconvertibleObjectException("FeatureStoreRuntimeException exception while writing the feature collection", ex);
            } catch (Exception ex) {
                throw new UnconvertibleObjectException(ex);
            }
        }
        else
            throw new UnconvertibleObjectException("Unsupported mime-type for " + this.getClass().getName() +  " : " + reference.getMimeType());
        return reference;
    }
}<|MERGE_RESOLUTION|>--- conflicted
+++ resolved
@@ -25,17 +25,17 @@
 import java.util.UUID;
 import javax.xml.bind.JAXBException;
 import javax.xml.stream.XMLStreamException;
-import org.geotoolkit.feature.FeatureExt;
+import org.apache.sis.storage.DataStoreException;
+import org.apache.sis.util.UnconvertibleObjectException;
 import org.geotoolkit.data.FeatureStoreRuntimeException;
 import org.geotoolkit.data.geojson.GeoJSONStreamWriter;
+import org.geotoolkit.feature.FeatureExt;
 import org.geotoolkit.feature.xml.XmlFeatureWriter;
 import org.geotoolkit.feature.xml.jaxp.JAXPStreamFeatureWriter;
-import org.apache.sis.storage.DataStoreException;
-import org.apache.sis.util.UnconvertibleObjectException;
+import org.geotoolkit.util.NamesExt;
+import org.geotoolkit.wps.converters.WPSConvertersUtils;
 import org.geotoolkit.wps.io.WPSMimeType;
 import org.geotoolkit.wps.xml.v200.Reference;
-import org.geotoolkit.util.NamesExt;
-import org.geotoolkit.wps.converters.WPSConvertersUtils;
 import org.opengis.feature.Feature;
 import org.opengis.feature.FeatureType;
 
@@ -99,12 +99,7 @@
 
         if(WPSMimeType.APP_GEOJSON.val().equalsIgnoreCase(reference.getMimeType())) {
             //create file
-<<<<<<< HEAD
-            final String dataFileName = randomFileName+".json";
-            final Path dataFile = buildPath(params, dataFileName);
-=======
             final Path dataFile = buildPath(params, randomFileName + ".json");
->>>>>>> 48928c5f
             try {
                  try (OutputStream fos = Files.newOutputStream(dataFile);
                       GeoJSONStreamWriter writer = new GeoJSONStreamWriter(fos, ft, WPSConvertersUtils.FRACTION_DIGITS)) {
@@ -141,11 +136,7 @@
             final XmlFeatureWriter featureWriter = new JAXPStreamFeatureWriter(schemaLocation);
 
             //create file
-<<<<<<< HEAD
-            final Path dataFile = buildPath(params, dataFileName);
-=======
             final Path dataFile = buildPath(params, randomFileName + ".xml");
->>>>>>> 48928c5f
             try (final OutputStream dataStream = Files.newOutputStream(dataFile);
                  final AutoCloseable xmlCloser = () -> featureWriter.dispose()) {
 
