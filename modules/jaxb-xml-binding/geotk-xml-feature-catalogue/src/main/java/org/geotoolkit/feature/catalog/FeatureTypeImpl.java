/*
 *    GeotoolKit - An Open Source Java GIS Toolkit
 *    http://geotoolkit.org
 * 
 *    (C) 2009, Geomatys
 *
 *    This library is free software; you can redistribute it and/or
 *    modify it under the terms of the GNU Lesser General Public
 *    License as published by the Free Software Foundation; either
 *    version 2.1 of the License, or (at your option) any later version.
 *
 *    This library is distributed in the hope that it will be useful,
 *    but WITHOUT ANY WARRANTY; without even the implied warranty of
 *    MERCHANTABILITY or FITNESS FOR A PARTICULAR PURPOSE.  See the GNU
 *    Lesser General Public License for more details.
 */


package org.geotoolkit.feature.catalog;

import java.util.ArrayList;
import java.util.HashMap;
import java.util.List;
import java.util.Map;
import java.util.Objects;
import javax.xml.bind.Marshaller;
import javax.xml.bind.annotation.XmlAccessType;
import javax.xml.bind.annotation.XmlAccessorType;
import javax.xml.bind.annotation.XmlAttribute;
import javax.xml.bind.annotation.XmlElement;
import javax.xml.bind.annotation.XmlID;
import javax.xml.bind.annotation.XmlRootElement;
import javax.xml.bind.annotation.XmlSchemaType;
import javax.xml.bind.annotation.XmlSeeAlso;
import javax.xml.bind.annotation.XmlTransient;
import javax.xml.bind.annotation.XmlType;
import javax.xml.bind.annotation.adapters.CollapsedStringAdapter;
import javax.xml.bind.annotation.adapters.XmlJavaTypeAdapter;
import org.geotoolkit.internal.jaxb.gco.GO_GenericName;
import org.geotoolkit.resources.jaxb.feature.catalog.FeatureCatalogueAdapter;
import org.geotoolkit.util.Utilities;
import org.opengis.util.LocalName;
import org.opengis.feature.catalog.Constraint;
import org.opengis.feature.catalog.DefinitionReference;
import org.opengis.feature.catalog.FeatureAttribute;
import org.opengis.feature.catalog.FeatureCatalogue;
import org.opengis.feature.catalog.FeatureType;
import org.opengis.feature.catalog.InheritanceRelation;
import org.opengis.feature.catalog.PropertyType;



/**
 * Class of real world phenomena with common properties -  - [ocl] - name realizes GF_FeatureType::typeName; - isAbstract realizes GF_FeatureType::isAbstract; - constrainedBy realizes GF_FeatureType::constrainedBy - [/ocl]
 * 
 * <p>Java class for FC_FeatureType_Type complex type.
 * 
 * <p>The following schema fragment specifies the expected content contained within this class.
 * 
 * <pre>
 * &lt;complexType name="FC_FeatureType_Type">
 *   &lt;complexContent>
 *     &lt;extension base="{http://www.isotc211.org/2005/gco}AbstractObject_Type">
 *       &lt;sequence>
 *         &lt;element name="typeName" type="{http://www.isotc211.org/2005/gco}LocalName_Impl"/>
 *         &lt;element name="definition" type="{http://www.isotc211.org/2005/gco}CharacterString_Impl" minOccurs="0"/>
 *         &lt;element name="code" type="{http://www.isotc211.org/2005/gco}CharacterString_Impl" minOccurs="0"/>
 *         &lt;element name="isAbstract" type="{http://www.isotc211.org/2005/gco}Boolean_Impl"/>
 *         &lt;element name="aliases" type="{http://www.isotc211.org/2005/gco}LocalName_Impl" maxOccurs="unbounded" minOccurs="0"/>
 *         &lt;element name="inheritsFrom" type="{http://www.isotc211.org/2005/gfc}FC_InheritanceRelation_Impl" maxOccurs="unbounded" minOccurs="0"/>
 *         &lt;element name="inheritsTo" type="{http://www.isotc211.org/2005/gfc}FC_InheritanceRelation_Impl" maxOccurs="unbounded" minOccurs="0"/>
 *         &lt;element name="featureCatalogue" type="{http://www.isotc211.org/2005/gfc}FC_FeatureCatalogue_Impl"/>
 *         &lt;element name="carrierOfCharacteristics" type="{http://www.isotc211.org/2005/gfc}FC_Impl_Impl" maxOccurs="unbounded" minOccurs="0"/>
 *         &lt;element name="constrainedBy" type="{http://www.isotc211.org/2005/gfc}FC_Constraint_Impl" maxOccurs="unbounded" minOccurs="0"/>
 *         &lt;element name="definitionReference" type="{http://www.isotc211.org/2005/gfc}FC_DefinitionReference_Impl" minOccurs="0"/>
 *       &lt;/sequence>
 *     &lt;/extension>
 *   &lt;/complexContent>
 * &lt;/complexType>
 * </pre>
 * 
 * 
 * @module pending
 */
@XmlAccessorType(XmlAccessType.FIELD)
@XmlType(name = "FC_FeatureType_Type", propOrder = {
    "typeName",
    "definition",
    "code",
    "isAbstract",
    "aliases",
    "inheritsFrom",
    "inheritsTo",
    "featureCatalogue",
    "carrierOfCharacteristics",
    "constrainedBy",
    "definitionReference"
})
@XmlSeeAlso({
    FeatureAssociationImpl.class
})
@XmlRootElement(name = "FC_FeatureType")
public class FeatureTypeImpl implements FeatureType, Referenceable {

    @XmlAttribute
    @XmlJavaTypeAdapter(CollapsedStringAdapter.class)
    @XmlID
    @XmlSchemaType(name = "ID")
    private String id;

    @XmlJavaTypeAdapter(GO_GenericName.class)
    @XmlElement(required = true)
    private LocalName typeName;
    private String definition;
    private String code;
    @XmlElement(required = true)
    private Boolean isAbstract;

    @XmlJavaTypeAdapter(GO_GenericName.class)
    private List<LocalName> aliases;
    private List<InheritanceRelation> inheritsFrom;
    private List<InheritanceRelation> inheritsTo;
    
    @XmlJavaTypeAdapter(FeatureCatalogueAdapter.class)
    private FeatureCatalogue featureCatalogue;
    private List<PropertyType> carrierOfCharacteristics;
    private List<Constraint> constrainedBy;
    private DefinitionReference definitionReference;
    
    @XmlTransient
    private boolean isReference = false;
    @XmlTransient
    protected boolean rootElement = true;
     
    /**
     * An empty constructor used by JAXB
     */
    public FeatureTypeImpl() {
        
    }
    
    /**
     * Clone a FeatureType
     */
    public FeatureTypeImpl(final FeatureType feature) {
        if (feature != null) {
            this.aliases                  = feature.getAliases();
            this.carrierOfCharacteristics = feature.getCarrierOfCharacteristics();
            this.code                     = feature.getCode();
            this.id                       = "ftype-" + feature.getCode();
            this.constrainedBy            = feature.getConstrainedBy();
            this.definition               = feature.getDefinition();
            this.definitionReference      = feature.getDefinitionReference();
            this.featureCatalogue         = feature.getFeatureCatalogue();
            this.inheritsFrom             = feature.getInheritsFrom();
            this.inheritsTo               = feature.getInheritsTo();
            this.isAbstract               = feature.getIsAbstract();
            this.typeName                 = feature.getTypeName();
        }
    }
    
    /**
     * Build a new Feature type
     */
    public FeatureTypeImpl(final LocalName typeName, final String definition, final String code, final Boolean isAbstract, final List<LocalName> aliases,
            final FeatureCatalogue catalogue, final List<PropertyType> carrierOfCharacteristics) {
        this.id                       = "ftype-" + code;
        this.aliases                  = aliases;
        this.carrierOfCharacteristics = carrierOfCharacteristics;
        this.code                     = code;
        this.definition               = definition;
        this.featureCatalogue         = catalogue;
        this.isAbstract               = isAbstract;
        this.typeName                 = typeName;
    }
    
    /**
     * Gets the value of the typeName property.
     */
    public LocalName getTypeName() {
        return typeName;
    }

    /**
     * Sets the value of the typeName property.
     */
    public void setTypeName(final LocalName value) {
        this.typeName = value;
    }

    /**
     * Gets the value of the definition property.
     * 
     */
    public String getDefinition() {
        return definition;
    }

    /**
     * Sets the value of the definition property.
     */
    public void setDefinition(final String value) {
        this.definition = value;
    }

    /**
     * Gets the value of the code property.
     * 
     */
    public String getCode() {
        return code;
    }

    /**
     * Sets the value of the code property.
     */
    public void setCode(final String value) {
        this.code = value;
    }

    /**
     * Gets the value of the isAbstract property.
     */
    public Boolean getIsAbstract() {
        return isAbstract;
    }

    /**
     * Sets the value of the isAbstract property.
     */
    public void setIsAbstract(final Boolean value) {
        this.isAbstract = value;
    }

    /**
     * Gets the value of the aliases property.
     * 
     */
    public List<LocalName> getAliases() {
        if (aliases == null) {
            aliases = new ArrayList<LocalName>();
        }
        return aliases;
    }
    
    public void setAliases(final LocalName alias) {
        if (aliases == null) {
            aliases = new ArrayList<LocalName>();
        }
        this.aliases.add(alias);
    }
    
    public void setAliases(final List<LocalName> aliases) {
        this.aliases = aliases;
    }

    /**
     * Gets the value of the inheritsFrom property.
     */
    public List<InheritanceRelation> getInheritsFrom() {
        if (inheritsFrom == null) {
            inheritsFrom = new ArrayList<InheritanceRelation>();
        }
        return this.inheritsFrom;
    }
    
    public void setInheritsFrom(final InheritanceRelation inheritsFrom) {
        if (this.inheritsFrom == null) {
            this.inheritsFrom = new ArrayList<InheritanceRelation>();
        }
        this.inheritsFrom.add(inheritsFrom);
    }
    
    public void setInheritsFrom(final List<InheritanceRelation> inheritsFrom) {
        this.inheritsFrom = inheritsFrom;
    }

    /**
     * Gets the value of the inheritsTo property.
     */
    public List<InheritanceRelation> getInheritsTo() {
        if (inheritsTo == null) {
            inheritsTo = new ArrayList<InheritanceRelation>();
        }
        return this.inheritsTo;
    }
    
    public void setInheritsTo(final InheritanceRelation inheritsTo) {
        if (this.inheritsTo == null) {
            this.inheritsTo = new ArrayList<InheritanceRelation>();
        }
        this.inheritsTo.add(inheritsTo);
    }
    
    public void setInheritsTo(final List<InheritanceRelation> inheritsTo) {
        this.inheritsTo = inheritsTo;
    }

    /**
     * Gets the value of the featureCatalogue property.
     */
    public FeatureCatalogue getFeatureCatalogue() {
        return featureCatalogue;
    }

    /**
     * Sets the value of the featureCatalogue property.
     */
    public void setFeatureCatalogue(final FeatureCatalogue value) {
        this.featureCatalogue = value;
    }

    /**
     * Gets the value of the carrierOfCharacteristics property.
     * 
     */
    public List<PropertyType> getCarrierOfCharacteristics() {
        if (carrierOfCharacteristics == null) {
            carrierOfCharacteristics = new ArrayList<PropertyType>();
        }
        return this.carrierOfCharacteristics;
    }
    
    public void setCarrierOfCharacteristics(final PropertyType carrierOfCharacteristics) {
        if (this.carrierOfCharacteristics == null) {
            this.carrierOfCharacteristics = new ArrayList<PropertyType>();
        }
        this.carrierOfCharacteristics.add(carrierOfCharacteristics);
    }

    public void setCarrierOfCharacteristics(final FeatureAttribute carrierOfCharacteristics) {
        if (this.carrierOfCharacteristics == null) {
            this.carrierOfCharacteristics = new ArrayList<PropertyType>();
        }
        this.carrierOfCharacteristics.add(carrierOfCharacteristics);
    }
    
    public void setCarrierOfCharacteristics(final List<PropertyType> carrierOfCharacteristics) {
        this.carrierOfCharacteristics = carrierOfCharacteristics;
    }

    /**
     * Gets the value of the constrainedBy property.
     * 
     */
    public List<Constraint> getConstrainedBy() {
        if (constrainedBy == null) {
            constrainedBy = new ArrayList<Constraint>();
        }
        return this.constrainedBy;
    }
    
    public void setConstrainedBy(final Constraint constrainedBy) {
        if (this.constrainedBy == null) {
            this.constrainedBy = new ArrayList<Constraint>();
        }
        this.constrainedBy.add(constrainedBy);
    }
    
    public void setConstrainedBy(final List<Constraint> constrainedBy) {
        this.constrainedBy = constrainedBy;
    }

    /**
     * Gets the value of the definitionReference property.
     * 
     */
    public DefinitionReference getDefinitionReference() {
        return definitionReference;
    }

    /**
     * Sets the value of the definitionReference property.
     * 
     */
    public void setDefinitionReference(final DefinitionReference value) {
        this.definitionReference = value;
    }
    
    public String getId() {
        return id;
    }

    public void setId(final String id) {
        this.id = id;
    }
     
    /**
     * set the feature in reference mode
     */
    public void setReference(final boolean mode) {
        this.isReference = mode;
    }
    
     /**
     * get the current feature in reference mode
     */
    public boolean isReference() {
        return isReference;
    }
    
    public FeatureTypeImpl getReference() {
        FeatureTypeImpl reference = new FeatureTypeImpl(this);
        reference.setReference(true);
        return reference;
    }
    
    /**
     * This java object contains cycle. this cycle cannot be handle by JAXB.
     * We must create reference mark in the xml.
     * @param marshaller
     */
    private void beforeMarshal(final Marshaller marshaller) {
        if (rootElement) {
            beforeMarshal(new HashMap<String, Referenceable>());
        }
    }
    
    public Map<String, Referenceable> beforeMarshal(Map<String, Referenceable> alreadySee) {
        if (id != null && !id.isEmpty()) {
            alreadySee.put(id, this);
        }
        rootElement = false;
        
        List<InheritanceRelation> fromReplacement = new ArrayList<InheritanceRelation>();
        for (InheritanceRelation in: getInheritsFrom()) {
            InheritanceRelationImpl inf = (InheritanceRelationImpl) in;
            
            if (alreadySee.get(inf.getId()) != null) {
                fromReplacement.add(inf.getReference());
            } else {
                alreadySee = inf.beforeMarshal(alreadySee);
                fromReplacement.add(inf);    
            }
        }
        inheritsFrom = fromReplacement;
        
        List<InheritanceRelation> toReplacement = new ArrayList<InheritanceRelation>();
        for (InheritanceRelation in: getInheritsTo()) {
            InheritanceRelationImpl inf = (InheritanceRelationImpl) in;
            
            if (alreadySee.get(inf.getId()) != null) {
                toReplacement.add(inf.getReference());
            } else {
                alreadySee = inf.beforeMarshal(alreadySee);
                toReplacement.add(inf);    
            }
        }
        inheritsTo = toReplacement;
        
        if (featureCatalogue != null) {
            if (alreadySee.get(featureCatalogue.getId()) != null) {
                featureCatalogue = ((FeatureCatalogueImpl)featureCatalogue).getReference();
            } else {
                alreadySee = ((FeatureCatalogueImpl)featureCatalogue).beforeMarshal(alreadySee);
            }
        }
        
        List<PropertyType> replacement = new ArrayList<PropertyType>();
        for (PropertyType f: getCarrierOfCharacteristics()) {
            PropertyTypeImpl p = (PropertyTypeImpl) f;
            
            if (alreadySee.get(p.getId()) != null) {
                replacement.add(p.getReference());
            } else {
                alreadySee = p.beforeMarshal(alreadySee);
                replacement.add(p);    
            }
        }
        carrierOfCharacteristics = replacement;
        return alreadySee;
    }
    
    
    @Override
    public String toString() {
        StringBuilder s = new StringBuilder("[").append(this.getClass().getSimpleName()).append("]:").append('\n');
        s.append("id: ").append(id).append('\n');
        if (isReference) {
            s.append("reference mode").append('\n');
        } else {
            if (typeName != null) {
                s.append("typeName: ").append(typeName).append('\n');
            }
            if (definition != null) {
                s.append("definition: ").append(definition).append('\n');
            }
            if (code != null) {
                s.append("code: ").append(code).append('\n');
            }
            if (isAbstract != null) {
                s.append("isAbstract: ").append(isAbstract).append('\n');
            }
            if (aliases != null) {
                s.append("aliases: ").append('\n');
                for (LocalName l: aliases) {
                    s.append(l).append('\n');
                }
            }
            if (inheritsFrom != null) {
                s.append("inherits from: ").append('\n');
                for (InheritanceRelation l: inheritsFrom) {
                    s.append(l).append('\n');
                }
            }
            if (inheritsTo != null) {
                s.append("inherits to: ").append('\n');
                for (InheritanceRelation l: inheritsTo) {
                    s.append(l).append('\n');
                }
            }
            if (featureCatalogue != null) {
                s.append("featureCatalogue: ").append(featureCatalogue).append('\n');
            }
            if (carrierOfCharacteristics != null) {
                setReference(true);
                s.append("carrier of characteristics: ").append('\n');
                for (PropertyType l: carrierOfCharacteristics) {
                    s.append(l).append('\n');
                }
                setReference(false);
            }
            if (constrainedBy != null) {
                s.append("constained by: ").append('\n');
                for (Constraint l: constrainedBy) {
                    s.append(l).append('\n');
                }
            }
            if (definitionReference != null) {
                s.append("definition reference: ").append(definitionReference).append('\n');
            }
        }
        return s.toString();
    }
    
    /**
     * Verify if this entry is identical to the specified object.
     */
    @Override
    public boolean equals(final Object object) {
        if (object == this) {
            return true;
        }
        if (object instanceof FeatureTypeImpl) {
            final FeatureTypeImpl that = (FeatureTypeImpl) object;
            
             //to avoid infinite cycle
             boolean carrier = false;
             carrier = Objects.equals(this.getCarrierOfCharacteristics().size(), that.getCarrierOfCharacteristics().size());
             if (carrier) {
                 for (int i = 0; i < this.getCarrierOfCharacteristics().size(); i++) {
                     final String thisId = this.getCarrierOfCharacteristics().get(i).getId();
                     final String thatId = that.getCarrierOfCharacteristics().get(i).getId();
                     // if the ids are null we try the name
                     if (thisId == null && thatId == null) {
                         final LocalName thisName = this.getCarrierOfCharacteristics().get(i).getMemberName();
                         final LocalName thatName = that.getCarrierOfCharacteristics().get(i).getMemberName();
                         carrier = Objects.equals(thisName, thatName);
                     
                     } else {
                         carrier = Objects.equals(thisId, thatId);
                     }
                 }
             } else {
                 return false;
             }
             
                     
             //to avoid infinite cycle
<<<<<<< HEAD
             boolean catalogue = Objects.equals(this.featureCatalogue.getId(), that.featureCatalogue.getId());
=======
             boolean catalogue = false;
             if (this.featureCatalogue != null && that.featureCatalogue != null) {
                catalogue = Utilities.equals(this.featureCatalogue.getId(), that.featureCatalogue.getId());
             } else if (this.featureCatalogue == null && that.featureCatalogue == null){
                 catalogue = true;
             }
>>>>>>> c53fd53c
             
             //to avoid infinite cycle
             boolean inherits = Objects.equals(this.getInheritsFrom().size(), that.getInheritsFrom().size()) && 
                                Objects.equals(this.getInheritsTo().size(),   that.getInheritsTo().size()); 
            
            return Objects.equals(this.aliases,                  that.aliases)                  &&
                   Objects.equals(this.code,                     that.code)                     &&
                   Objects.equals(this.constrainedBy,            that.constrainedBy)            &&
                   Objects.equals(this.definition,               that.definition)               &&
                   Objects.equals(this.definitionReference,      that.definitionReference)      &&
                   Objects.equals(this.id,                       that.id)                       &&
                   Objects.equals(this.isAbstract,               that.isAbstract)               &&
                   Objects.equals(this.typeName,                 that.typeName)                 &&
                   inherits && catalogue && carrier;
        }
        return false;
    }

    @Override
    public int hashCode() {
        int hash = 7;
        hash = 61 * hash + (this.id       != null ? this.id.hashCode()       : 0);
        hash = 61 * hash + (this.typeName != null ? this.typeName.hashCode() : 0);
        hash = 61 * hash + (this.code     != null ? this.code.hashCode()     : 0);
        return hash;
    }
}<|MERGE_RESOLUTION|>--- conflicted
+++ resolved
@@ -567,16 +567,12 @@
              
                      
              //to avoid infinite cycle
-<<<<<<< HEAD
-             boolean catalogue = Objects.equals(this.featureCatalogue.getId(), that.featureCatalogue.getId());
-=======
              boolean catalogue = false;
              if (this.featureCatalogue != null && that.featureCatalogue != null) {
                 catalogue = Utilities.equals(this.featureCatalogue.getId(), that.featureCatalogue.getId());
              } else if (this.featureCatalogue == null && that.featureCatalogue == null){
                  catalogue = true;
              }
->>>>>>> c53fd53c
              
              //to avoid infinite cycle
              boolean inherits = Objects.equals(this.getInheritsFrom().size(), that.getInheritsFrom().size()) && 
