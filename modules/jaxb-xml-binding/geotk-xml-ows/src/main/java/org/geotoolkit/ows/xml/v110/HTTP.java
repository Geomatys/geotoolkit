/*
 *    Geotoolkit - An Open Source Java GIS Toolkit
 *    http://www.geotoolkit.org
 *
 *    (C) 2008 - 2009, Geomatys
 *
 *    This library is free software; you can redistribute it and/or
 *    modify it under the terms of the GNU Lesser General Public
 *    License as published by the Free Software Foundation; either
 *    version 2.1 of the License, or (at your option) any later version.
 *
 *    This library is distributed in the hope that it will be useful,
 *    but WITHOUT ANY WARRANTY; without even the implied warranty of
 *    MERCHANTABILITY or FITNESS FOR A PARTICULAR PURPOSE.  See the GNU
 *    Lesser General Public License for more details.
 */
package org.geotoolkit.ows.xml.v110;

import java.util.ArrayList;
import java.util.List;
import java.util.Objects;
import javax.xml.bind.JAXBElement;
import javax.xml.bind.annotation.XmlAccessType;
import javax.xml.bind.annotation.XmlAccessorType;
import javax.xml.bind.annotation.XmlElementRef;
import javax.xml.bind.annotation.XmlElementRefs;
import javax.xml.bind.annotation.XmlRootElement;
import javax.xml.bind.annotation.XmlType;
import org.geotoolkit.ows.xml.AbstractHTTP;


/**
 * <p>Java class for anonymous complex type.
 * 
 * <p>The following schema fragment specifies the expected content contained within this class.
 * 
 * <pre>
 * &lt;complexType>
 *   &lt;complexContent>
 *     &lt;restriction base="{http://www.w3.org/2001/XMLSchema}anyType">
 *       &lt;choice maxOccurs="unbounded">
 *         &lt;element name="Get" type="{http://www.opengis.net/ows/1.1}RequestMethodType"/>
 *         &lt;element name="Post" type="{http://www.opengis.net/ows/1.1}RequestMethodType"/>
 *       &lt;/choice>
 *     &lt;/restriction>
 *   &lt;/complexContent>
 * &lt;/complexType>
 * </pre>
 * 
 * @author Guilhem Legal
 * @module pending
 */
@XmlAccessorType(XmlAccessType.FIELD)
@XmlType(name = "", propOrder = {
    "getOrPost"
})
@XmlRootElement(name = "HTTP")
public class HTTP implements AbstractHTTP {

    @XmlElementRefs({
        @XmlElementRef(name = "Get", namespace = "http://www.opengis.net/ows/1.1", type = JAXBElement.class),
        @XmlElementRef(name = "Post", namespace = "http://www.opengis.net/ows/1.1", type = JAXBElement.class)
    })
    private List<JAXBElement<RequestMethodType>> getOrPost;

    /**
     * Empty constructor used by JAXB.
     */
    HTTP(){
    }
    
    public HTTP(final HTTP that){
        if (that != null && that.getOrPost != null) {
            this.getOrPost = new ArrayList<JAXBElement<RequestMethodType>>();
            for (JAXBElement<RequestMethodType> j : that.getOrPost) {
                this.getOrPost.add(new JAXBElement<RequestMethodType>(j.getName(), j.getDeclaredType(), new RequestMethodType(j.getValue())));
            }
        }
    }
    
    /**
     * build a new HTTP object.
     */
    public HTTP(final List<JAXBElement<RequestMethodType>> getOrPost){
        this.getOrPost = getOrPost;
    }

    /**
     * build a new HTTP object.
     */
    public HTTP(final RequestMethodType get, final RequestMethodType post){
        ObjectFactory factory = new ObjectFactory();
        this.getOrPost = new ArrayList<JAXBElement<RequestMethodType>>();
        if (get != null) {
            this.getOrPost.add(factory.createHTTPGet(get));
        }
        if (post != null) {
            this.getOrPost.add(factory.createHTTPPost(post));
        }
    }
    
    /**
     * Gets the value of the getOrPost property.
     */
    public List<JAXBElement<RequestMethodType>> getRealGetOrPost() {
        if (getOrPost == null) {
            getOrPost = new ArrayList<JAXBElement<RequestMethodType>>();
        }
        return getOrPost;
    }
    
    /**
     * Gets the value of the getOrPost property.
     */
    @Override
    public List<RequestMethodType> getGetOrPost() {
        
        List<RequestMethodType> result = new ArrayList<RequestMethodType>();
        for (JAXBElement<RequestMethodType> jb: getOrPost) {
            if(jb != null && jb.getValue() != null){
                result.add(jb.getValue());
            }
        }
        return result;
    }

     /**
     * Verify that this entry is identical to the specified object.
     */
    @Override
    public boolean equals(final Object object) {
        if (object == this) {
            return true;
        }
        if (object instanceof HTTP) {
            final HTTP that = (HTTP) object;
<<<<<<< HEAD
            int i=0;
            for (JAXBElement<RequestMethodType> j:getOrPost) {
                if (!Objects.equals(j.getValue(), that.getOrPost.get(i).getValue()))
                    return false;
=======
            if (this.getRealGetOrPost().size() == that.getRealGetOrPost().size()) {
                for (int i = 0; i < this.getOrPost.size(); i++) {
                    if (!Utilities.equals(this.getOrPost.get(i).getValue(), that.getOrPost.get(i).getValue()))
                        return false;
>>>>>>> c53fd53c

                    i++;
                }
                return true;
            }
        }
        return false;
    }

    @Override
    public int hashCode() {
        int hash = 7;
        hash = 29 * hash + (this.getOrPost != null ? this.getOrPost.hashCode() : 0);
        return hash;
    }

    @Override
    public String toString() {
        StringBuilder s = new StringBuilder();
        s.append("class HTTP: getorPos=").append('\n');
        for (JAXBElement<RequestMethodType> j:getOrPost){
            s.append(j.getValue().toString()).append('\n');
        }
        return s.toString();
    }
}<|MERGE_RESOLUTION|>--- conflicted
+++ resolved
@@ -134,17 +134,10 @@
         }
         if (object instanceof HTTP) {
             final HTTP that = (HTTP) object;
-<<<<<<< HEAD
-            int i=0;
-            for (JAXBElement<RequestMethodType> j:getOrPost) {
-                if (!Objects.equals(j.getValue(), that.getOrPost.get(i).getValue()))
-                    return false;
-=======
             if (this.getRealGetOrPost().size() == that.getRealGetOrPost().size()) {
                 for (int i = 0; i < this.getOrPost.size(); i++) {
-                    if (!Utilities.equals(this.getOrPost.get(i).getValue(), that.getOrPost.get(i).getValue()))
+                    if (!Objects.equals(this.getOrPost.get(i).getValue(), that.getOrPost.get(i).getValue()))
                         return false;
->>>>>>> c53fd53c
 
                     i++;
                 }
