--- conflicted
+++ resolved
@@ -115,14 +115,9 @@
             }
             int i = 0;
             for (ObservationPropertyType thisOp: this.member) {
-<<<<<<< HEAD
-                if (!Objects.equals(thisOp.getObservation(), that.member.get(i).getObservation()))
-                     return false ;  
-=======
-                if (!Utilities.equals(thisOp.getObservation(), that.member.get(i).getObservation())) {
+                if (!Objects.equals(thisOp.getObservation(), that.member.get(i).getObservation())) {
                     return false;
                 }  
->>>>>>> fb9a97c7
                 i++;        
             }
             return true;
