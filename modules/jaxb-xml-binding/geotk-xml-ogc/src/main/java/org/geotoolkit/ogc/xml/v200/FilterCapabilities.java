--- conflicted
+++ resolved
@@ -310,7 +310,6 @@
 
        if (object instanceof FilterCapabilities) {
            final FilterCapabilities that = (FilterCapabilities) object;
-<<<<<<< HEAD
        
             
             return Objects.equals(this.conformance,          that.conformance)            &&
@@ -320,17 +319,6 @@
                    Objects.equals(this.scalarCapabilities,   that.scalarCapabilities)     &&
                    Objects.equals(this.spatialCapabilities,  that.spatialCapabilities)    &&
                    Objects.equals(this.temporalCapabilities, that.temporalCapabilities);
-=======
-
-
-            return Utilities.equals(this.conformance,          that.conformance)            &&
-                   Utilities.equals(this.extendedCapabilities, that.extendedCapabilities)   &&
-                   Utilities.equals(this.functions,            that.functions)              &&
-                   Utilities.equals(this.idCapabilities,       that.idCapabilities)         &&
-                   Utilities.equals(this.scalarCapabilities,   that.scalarCapabilities)     &&
-                   Utilities.equals(this.spatialCapabilities,  that.spatialCapabilities)    &&
-                   Utilities.equals(this.temporalCapabilities, that.temporalCapabilities);
->>>>>>> 04fe0a65
         }
         return false;
     }
