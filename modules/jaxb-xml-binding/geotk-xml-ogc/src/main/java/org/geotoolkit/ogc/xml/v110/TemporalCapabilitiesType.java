--- conflicted
+++ resolved
@@ -16,25 +16,18 @@
  */
 package org.geotoolkit.ogc.xml.v110;
 
-<<<<<<< HEAD
 import java.util.Objects;
-=======
+import java.util.List;
 import java.util.ArrayList;
 import java.util.Collection;
-import java.util.List;
->>>>>>> 04fe0a65
 import javax.xml.bind.annotation.XmlAccessType;
 import javax.xml.bind.annotation.XmlAccessorType;
 import javax.xml.bind.annotation.XmlElement;
 import javax.xml.bind.annotation.XmlType;
-<<<<<<< HEAD
-=======
 import javax.xml.namespace.QName;
-import org.geotoolkit.util.Utilities;
 import org.opengis.filter.capability.TemporalCapabilities;
 import org.opengis.filter.capability.TemporalOperand;
 import org.opengis.filter.capability.TemporalOperators;
->>>>>>> 04fe0a65
 
 
 /**
@@ -78,7 +71,7 @@
     }
 
     /**
-     * Build a new SpatialCapabilities
+     * Build a new TemporalCapabilitiesType
      */
     public TemporalCapabilitiesType(final TemporalOperand[] geometryOperands, final TemporalOperators spatial) {
         this.temporalOperands = new TemporalOperandsType(geometryOperands);
@@ -156,15 +149,9 @@
 
        if (object instanceof TemporalCapabilitiesType) {
            final TemporalCapabilitiesType that = (TemporalCapabilitiesType) object;
-<<<<<<< HEAD
        
             return Objects.equals(this.temporalOperands, that.temporalOperands) &&
                    Objects.equals(this.temporalOperators, that.temporalOperators);
-=======
-
-            return Utilities.equals(this.temporalOperands, that.temporalOperands) &&
-                   Utilities.equals(this.temporalOperators, that.temporalOperators);
->>>>>>> 04fe0a65
         }
         return false;
     }
