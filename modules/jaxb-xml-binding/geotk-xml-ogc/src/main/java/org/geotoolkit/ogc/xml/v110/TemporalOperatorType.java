/*
 *    Geotoolkit - An Open Source Java GIS Toolkit
 *    http://www.geotoolkit.org
 *
 *    (C) 2008 - 2009, Geomatys
 *
 *    This library is free software; you can redistribute it and/or
 *    modify it under the terms of the GNU Lesser General Public
 *    License as published by the Free Software Foundation; either
 *    version 2.1 of the License, or (at your option) any later version.
 *
 *    This library is distributed in the hope that it will be useful,
 *    but WITHOUT ANY WARRANTY; without even the implied warranty of
 *    MERCHANTABILITY or FITNESS FOR A PARTICULAR PURPOSE.  See the GNU
 *    Lesser General Public License for more details.
 */
package org.geotoolkit.ogc.xml.v110;

<<<<<<< HEAD
import java.util.Objects;
=======
import java.util.ArrayList;
import java.util.Collection;
import java.util.List;
>>>>>>> 04fe0a65
import javax.xml.bind.annotation.XmlAccessType;
import javax.xml.bind.annotation.XmlAccessorType;
import javax.xml.bind.annotation.XmlAttribute;
import javax.xml.bind.annotation.XmlElement;
import javax.xml.bind.annotation.XmlType;
<<<<<<< HEAD
=======
import javax.xml.namespace.QName;
import org.geotoolkit.util.Utilities;
import org.opengis.filter.capability.TemporalOperand;
import org.opengis.filter.capability.TemporalOperator;
>>>>>>> 04fe0a65


/**
 * <p>Java class for TemporalOperatorType complex type.
 *
 * <p>The following schema fragment specifies the expected content contained within this class.
 *
 * <pre>
 * &lt;complexType name="TemporalOperatorType">
 *   &lt;complexContent>
 *     &lt;restriction base="{http://www.w3.org/2001/XMLSchema}anyType">
 *       &lt;sequence>
 *         &lt;element name="TemporalOperands" type="{http://www.opengis.net/ogc}TemporalOperandsType" minOccurs="0"/>
 *       &lt;/sequence>
 *       &lt;attribute name="name" type="{http://www.opengis.net/ogc}TemporalOperatorNameType" />
 *     &lt;/restriction>
 *   &lt;/complexContent>
 * &lt;/complexType>
 * </pre>
 *
 *
 * @module pending
 */
@XmlAccessorType(XmlAccessType.FIELD)
@XmlType(name = "TemporalOperatorType", propOrder = {
    "temporalOperands"
})
public class TemporalOperatorType implements TemporalOperator {

    @XmlElement(name = "TemporalOperands")
    private TemporalOperandsType temporalOperands;
    @XmlAttribute
    private TemporalOperatorNameType name;

    /**
     * Gets the value of the temporalOperands property.
     *
     */
    public TemporalOperandsType getTemporalOperandsType() {
        return temporalOperands;
    }

    /**
     * Sets the value of the temporalOperands property.
     *
     */
    public void setTemporalOperands(final TemporalOperandsType value) {
        this.temporalOperands = value;
    }

    /**
     * Implements SpatialOperator geoAPI interface
     * @return
     */
    @Override
    public Collection<TemporalOperand> getTemporalOperands() {
        List<TemporalOperand> result = new ArrayList<TemporalOperand>();
        if (temporalOperands != null) {
            for (QName qn: temporalOperands.getTemporalOperand()) {
                result.add(TemporalOperand.get(qn.getNamespaceURI(), qn.getLocalPart()));
            }
        }
        return result;
    }

    @Override
    public String getName() {
        if (name != null) {
            return name.name();
        }
        return null;
    }

    /**
     * Sets the value of the name property.
     *
     */
    public void setName(final TemporalOperatorNameType value) {
        this.name = value;
    }

    @Override
    public String toString() {
        StringBuilder sb = new StringBuilder("[TemporalOperatorType]").append("\n");
        if (temporalOperands != null) {
            sb.append("temporalOperands: ").append(temporalOperands).append('\n');
        }
        if (name != null) {
            sb.append("name: ").append(name).append('\n');
        }
        return sb.toString();
    }

    /**
     * Verify if this entry is identical to specified object.
     */
    @Override
    public boolean equals(final Object object) {
        if (object == this) {
            return true;
        }

       if (object instanceof TemporalOperatorType) {
           final TemporalOperatorType that = (TemporalOperatorType) object;
<<<<<<< HEAD
       
            return Objects.equals(this.temporalOperands, that.temporalOperands) &&
                   Objects.equals(this.name, that.name);
=======

            return Utilities.equals(this.temporalOperands, that.temporalOperands) &&
                   Utilities.equals(this.name, that.name);
>>>>>>> 04fe0a65
        }
        return false;
    }

    @Override
    public int hashCode() {
        int hash = 7;
        hash = 23 * hash + (this.temporalOperands != null ? this.temporalOperands.hashCode() : 0);
        hash = 23 * hash + (this.name != null ? this.name.hashCode() : 0);
        return hash;
    }

}<|MERGE_RESOLUTION|>--- conflicted
+++ resolved
@@ -16,25 +16,18 @@
  */
 package org.geotoolkit.ogc.xml.v110;
 
-<<<<<<< HEAD
-import java.util.Objects;
-=======
 import java.util.ArrayList;
 import java.util.Collection;
 import java.util.List;
->>>>>>> 04fe0a65
+import java.util.Objects;
 import javax.xml.bind.annotation.XmlAccessType;
 import javax.xml.bind.annotation.XmlAccessorType;
 import javax.xml.bind.annotation.XmlAttribute;
 import javax.xml.bind.annotation.XmlElement;
 import javax.xml.bind.annotation.XmlType;
-<<<<<<< HEAD
-=======
 import javax.xml.namespace.QName;
-import org.geotoolkit.util.Utilities;
 import org.opengis.filter.capability.TemporalOperand;
 import org.opengis.filter.capability.TemporalOperator;
->>>>>>> 04fe0a65
 
 
 /**
@@ -139,15 +132,9 @@
 
        if (object instanceof TemporalOperatorType) {
            final TemporalOperatorType that = (TemporalOperatorType) object;
-<<<<<<< HEAD
        
             return Objects.equals(this.temporalOperands, that.temporalOperands) &&
                    Objects.equals(this.name, that.name);
-=======
-
-            return Utilities.equals(this.temporalOperands, that.temporalOperands) &&
-                   Utilities.equals(this.name, that.name);
->>>>>>> 04fe0a65
         }
         return false;
     }
