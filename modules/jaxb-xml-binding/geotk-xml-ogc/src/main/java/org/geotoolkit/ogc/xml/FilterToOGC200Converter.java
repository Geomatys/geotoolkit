package org.geotoolkit.ogc.xml;

import org.locationtech.jts.geom.Envelope;
import org.locationtech.jts.geom.Geometry;
import java.awt.Color;
import java.util.ArrayList;
import java.util.List;
import java.util.logging.Level;
import javax.measure.Quantity;
import javax.xml.bind.JAXBElement;
import org.apache.sis.internal.feature.AttributeConvention;
import org.apache.sis.referencing.CRS;
import org.apache.sis.referencing.IdentifiedObjects;
import org.apache.sis.util.logging.Logging;
import org.geotoolkit.geometry.jts.SRIDGenerator;
import org.geotoolkit.gml.JTStoGeometry;
import org.geotoolkit.gml.xml.AbstractGeometry;
import org.geotoolkit.gml.xml.v321.CurveType;
import org.geotoolkit.gml.xml.v321.DirectPositionType;
import org.geotoolkit.gml.xml.v321.EnvelopeType;
import org.geotoolkit.gml.xml.v321.LineStringType;
import org.geotoolkit.gml.xml.v321.MultiGeometryType;
import org.geotoolkit.gml.xml.v321.MultiCurveType;
import org.geotoolkit.gml.xml.v321.MultiPointType;
import org.geotoolkit.gml.xml.v321.MultiSurfaceType;
import org.geotoolkit.gml.xml.v321.PointType;
import org.geotoolkit.gml.xml.v321.PolygonType;
import org.geotoolkit.gml.xml.v321.SurfaceType;
import org.geotoolkit.ogc.xml.v200.AbstractIdType;
import org.geotoolkit.ogc.xml.v200.FunctionType;
import org.geotoolkit.ogc.xml.v200.AndType;
import org.geotoolkit.ogc.xml.v200.BBOXType;
import org.geotoolkit.ogc.xml.v200.ComparisonOpsType;
import org.geotoolkit.ogc.xml.v200.ContainsType;
import org.geotoolkit.ogc.xml.v200.CrossesType;
import org.geotoolkit.ogc.xml.v200.DWithinType;
import org.geotoolkit.ogc.xml.v200.DisjointType;
import org.geotoolkit.ogc.xml.v200.EqualsType;
import org.geotoolkit.ogc.xml.v200.FilterType;
import org.geotoolkit.ogc.xml.v200.IntersectsType;
import org.geotoolkit.ogc.xml.v200.LiteralType;
import org.geotoolkit.ogc.xml.v200.LogicOpsType;
import org.geotoolkit.ogc.xml.v200.LowerBoundaryType;
import org.geotoolkit.ogc.xml.v200.NotType;
import org.geotoolkit.ogc.xml.v200.OrType;
import org.geotoolkit.ogc.xml.v200.OverlapsType;
import org.geotoolkit.ogc.xml.v200.PropertyIsBetweenType;
import org.geotoolkit.ogc.xml.v200.PropertyIsEqualToType;
import org.geotoolkit.ogc.xml.v200.PropertyIsGreaterThanOrEqualToType;
import org.geotoolkit.ogc.xml.v200.PropertyIsGreaterThanType;
import org.geotoolkit.ogc.xml.v200.PropertyIsLessThanOrEqualToType;
import org.geotoolkit.ogc.xml.v200.PropertyIsLessThanType;
import org.geotoolkit.ogc.xml.v200.PropertyIsLikeType;
import org.geotoolkit.ogc.xml.v200.PropertyIsNotEqualToType;
import org.geotoolkit.ogc.xml.v200.PropertyIsNullType;
import org.geotoolkit.ogc.xml.v200.SpatialOpsType;
import org.geotoolkit.ogc.xml.v200.TouchesType;
import org.geotoolkit.ogc.xml.v200.UpperBoundaryType;
import org.geotoolkit.ogc.xml.v200.WithinType;
import org.geotoolkit.ogc.xml.v200.ObjectFactory;
import org.geotoolkit.ogc.xml.v200.ResourceIdType;
import org.geotoolkit.referencing.ReferencingUtilities;
import org.opengis.filter.BinaryComparisonOperator;
import org.opengis.filter.Filter;
import org.opengis.filter.FilterFactory;
import org.opengis.filter.ResourceId;
import org.opengis.filter.BetweenComparisonOperator;
import org.opengis.filter.LikeOperator;
import org.opengis.filter.NullOperator;
import org.opengis.filter.BinarySpatialOperator;
import org.opengis.filter.ComparisonOperatorName;
import org.opengis.filter.DistanceOperator;
import org.opengis.filter.DistanceOperatorName;
import org.opengis.filter.Expression;
import org.opengis.filter.Literal;
import org.opengis.filter.LogicalOperator;
import org.opengis.filter.LogicalOperatorName;
import org.opengis.filter.SpatialOperatorName;
import org.opengis.filter.ValueReference;
import org.opengis.referencing.crs.CoordinateReferenceSystem;
import org.opengis.util.CodeList;
import org.opengis.util.FactoryException;

/**
 *
 * @author Alexis Manin (Geomatys)
 */
public class FilterToOGC200Converter implements FilterToOGCConverter<FilterType> {

    private final ObjectFactory ogc_factory;
    private final org.geotoolkit.gml.xml.v321.ObjectFactory gml_factory;
    private final FilterFactory FF = org.geotoolkit.filter.FilterUtilities.FF;

    public FilterToOGC200Converter() {
        this.ogc_factory = new ObjectFactory();
        this.gml_factory = new org.geotoolkit.gml.xml.v321.ObjectFactory();
    }

    public JAXBElement visit(Filter filter) {
        if (filter.equals(Filter.include()) || filter.equals(Filter.exclude())) {
            return null;
        }
        final CodeList<?> type = filter.getOperatorType();
        if (filter instanceof BetweenComparisonOperator) {
            final BetweenComparisonOperator pib = (BetweenComparisonOperator) filter;
            final LowerBoundaryType lbt = ogc_factory.createLowerBoundaryType();
            lbt.setExpression(extract(pib.getLowerBoundary()));
            final UpperBoundaryType ubt = ogc_factory.createUpperBoundaryType();
            ubt.setExpression(extract(pib.getUpperBoundary()));

            final PropertyIsBetweenType bot = new PropertyIsBetweenType();
            bot.setExpression(extract(pib.getExpression()));
            bot.setLowerBoundary(lbt);
            bot.setUpperBoundary(ubt);
            return ogc_factory.createPropertyIsBetween(bot);
        } else if (type == ComparisonOperatorName.PROPERTY_IS_EQUAL_TO) {
            final BinaryComparisonOperator pit = (BinaryComparisonOperator) filter;
            final PropertyIsEqualToType bot = new PropertyIsEqualToType();
            bot.getExpression().add(extract(pit.getOperand1()));
            bot.getExpression().add(extract(pit.getOperand2()));
            return ogc_factory.createPropertyIsEqualTo(bot);
        } else if (type == ComparisonOperatorName.PROPERTY_IS_GREATER_THAN) {
            final BinaryComparisonOperator pit = (BinaryComparisonOperator) filter;
            final PropertyIsGreaterThanType bot = new PropertyIsGreaterThanType();
            bot.getExpression().add(extract(pit.getOperand1()));
            bot.getExpression().add(extract(pit.getOperand2()));
            return ogc_factory.createPropertyIsGreaterThan(bot);
        } else if (type == ComparisonOperatorName.PROPERTY_IS_GREATER_THAN_OR_EQUAL_TO) {
            final BinaryComparisonOperator pit = (BinaryComparisonOperator) filter;
            final PropertyIsGreaterThanOrEqualToType bot = new PropertyIsGreaterThanOrEqualToType();
            bot.getExpression().add(extract(pit.getOperand1()));
            bot.getExpression().add(extract(pit.getOperand2()));
            return ogc_factory.createPropertyIsGreaterThanOrEqualTo(bot);
        } else if (type == ComparisonOperatorName.PROPERTY_IS_LESS_THAN) {
            final BinaryComparisonOperator pit = (BinaryComparisonOperator) filter;
            final PropertyIsLessThanType bot = new PropertyIsLessThanType();
            bot.getExpression().add(extract(pit.getOperand1()));
            bot.getExpression().add(extract(pit.getOperand2()));
            return ogc_factory.createPropertyIsLessThan(bot);
        } else if (type == ComparisonOperatorName.PROPERTY_IS_LESS_THAN_OR_EQUAL_TO) {
            final BinaryComparisonOperator pit = (BinaryComparisonOperator) filter;
            final PropertyIsLessThanOrEqualToType bot = new PropertyIsLessThanOrEqualToType();
            bot.getExpression().add(extract(pit.getOperand1()));
            bot.getExpression().add(extract(pit.getOperand2()));
            return ogc_factory.createPropertyIsLessThanOrEqualTo(bot);
        } else if (filter instanceof LikeOperator) {
            final LikeOperator pis = (LikeOperator) filter;
            final List<Expression> expressions = filter.getExpressions();
            final PropertyIsLikeType bot = ogc_factory.createPropertyIsLikeType();
            bot.setEscape(String.valueOf(pis.getEscapeChar()));
            final LiteralType lt = ogc_factory.createLiteralType();
            lt.setContent(((Literal) expressions.get(1)).getValue());
            bot.getElements().add(ogc_factory.createLiteral(lt));
            final Expression expression = expressions.get(0);
            if (!(expression instanceof ValueReference)) {
                throw new IllegalArgumentException("LikeOperator can support ValueReference only, but was a " + expression);
            }
            bot.getElements().add(0, extract(expression));
            bot.setSingleChar(String.valueOf(pis.getSingleChar()));
            bot.setWildCard(String.valueOf(pis.getWildCard()));
            return ogc_factory.createPropertyIsLike(bot);
        } else if (type == ComparisonOperatorName.PROPERTY_IS_NOT_EQUAL_TO) {
            final BinaryComparisonOperator pit = (BinaryComparisonOperator) filter;
            final PropertyIsNotEqualToType bot = new PropertyIsNotEqualToType();
            bot.getExpression().add(extract(pit.getOperand1()));
            bot.getExpression().add(extract(pit.getOperand2()));
            return ogc_factory.createPropertyIsNotEqualTo(bot);
        } else if (filter instanceof NullOperator) {
            final NullOperator pis = (NullOperator) filter;
            final PropertyIsNullType bot = ogc_factory.createPropertyIsNullType();
            bot.setExpression(extract((Expression) pis.getExpressions().get(0)));
            return ogc_factory.createPropertyIsNull(bot);
        } else if (type == LogicalOperatorName.AND) {
            final LogicalOperator and = (LogicalOperator) filter;
            final List<JAXBElement> lot = new ArrayList<>();
            for (final Filter f : (List<Filter>) and.getOperands()) {
                final JAXBElement<?> ele = visit(f);
                if (ele != null && ele.getValue() instanceof LogicOpsType) {
                    lot.add(ele);
                }
            }
            return ogc_factory.createAnd(new AndType(lot.toArray()));
        } else if (type == LogicalOperatorName.OR) {
            final LogicalOperator or = (LogicalOperator) filter;
            final List<JAXBElement> lot = new ArrayList<>();
            for (final Filter f : (List<Filter>) or.getOperands()) {
                final JAXBElement subFilter = visit(f);
                if (subFilter != null) {
                    lot.add(subFilter);
                }
            }
            return ogc_factory.createOr(new OrType(lot.toArray()));
        } else if (type == LogicalOperatorName.NOT) {
            final LogicalOperator not = (LogicalOperator) filter;
            final JAXBElement<?> sf = visit((Filter) not.getOperands().get(0));
            //should not happen
            return ogc_factory.createNot(new NotType(sf));
        } else if (filter instanceof ResourceId) {
            throw new IllegalArgumentException("Not parsed yet : " + filter);
        } else if (type == SpatialOperatorName.BBOX) {
            final BBOX bbox = BBOX.wrap((BinarySpatialOperator) filter);
            final Expression left = bbox.getOperand1();
            final Expression right = bbox.getOperand2();
            final String property;
            final double minx;
            final double maxx;
            final double miny;
            final double maxy;
            String srs;
            if (left instanceof ValueReference) {
                property = ((ValueReference) left).getXPath();
                final Object objGeom = ((Literal) right).getValue();
                if (objGeom instanceof org.opengis.geometry.Envelope) {
                    final org.opengis.geometry.Envelope env = (org.opengis.geometry.Envelope) objGeom;
                    minx = env.getMinimum(0);
                    maxx = env.getMaximum(0);
                    miny = env.getMinimum(1);
                    maxy = env.getMaximum(1);
                    try {
                        srs = IdentifiedObjects.lookupURN(env.getCoordinateReferenceSystem(), null);
                        if (srs == null) {
                            srs = ReferencingUtilities.lookupIdentifier(env.getCoordinateReferenceSystem(), true);
                        }
                    } catch (FactoryException ex) {
                        throw new IllegalArgumentException("invalid bbox element : " + filter + " " + ex.getMessage(), ex);
                    }
                } else if (objGeom instanceof Geometry) {
                    final Geometry geom = (Geometry) objGeom;
                    final Envelope env = geom.getEnvelopeInternal();
                    minx = env.getMinX();
                    maxx = env.getMaxX();
                    miny = env.getMinY();
                    maxy = env.getMaxY();
                    srs = SRIDGenerator.toSRS(geom.getSRID(), SRIDGenerator.Version.V1);
                } else {
                    throw new IllegalArgumentException("invalid bbox element : " + filter);
                }
            } else if (right instanceof ValueReference) {
                property = ((ValueReference) right).getXPath();
                final Object objGeom = ((Literal) left).getValue();
                if (objGeom instanceof org.opengis.geometry.Envelope) {
                    final org.opengis.geometry.Envelope env = (org.opengis.geometry.Envelope) objGeom;
                    minx = env.getMinimum(0);
                    maxx = env.getMaximum(0);
                    miny = env.getMinimum(1);
                    maxy = env.getMaximum(1);
                    try {
                        srs = IdentifiedObjects.lookupURN(env.getCoordinateReferenceSystem(), null);
                        if (srs == null) {
                            srs = ReferencingUtilities.lookupIdentifier(env.getCoordinateReferenceSystem(), true);
                        }
                    } catch (FactoryException ex) {
                        throw new IllegalArgumentException("invalid bbox element : " + filter + " " + ex.getMessage(), ex);
                    }
                } else if (objGeom instanceof Geometry) {
                    final Geometry geom = (Geometry) objGeom;
                    final Envelope env = geom.getEnvelopeInternal();
                    minx = env.getMinX();
                    maxx = env.getMaxX();
                    miny = env.getMinY();
                    maxy = env.getMaxY();
                    srs = SRIDGenerator.toSRS(geom.getSRID(), SRIDGenerator.Version.V1);
                } else {
                    throw new IllegalArgumentException("invalid bbox element : " + filter);
                }
            } else {
                throw new IllegalArgumentException("invalid bbox element : " + filter);
            }
            final BBOXType bbtype = new BBOXType(property, minx, miny, maxx, maxy, srs);
            return ogc_factory.createBBOX(bbtype);
<<<<<<< HEAD
        } else if (filter instanceof ResourceId) {
            final ValueReference n = FF.property(AttributeConvention.IDENTIFIER_PROPERTY.toString());
            ResourceId idFilter = (ResourceId) filter;
            final String id = idFilter.getIdentifier();
            final ResourceIdType rId = ogc_factory.createResourceIdType();
            rId.setRid(id);
            return ogc_factory.createResourceId(rId);
=======
        } else if (filter instanceof Id) {
            final PropertyName n = FF.property(AttributeConvention.IDENTIFIER);
            Id idFilter = (Id) filter;
            final Set<Identifier> identifiers = idFilter.getIdentifiers();
            if (identifiers.isEmpty()) {
                throw new IllegalArgumentException("Cannot filter an empty identifier.");
            } else if (identifiers.size() > 1) {
                throw new IllegalArgumentException("Multiple Identifier matching is not supported by Filter 2.0");
            }

            final Identifier id = identifiers.iterator().next();
            if (id.getID() instanceof String) {
                final ResourceIdType rId = ogc_factory.createResourceIdType();
                rId.setRid((String) id.getID());
                return ogc_factory.createResourceId(rId);
            } else {
                throw new IllegalArgumentException("Given identifier is not a string:" + (id.getID() == null ? "null" : id.getID().getClass()));
            }

>>>>>>> e1287f53
        } else if (filter instanceof BinarySpatialOperator) {
            final BinarySpatialOperator spatialOp = (BinarySpatialOperator) filter;
            Expression exp1 = spatialOp.getOperand1();
            Expression exp2 = spatialOp.getOperand2();
            if (!(exp1 instanceof ValueReference)) {
                //flip order
                final Expression ex = exp1;
                exp1 = exp2;
                exp2 = ex;
            }
            if (!(exp1 instanceof ValueReference)) {
                throw new IllegalArgumentException("Filter can not be transformed in xml filter, "
                        + "expression are not of the required type ");
            } else if (!(exp2 instanceof Literal)) {
                throw new IllegalArgumentException("Spatial operator should use a literal object containing the filtering geometry.");
            }
            final JAXBElement pnt = extract(exp1);
            final String pName;
            if (pnt.getValue() instanceof String) {
                pName = (String) pnt.getValue();
            } else {
                throw new IllegalArgumentException("Property name cannot be cast to string.");
            }
            final JAXBElement<?> geometryExpression;
            final Object geom = ((Literal) exp2).getValue();
            if (geom instanceof Geometry) {
                final Geometry jts = (Geometry) geom;
                final String srid = SRIDGenerator.toSRS(jts.getSRID(), SRIDGenerator.Version.V1);
                CoordinateReferenceSystem crs;
                try {
                    crs = CRS.forCode(srid);
                } catch (Exception ex) {
                    Logging.getLogger("org.geotoolkit.sld.xml").log(Level.WARNING, null, ex);
                    crs = null;
                }
                final AbstractGeometry gmlGeom;
                try {
                    gmlGeom = JTStoGeometry.toGML("3.2.1", jts);
                } catch (FactoryException ex) {
                    throw new IllegalArgumentException(ex);
                }
                // TODO use gml method to return any JAXBElement
                if (gmlGeom instanceof PointType) {
                    geometryExpression = gml_factory.createPoint((PointType) gmlGeom);
                } else if (gmlGeom instanceof CurveType) {
                    geometryExpression = gml_factory.createCurve((CurveType) gmlGeom);
                } else if (gmlGeom instanceof LineStringType) {
                    geometryExpression = gml_factory.createLineString((LineStringType) gmlGeom);
                } else if (gmlGeom instanceof PolygonType) {
                    geometryExpression = gml_factory.createPolygon((PolygonType) gmlGeom);
                } else if (gmlGeom instanceof MultiSurfaceType) {
                    geometryExpression = gml_factory.createMultiSurface((MultiSurfaceType) gmlGeom);
                } else if (gmlGeom instanceof MultiCurveType) {
                    geometryExpression = gml_factory.createMultiCurve((MultiCurveType) gmlGeom);
                } else if (gmlGeom instanceof MultiPointType) {
                    geometryExpression = gml_factory.createMultiPoint((MultiPointType) gmlGeom);
                } else if (gmlGeom instanceof MultiGeometryType) {
                    geometryExpression = gml_factory.createMultiGeometry((MultiGeometryType) gmlGeom);
                } else if (gmlGeom instanceof SurfaceType) {
                    geometryExpression = gml_factory.createPolyhedralSurface((SurfaceType) gmlGeom);
                } else {
                    throw new IllegalArgumentException("Unexpected Geometry type:" + gmlGeom.getClass().getName());
                }
            } else if (geom instanceof org.opengis.geometry.Geometry) {
                throw new UnsupportedOperationException("No valid ISO implementation avaiable for now.");
            } else if (geom instanceof org.opengis.geometry.Envelope) {
                final org.opengis.geometry.Envelope genv = (org.opengis.geometry.Envelope) geom;
                EnvelopeType ee = gml_factory.createEnvelopeType();
                ee.setSrsDimension(genv.getDimension());
                if (genv.getCoordinateReferenceSystem() != null) {
                    String urn;
                    try {
                        urn = IdentifiedObjects.lookupURN(genv.getCoordinateReferenceSystem(), null);
                    } catch (FactoryException ex) {
                        Logging.getLogger("org.geotoolkit.sld.xml").log(Level.WARNING, null, ex);
                        urn = null;
                    }
                    if (urn == null) {
                        urn = IdentifiedObjects.getIdentifierOrName(genv.getCoordinateReferenceSystem());
                    }
                    if (urn != null) {
                        ee.setSrsName(urn);
                    }
                }
                ee.setLowerCorner(new DirectPositionType(genv.getLowerCorner(), false));
                ee.setUpperCorner(new DirectPositionType(genv.getUpperCorner(), false));
                geometryExpression = gml_factory.createEnvelope(ee);
            } else {
                throw new IllegalArgumentException("Type is neither geometric nor envelope.");
            }
            if (type == DistanceOperatorName.BEYOND) {
                throw new UnsupportedOperationException();
            } else if (type == SpatialOperatorName.CONTAINS) {
                return ogc_factory.createContains(new ContainsType(pName, geometryExpression));
            } else if (type == SpatialOperatorName.CROSSES) {
                ogc_factory.createCrosses(new CrossesType(pName, geometryExpression));
            } else if (type == DistanceOperatorName.WITHIN) {
                Quantity q = ((DistanceOperator) filter).getDistance();
                return ogc_factory.createDWithin(new DWithinType(pName, geometryExpression, q.getValue().doubleValue(), q.getUnit().toString()));
            } else if (type == SpatialOperatorName.DISJOINT) {
                return ogc_factory.createDisjoint(new DisjointType(pName, geometryExpression));
            } else if (type == SpatialOperatorName.EQUALS) {
                return ogc_factory.createEquals(new EqualsType(pName, geometryExpression));
            } else if (type == SpatialOperatorName.INTERSECTS) {
                return ogc_factory.createIntersects(new IntersectsType(pName, geometryExpression));
            } else if (type == SpatialOperatorName.OVERLAPS) {
                return ogc_factory.createOverlaps(new OverlapsType(pName, geometryExpression));
            } else if (type == SpatialOperatorName.TOUCHES) {
                return ogc_factory.createTouches(new TouchesType(pName, geometryExpression));
            } else if (type == SpatialOperatorName.WITHIN) {
                return ogc_factory.createWithin(new WithinType(pName, geometryExpression));
            }
            throw new IllegalArgumentException("Unknown filter element : " + filter + " class :" + filter.getClass());
        }
        throw new IllegalArgumentException("Unknown filter element : " + filter + " class :" + filter.getClass());
    }

    public JAXBElement<?> extract(final Expression exp) {
        final JAXBElement<?> jax;
        final List<Expression<? super Object, ?>> parameters = exp.getParameters();
        switch (exp.getFunctionName().tip().toString()) {
            case "Literal": {
                final LiteralType literal = ogc_factory.createLiteralType();
                Object val = ((Literal) exp).getValue();
                if (val instanceof Color) {
                    val = FilterUtilities.toString((Color)val);
                }
                literal.setContent(val == null? null : val.toString());
                jax = ogc_factory.createLiteral(literal);
                break;
            }
            case "Multiply": {
                final FunctionType function = convert(exp);
                function.setName(OGCJAXBStatics.EXPRESSION_MUL);
                jax = ogc_factory.createFunction(function);
                break;
            }
            case "Add": {
                final FunctionType function = convert(exp);
                function.setName(OGCJAXBStatics.EXPRESSION_ADD);
                jax = ogc_factory.createFunction(function);
                break;
            }
            case "Divide": {
                final FunctionType function = convert(exp);
                function.setName(OGCJAXBStatics.EXPRESSION_DIV);
                jax = ogc_factory.createFunction(function);
                break;
            }
            case "Subtract": {
                final FunctionType function = convert(exp);
                function.setName(OGCJAXBStatics.EXPRESSION_SUB);
                jax = ogc_factory.createFunction(function);
                break;
            }
            case "PropertyName":
            case "ValueReference": {
                jax = ogc_factory.createValueReference(((ValueReference) exp).getXPath());
                break;
            }
            default: {
                final FunctionType ft = ogc_factory.createFunctionType();
                ft.setName(exp.getFunctionName().tip().toString());
                for (final Expression ex : parameters) {
                    ft.getExpression().add(extract(ex));
                }
                jax = ogc_factory.createFunction(ft);
                break;
            }
        }
        return jax;
    }

    public JAXBElement<? extends AbstractIdType> visit(final ResourceId filter) {
        return ogc_factory.createResourceId(new ResourceIdType(filter.getIdentifier()));
    }

    private FunctionType convert(final Expression source) {
        List<Expression> parameters = source.getParameters();
        final FunctionType function = ogc_factory.createFunctionType();
        function.getExpression().add(extract(parameters.get(0)));
        function.getExpression().add(extract(parameters.get(1)));
        return function;
    }

    @Override
    public FilterType apply(Filter filter) {
        if (filter instanceof FilterType) {
            return (FilterType) filter;
        }
        final FilterType ft = ogc_factory.createFilterType();
        if (filter instanceof ResourceId) {
            ft.getId().add(visit((ResourceId)filter));
        } else {
            final JAXBElement<?> sf = visit(filter);
            if (sf == null) {
                return null;
            } else if (sf.getValue() instanceof ComparisonOpsType) {
                ft.setComparisonOps((JAXBElement<? extends ComparisonOpsType>) sf);
            } else if (sf.getValue() instanceof LogicOpsType) {
                ft.setLogicOps((JAXBElement<? extends LogicOpsType>) sf);
            } else if (sf.getValue() instanceof SpatialOpsType) {
                ft.setSpatialOps((JAXBElement<? extends SpatialOpsType>) sf);
            } else {
                //should not happen
                throw new IllegalArgumentException("invalid filter element : " + sf);
            }
        }
        return ft;
    }
}<|MERGE_RESOLUTION|>--- conflicted
+++ resolved
@@ -268,35 +268,13 @@
             }
             final BBOXType bbtype = new BBOXType(property, minx, miny, maxx, maxy, srs);
             return ogc_factory.createBBOX(bbtype);
-<<<<<<< HEAD
         } else if (filter instanceof ResourceId) {
-            final ValueReference n = FF.property(AttributeConvention.IDENTIFIER_PROPERTY.toString());
+            final ValueReference n = FF.property(AttributeConvention.IDENTIFIER);
             ResourceId idFilter = (ResourceId) filter;
             final String id = idFilter.getIdentifier();
             final ResourceIdType rId = ogc_factory.createResourceIdType();
             rId.setRid(id);
             return ogc_factory.createResourceId(rId);
-=======
-        } else if (filter instanceof Id) {
-            final PropertyName n = FF.property(AttributeConvention.IDENTIFIER);
-            Id idFilter = (Id) filter;
-            final Set<Identifier> identifiers = idFilter.getIdentifiers();
-            if (identifiers.isEmpty()) {
-                throw new IllegalArgumentException("Cannot filter an empty identifier.");
-            } else if (identifiers.size() > 1) {
-                throw new IllegalArgumentException("Multiple Identifier matching is not supported by Filter 2.0");
-            }
-
-            final Identifier id = identifiers.iterator().next();
-            if (id.getID() instanceof String) {
-                final ResourceIdType rId = ogc_factory.createResourceIdType();
-                rId.setRid((String) id.getID());
-                return ogc_factory.createResourceId(rId);
-            } else {
-                throw new IllegalArgumentException("Given identifier is not a string:" + (id.getID() == null ? "null" : id.getID().getClass()));
-            }
-
->>>>>>> e1287f53
         } else if (filter instanceof BinarySpatialOperator) {
             final BinarySpatialOperator spatialOp = (BinarySpatialOperator) filter;
             Expression exp1 = spatialOp.getOperand1();
