--- conflicted
+++ resolved
@@ -352,29 +352,10 @@
             //so here we make a small tric to change an id filter in a serie of propertyequal filter
             //this is not really legal but we dont have the choice here
             //we should propose an evolution of ogc filter do consider id filter as a comparison filter
-<<<<<<< HEAD
-            final ValueReference n = FF.property(AttributeConvention.IDENTIFIER_PROPERTY.toString());
+            final ValueReference n = FF.property(AttributeConvention.IDENTIFIER);
             String ident = ((ResourceId) filter).getIdentifier();
             return visit(FF.equal(n, FF.literal(ident)));
         } else if (filter instanceof SpatialOperator) {
-=======
-            final PropertyName n = FF.property(AttributeConvention.IDENTIFIER);
-            final List<Filter> lst = new ArrayList<Filter>();
-
-            for (Identifier ident : ((Id) filter).getIdentifiers()) {
-                lst.add(FF.equals(n, FF.literal(ident.getID().toString())));
-            }
-
-            if (lst.isEmpty()) {
-                return null;
-            } else if (lst.size() == 1) {
-                return visit(lst.get(0));
-            } else {
-                return visit(FF.and(lst));
-            }
-
-        } else if (filter instanceof BinarySpatialOperator) {
->>>>>>> e1287f53
             final BinarySpatialOperator spatialOp = (BinarySpatialOperator) filter;
             Expression exp1 = spatialOp.getOperand1();
             Expression exp2 = spatialOp.getOperand2();
