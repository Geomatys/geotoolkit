--- conflicted
+++ resolved
@@ -35,12 +35,8 @@
 
 import org.geotoolkit.internal.io.IOUtilities;
 import org.geotoolkit.io.TableWriter;
-<<<<<<< HEAD
-import org.geotoolkit.util.Strings;
+import org.apache.sis.util.CharSequences;
 import org.geotoolkit.util.Utilities;
-=======
-import org.apache.sis.util.CharSequences;
->>>>>>> 00921351
 import org.geotoolkit.util.logging.Logging;
 import org.geotoolkit.util.collection.XCollections;
 
@@ -190,9 +186,8 @@
     private String[] getPrimaryKeys(final String table) throws SQLException {
         final String catalog = targetCatalog;
         final String schema  = targetSchema;
-<<<<<<< HEAD
         final ResultSet results = targetMetadata.getPrimaryKeys(catalog, schema, table);
-        String[] columns = Strings.EMPTY;
+        String[] columns = CharSequences.EMPTY_ARRAY;
         while (results.next()) {
             if (catalog!=null && !catalog.equals(results.getString("TABLE_CAT"))) {
                 continue;
@@ -202,27 +197,6 @@
             }
             if (!table.equals(results.getString("TABLE_NAME"))) {
                 continue;
-=======
-        String[] columns;
-        try (ResultSet results = targetMetadata.getPrimaryKeys(catalog, schema, table)) {
-            columns = CharSequences.EMPTY_ARRAY;
-            while (results.next()) {
-                if (catalog!=null && !catalog.equals(results.getString("TABLE_CAT"))) {
-                    continue;
-                }
-                if (schema!=null && !schema.equals(results.getString("TABLE_SCHEM"))) {
-                    continue;
-                }
-                if (!table.equals(results.getString("TABLE_NAME"))) {
-                    continue;
-                }
-                final String column = results.getString("COLUMN_NAME");
-                final int index = results.getShort("KEY_SEQ");
-                if (index > columns.length) {
-                    columns = Arrays.copyOf(columns, index);
-                }
-                columns[index - 1] = column;
->>>>>>> 00921351
             }
             final String column = results.getString("COLUMN_NAME");
             final int index = results.getShort("KEY_SEQ");
