/*
 *    Geotoolkit.org - An Open Source Java GIS Toolkit
 *    http://www.geotoolkit.org
 *
 *    (C) 2009-2012, Open Source Geospatial Foundation (OSGeo)
 *    (C) 2009-2012, Geomatys
 *
 *    This library is free software; you can redistribute it and/or
 *    modify it under the terms of the GNU Lesser General Public
 *    License as published by the Free Software Foundation;
 *    version 2.1 of the License.
 *
 *    This library is distributed in the hope that it will be useful,
 *    but WITHOUT ANY WARRANTY; without even the implied warranty of
 *    MERCHANTABILITY or FITNESS FOR A PARTICULAR PURPOSE.  See the GNU
 *    Lesser General Public License for more details.
 */
package org.geotoolkit.metadata.sql;

import java.util.Map;
import java.util.Set;
import java.util.Iterator;
import java.util.HashMap;
import java.util.LinkedHashMap;
import java.util.IdentityHashMap;
import java.util.StringTokenizer;
import java.sql.Statement;
import java.sql.Connection;
import java.sql.ResultSet;
import java.sql.SQLException;
import javax.sql.DataSource;
import net.jcip.annotations.ThreadSafe;

import org.opengis.util.CodeList;
import org.opengis.metadata.Identifier;
import org.opengis.metadata.citation.Citation;
import org.opengis.metadata.citation.ResponsibleParty;

import org.geotoolkit.metadata.NullValuePolicy;
import org.geotoolkit.metadata.MetadataStandard;
import org.geotoolkit.internal.Citations;
import org.geotoolkit.internal.sql.DefaultDataSource;
import org.geotoolkit.internal.sql.IdentifierGenerator;
import org.geotoolkit.internal.sql.StatementEntry;
import org.geotoolkit.naming.DefaultNameSpace;
import org.geotoolkit.resources.Errors;
import org.geotoolkit.lang.Workaround;

import static org.geotoolkit.util.ArgumentChecks.ensureNonNull;
import static org.geotoolkit.util.ArgumentChecks.ensureStrictlyPositive;
import static org.geotoolkit.metadata.KeyNamePolicy.UML_IDENTIFIER;
import static org.geotoolkit.metadata.TypeValuePolicy.ELEMENT_TYPE;
import static org.geotoolkit.metadata.TypeValuePolicy.DECLARING_INTERFACE;


/**
 * A connection to a metadata database with write capabilities. The database must have a
 * schema of the given name, which can be initially empty. Tables and columns are created
 * as needed when the {@link #add(Object)} method is invoked.
 * <p>
 * No more than one instance of {@code MetadataWriter} should be used for the same database.
 * However multiple instances of {@code MetadataSource} can be used concurrently with a single
 * {@code MetadataWriter} instance on the same database.
 *
 * @author Martin Desruisseaux (Geomatys)
 * @version 3.20
 *
 * @since 3.03
 * @module
 */
@ThreadSafe
public class MetadataWriter extends MetadataSource {
    /**
     * {@code true} if child tables inherit the index of their parent tables.
     * This feature is not yet supported in PostgreSQL.
     *
     * @see <a href="http://jira.geotoolkit.org/browse/GEOTK-30">GEOTK-30</a>
     */
    @Workaround(library="PostgreSQL", version="9.1")
    private static final boolean INDEX_INHERITANCE_SUPPORTED = false;

    /**
     * The name of the column for code list.
     */
    private static final String CODE_COLUMN = "CODE";

    /**
     * Maximal length for the identifier. This applies also to code list values.
     */
    private int maximumPrimaryKeyLength = 24;

    /**
     * Maximal length of values.
     */
    private int maximumValueLength = 1000;

    /**
     * Whatever the tables should contain a column for every attribute, or only for non-null
     * and non-empty attributes. The default is {@link NullValuePolicy#NON_EMPTY NON-EMPTY}.
     */
    private NullValuePolicy columnCreationPolicy = NullValuePolicy.NON_EMPTY;

    /**
     * The statements for checking collisions of primary keys.
     */
    private final IdentifierGenerator<String,StatementEntry> idCheck;

    /**
     * Creates a new metadata writer from the given JDBC URL. The URL must be conform to the
     * syntax expected by the {@link java.sql.Driver#connect Driver.connect(...)} method,
     * for example {@code "jdbc:postgresql://localhost/mydatabase"}.
     * <p>
     * This convenience method assumes that the metadata standard to be implemented is
     * {@linkplain MetadataStandard#ISO_19115 ISO 19115}.
     *
     * @param  url The URL to the JDBC database.
     * @param  schema The schema were metadata are expected to be found.
     * @throws SQLException If the connection to the given database can not be established.
     */
    public MetadataWriter(final String url, final String schema) throws SQLException {
        this(MetadataStandard.ISO_19115, new DefaultDataSource(url), schema);
    }

    /**
     * Creates a new metadata writer.
     *
     * @param  standard The metadata standard to implement.
     * @param  dataSource The source for getting a connection to the database.
     * @param  schema The schema were metadata are expected to be found.
     * @throws SQLException If the connection to the given database can not be established.
     */
    public MetadataWriter(final MetadataStandard standard, final DataSource dataSource, final String schema)
            throws SQLException
    {
        super(standard, dataSource, schema);
        idCheck = new IdentifierGenerator.Simple(statements, ID_COLUMN, buffer);
    }

    /**
     * Whatever the tables should contain a column for every attributes, or only for non-null
     * and non-empty attributes. The default is {@link NullValuePolicy#NON_EMPTY NON-EMPTY}, which
     * implies that new columns are added only when first needed.
     *
     * @return The current policy for column creation.
     */
    public NullValuePolicy getColumnCreationPolicy() {
        synchronized (statements) {
            return columnCreationPolicy;
        }
    }

    /**
     * Sets whatever columns should be created only for non-empty attributes, or for all
     * attributes. If this policy is set to {@link NullValuePolicy#ALL ALL}, then all columns
     * will be added in newly created tables even if their content is empty.
     *
     * @param policy The new policy for column creation.
     */
    public void setColumnCreationPolicy(final NullValuePolicy policy) {
        ensureNonNull("policy", policy);
        synchronized (statements) {
            columnCreationPolicy = policy;
        }
    }

    /**
     * Returns the maximal number of characters allowed in text columns.
     * This is the parameter given to the {@code VARCHAR} type when creating new columns.
     * <p>
     * Attempts to insert a text longer than this limit will typically throws
     * a {@link SQLException}, but the exact behavior is database-dependent.
     *
     * @return The maximal number of characters allowed in text columns.
     *
     * @since 3.20
     */
    public int getMaximumValueLength() {
        synchronized (statements) {
            return maximumValueLength;
        }
    }

    /**
     * Sets the maximal number of characters allowed in text columns. Invoking this method
     * will affect only the new columns to be created, if any. This method has no effect on
     * the table columns that already exist in the database.
     *
     * @param length The maximal number of characters allowed in text columns.
     *
     * @since 3.20
     */
    public void setMaximumValueLength(final int length) {
        ensureStrictlyPositive("length", length);
        synchronized (statements) {
            maximumValueLength = length;
        }
    }

    /**
     * Returns the maximal number of characters allowed for primary keys.
     * This is the value given to the {@code VARCHAR} type when creating
     * new {@code "ID"} columns.
     * <p>
     * Primary keys are automatically generated by {@code MetadataWriter}.
     * Values longer than this maximal length are truncated, so there is
     * no need for a very high limit.
     *
     * @return The maximal number of characters allowed for primary keys.
     *
     * @since 3.20
     */
    public int getMaximumPrimaryKeyLength() {
        synchronized (statements) {
            return maximumPrimaryKeyLength;
        }
    }

    /**
     * Sets the maximal number of characters allowed for primary keys. Invoking this method
     * will affect only the new columns to be created, if any. This method has no effect on
     * the table columns that already exist in the database.
     * <p>
     * Primary keys should be relatively short, for example no more than 20 characters. Those
     * keys are not visible to the end user, but may be used by the database administrator.
     *
     * @param length The maximal number of characters allowed for primary keys.
     *
     * @since 3.20
     */
    public void setMaximumPrimaryKeyLength(final int length) {
        ensureStrictlyPositive("length", length);
        synchronized (statements) {
            maximumPrimaryKeyLength = length;
        }
    }

    /**
     * Adds the given metadata object to the database, if it does not already exists.
     * If the database already contains a metadata equals to the given one, then the
     * database is left unchanged and the identifier of the existing metadata is returned.
     *
     * @param  metadata The metadata object to add.
     * @return The identifier (primary key) of the metadata just added, or the identifier
     *         of the existing metadata is one exists.
     * @throws SQLException If an exception occurred while reading or writing the database.
     *         In such case, the database content is left unchanged (i.e. this method is a
     *         <cite>all or nothing</cite> operation).
     * @throws ClassCastException if the metadata object doesn't implement a metadata
     *         interface of the expected package.
     */
    public String add(final Object metadata) throws ClassCastException, SQLException {
        String identifier = proxy(metadata);
        if (identifier == null) {
            synchronized (statements) {
                final Connection connection = statements.connection();
                final Statement stmt = connection.createStatement();
                connection.setAutoCommit(false);
                boolean success = false;
                try {
                    if (metadata instanceof CodeList<?>) {
                        identifier = addCode(stmt, (CodeList<?>) metadata);
                    } else {
                        identifier = add(stmt, metadata, new IdentityHashMap<Object,String>(), null);
                    }
                    stmt.close();
                    success = true;
                } finally {
                    if (success) {
                        connection.commit();
                    } else {
                        connection.rollback();
                    }
                    connection.setAutoCommit(true);
                }
            }
        }
        return identifier;
    }

    /**
     * Implementation of the {@link #add(Object)} method. This method invokes itself recursively,
     * and maintains a map of metadata inserted up to date in order to avoid infinite recursivity.
     *
     * @param  stmt     The statement to use for inserting data.
     * @param  metadata The metadata object to add.
     * @param  done     The metadata objects already added, mapped to their primary keys.
     * @param  parent   The primary key of the parent, or {@code null} if there is no parent.
     * @return The identifier (primary key) of the metadata just added.
     * @throws SQLException If an exception occurred while reading or writing the database.
     * @throws ClassCastException if the metadata object doesn't implement a metadata
     *         interface of the expected package.
     */
    private String add(final Statement stmt, final Object metadata, final Map<Object,String> done,
            final String parent) throws ClassCastException, SQLException
    {
        assert Thread.holdsLock(statements);
        /*
         * Take a snapshot of the metadata content. We do that in order to protect ourself
         * against concurrent changes in the metadata object. This protection is needed
         * because we need to perform multiple passes on the same metadata.
         */
        final Map<String,Object> asMap = new LinkedHashMap<String,Object>();
        for (final Map.Entry<String,Object> entry : asMap(metadata).entrySet()) {
            asMap.put(entry.getKey(), extractFromCollection(entry.getValue()));
        }
        /*
         * Search the database for an existing metadata.
         */
        final Class<?> implementationType = metadata.getClass();
        final Class<?> interfaceType = standard.getInterface(implementationType);
        final String table = getTableName(interfaceType);
        final Set<String> columns = getExistingColumns(table);
        String identifier = search(table, columns, asMap, stmt, buffer);
        if (identifier != null) {
            if (done.put(metadata, identifier) != null) {
                throw new AssertionError(metadata);
            }
            return identifier;
        }
        /*
         * Trim the null values or empty collections. We perform this operation only
         * after the check for existing entries, in order to take in account null values
         * when checking existing entries.
         */
        if (columnCreationPolicy != NullValuePolicy.ALL) {
            for (final Iterator<Object> it=asMap.values().iterator(); it.hasNext();) {
                if (it.next() == null) {
                    it.remove();
                }
            }
        }
        /*
         * Process to the table creation if it doesn't already exists. If the table has parents,
         * they will be created first. The later will work only for database supporting table
         * inheritance, like PostgreSQL. For other kind of database engine, we can not store
         * metadata having parent interfaces.
         */
        createTable(stmt, interfaceType, table, columns);
        /*
         * Add missing columns if there is any. If columns are added, we will keep trace of
         * foreigner keys in this process but will not create the constraints now because the
         * foreigner tables may not exist yet. They will be created later by recursive calls
         * to this method a little bit below.
         */
        Map<String,Class<?>> colTypes = null, colTables = null;
        Map<String,FKey> foreigners = null;
        for (final String column : asMap.keySet()) {
            if (!columns.contains(column)) {
                if (colTypes == null) {
                    colTypes  = standard.asTypeMap(implementationType, ELEMENT_TYPE,        UML_IDENTIFIER);
                    colTables = standard.asTypeMap(implementationType, DECLARING_INTERFACE, UML_IDENTIFIER);
                }
                /*
                 * We have found a column to add. Check if the column actually needs to be added
                 * to the parent table (if such parent exists). In most case, the answer is "no"
                 * and 'addTo' is equals to 'table'.
                 */
                String addTo = table;
                final Class<?> declaring = colTables.get(column);
                if (!interfaceType.isAssignableFrom(declaring)) {
                    addTo = getTableName(declaring);
                }
                /*
                 * Determine the column data type.
                 */
                int maxLength = maximumValueLength;
                Class<?> rt = colTypes.get(column);
                if (CodeList.class.isAssignableFrom(rt) || standard.isMetadata(rt)) {
                    /*
                     * Found a reference to an other metadata. Remind that
                     * column for creating a foreign key constraint later.
                     */
<<<<<<< HEAD
                    maxLength = ID_MAX_LENGTH;
                    // Remove the "if" line (but not the lines inside the "if" block)
                    // if INDEX_INHERITANCE_SUPPORTED is assumed true and removed.
                    if (INDEX_INHERITANCE_SUPPORTED || table.equals(addTo)) {
                        if (foreigners == null) {
                            foreigners = new LinkedHashMap<String,Class<?>>();
                        }
                        if (foreigners.put(column, rt) != null) {
                            throw new AssertionError(column); // Should never happen.
                        }
=======
                    maxLength = maximumPrimaryKeyLength;
                    if (foreigners == null) {
                        foreigners = new LinkedHashMap<>();
                    }
                    if (foreigners.put(column, new FKey(addTo, rt, null)) != null) {
                        throw new AssertionError(column); // Should never happen.
>>>>>>> 6c61375f
                    }
                    rt = null; // For forcing VARCHAR type.
                }
                stmt.executeUpdate(buffer.createColumn(schema, addTo, column, rt, maxLength));
                columns.add(column);
            }
        }
        /*
         * Get the identifier for the new metadata. If no identifier is proposed, we will try
         * to recycle the identifier of the parent.  For example in ISO 19115, Contact (which
         * contains phone number, etc.) is associated only to ResponsibleParty. So it make
         * sense to use the ResponsibleParty ID for the contact info.
         */
        identifier = suggestIdentifier(metadata);
        if (identifier == null) {
            identifier = parent;
            if (identifier == null) {
                // Arbitrarily pickup the first non-metadata attribute.
                // Fallback on "unknown" if none are found.
                identifier = "unknown";
                for (final Object value : asMap.values()) {
                    if (value != null && !standard.isMetadata(value.getClass())) {
                        identifier = abbreviation(value.toString());
                        break;
                    }
                }
            }
        }
        /*
         * Check for key collision. We will add a suffix if there is one. Note that the
         * final identifier must be found before we put its value in the map, otherwise
         * cyclic references (if any) will use the wrong value.
         *
         * First, we trim the identifier (primary key) to the maximal length. Then, the loop
         * removes at most 4 additional characters if the identifier is still too long. After
         * that point, if the identifier still too long, we will let the database driver
         * produces its own SQLException.
         */
        for (int i=0; i<4; i++) {
            final int maxLength = maximumPrimaryKeyLength - i;
            if (identifier.length() > maxLength) {
                identifier = identifier.substring(0, maxLength);
            }
            identifier = idCheck.identifier(schema, table, identifier);
            if (identifier.length() <= maximumPrimaryKeyLength) {
                break;
            }
        }
        if (done.put(metadata, identifier) != null) {
            throw new AssertionError(metadata);
        }
        /*
         * Process all dependencies now. This block may invoke this method recursively.
         * Once a dependency has been added to the database, the corresponding value in
         * the 'asMap' HashMap is replaced by the identifier of the dependency we just added.
         */
        Map<String,FKey> referencedTables = null;
        for (final Map.Entry<String,Object> entry : asMap.entrySet()) {
            Object value = entry.getValue();
            final Class<?> type = value.getClass();
            if (CodeList.class.isAssignableFrom(type)) {
                value = addCode(stmt, (CodeList<?>) value);
            } else if (standard.isMetadata(type)) {
                String dependency = proxy(value);
                if (dependency == null) {
                    dependency = done.get(value);
                    if (dependency == null) {
                        dependency = add(stmt, value, done, identifier);
                        assert done.get(value) == dependency; // NOSONAR: really identity comparison.
                        if (!INDEX_INHERITANCE_SUPPORTED) {
                            /*
                             * In a classical object-oriented model, the foreigner key constraints
                             * declared in the parent table would take in account the records in
                             * the child table and we would have nothing special to do. However
                             * PostgreSQL 9.1 does not yet inherit index. So if we detect that a
                             * column references some ecords in two different table, then we must
                             * suppress the foreigner key constraint.
                             */
                            final String column = entry.getKey();
                            final Class<?> targetType = standard.getInterface(value.getClass());
                            FKey fkey = null;
                            if (foreigners != null) {
                                fkey = foreigners.get(column);
                                if (fkey != null && !targetType.isAssignableFrom(fkey.tableType)) {
                                    // The foreigner key constraint does not yet exist, so we can
                                    // change the target table. Set the target to the child table.
                                    fkey.tableType = targetType;
                                }
                            }
                            if (fkey == null) {
                                // The foreigner key constraint may already exist. Get a list of all
                                // foreigner keys for the current table, then verify if the existing
                                // constraint references the right table.
                                if (referencedTables == null) {
                                    referencedTables = new HashMap<>();
                                    try (ResultSet rs = stmt.getConnection().getMetaData().getImportedKeys(CATALOG, schema, table)) {
                                        while (rs.next()) {
                                            if ((schema  == null || schema .equals(rs.getString("PKTABLE_SCHEM"))) &&
                                                (CATALOG == null || CATALOG.equals(rs.getString("PKTABLE_CAT"))))
                                            {
                                                referencedTables.put(rs.getString("FKCOLUMN_NAME"),
                                                            new FKey(rs.getString("PKTABLE_NAME"), null,
                                                                     rs.getString("FK_NAME")));
                                            }
                                        }
                                    }
                                }
                                fkey = referencedTables.remove(column);
                                if (fkey != null && !fkey.tableName.equals(getTableName(targetType))) {
                                    // The existing foreigner key constraint doesn't reference
                                    // the right table. We have no other choice than removing it...
                                    buffer.clear().append("ALTER TABLE ").appendIdentifier(schema, table)
                                            .append(" DROP CONSTRAINT ").appendIdentifier(fkey.keyName);
                                    stmt.executeUpdate(buffer.toString());
                                }
                            }
                        }
                    }
                }
                value = dependency;
            }
            entry.setValue(value);
        }
        /*
         * Now that all dependencies have been inserted in the database, we can setup the
         * foreigner key constraints if there is any. Note that we deferred the foreigner
         * key creations not because of the missing rows, but because of missing tables
         * (since new tables may be created in the process of inserting dependencies).
         */
        if (foreigners != null) {
            for (final Map.Entry<String,FKey> entry : foreigners.entrySet()) {
                final FKey fkey = entry.getValue();
                Class<?> rt = fkey.tableType;
                String primaryKey = ID_COLUMN;
                final boolean isCodeList = CodeList.class.isAssignableFrom(rt);
                if (isCodeList) {
                    primaryKey = CODE_COLUMN;
                } else {
                    rt = standard.getInterface(rt);
                }
                final String column = entry.getKey();
                final String target = getTableName(rt);
                stmt.executeUpdate(buffer.createForeignKey(
                        schema, fkey.tableName, column,  // Source (schema.table.column)
                        target, primaryKey,           // Target (table.column)
                        !isCodeList));                // CASCADE if metadata, RESTRICT if CodeList.
                /*
                 * In a classical object-oriented model, the constraint would be inherited
                 * by child tables. However this is not yet supported as of PostgreSQL 9.1.
                 * If inheritance is not supported, then we have to repeat the constraint
                 * creation in child tables.
                 */
                if (!INDEX_INHERITANCE_SUPPORTED && !table.equals(fkey.tableName)) {
                    stmt.executeUpdate(buffer.createForeignKey(schema, table, column,
                            target, primaryKey, !isCodeList));
                }
            }
        }
        /*
         * Create the SQL statement which will insert the data.
         */
        buffer.clear().append("INSERT INTO ").appendIdentifier(schema, table).append(" (").append(ID_COLUMN);
        for (final String column : asMap.keySet()) {
            buffer.append(", ").appendIdentifier(column);
        }
        buffer.append(") VALUES (").appendValue(identifier);
        for (Object value : asMap.values()) {
            buffer.append(", ").appendValue(value);
        }
        String sql = buffer.append(')').toString();
        if (stmt.executeUpdate(sql) != 1) {
            throw new SQLException(Errors.format(Errors.Keys.DATABASE_UPDATE_FAILURE));
        }
        return identifier;
    }

    /**
     * Information about the source and the target of a foreigner key. This class stores only
     * the table names (indirectly in the case of {@link #tableType}, since the name is derived
     * from the type). The column name are known by other way: either as the map key in the
     * case of the source, or fixed to {@value MetadataWriter#ID_COLUMN} in the case of the
     * target.
     */
    private static final class FKey {
        final String tableName; // May be source or target, depending on the context.
            Class<?> tableType; // Always the target table.
        final String keyName;

        FKey(final String tableName, final Class<?> tableType, final String keyName) {
            this.tableName = tableName;
            this.tableType = tableType;
            this.keyName   = keyName;
        }
    }

    /**
     * Creates a table for the given type, if the table does not already exists. This method
     * may call itself recursively for creating parent tables, if they do not exist neither.
     *
     * @param  stmt    The statement to use for creating tables.
     * @param  type    The interface class.
     * @param  table   The name of the table (should be consistent with the type).
     * @param  columns The existing columns, as an empty set if the table does not exist yet.
     * @throws SQLException If an error occurred while creating the table.
     */
    private void createTable(final Statement stmt, final Class<?> type, final String table,
            final Set<String> columns) throws SQLException
    {
        if (columns.isEmpty()) {
            StringBuilder inherits = null;
            for (final Class<?> candidate : type.getInterfaces()) {
                if (standard.isMetadata(candidate)) {
                    final String parent = getTableName(candidate);
                    createTable(stmt, candidate, parent, getExistingColumns(parent));
                    if (inherits == null) {
                        buffer.clear().append("CREATE TABLE ").appendIdentifier(schema, table);
                        if (!INDEX_INHERITANCE_SUPPORTED) {
                            /*
                             * In a classical object-oriented model, the new child table would inherit
                             * the index from its parent table. However this not yet the case as of
                             * PostgreSQL 9.1. If the index is not inherited, then we have to repeat
                             * the primary key creation in every child tables.
                             */
                            buffer.append("(CONSTRAINT ").appendIdentifier(table + "_pkey")
                                  .append(" PRIMARY KEY (").append(ID_COLUMN).append(")) ");
                        }
                        inherits = new StringBuilder(buffer.append(" INHERITS (").toString());
                    } else {
                        inherits.append(", ");
                    }
                    inherits.append(buffer.clear().appendIdentifier(schema, parent));
                }
            }
            final String sql;
            if (inherits != null) {
                sql = inherits.append(')').toString();
            } else {
                sql = createTable(table, ID_COLUMN);
            }
            stmt.executeUpdate(sql);
            columns.add(ID_COLUMN);
        }
    }

    /**
     * Returns the SQL statement for creating the given table with the given primary key.
     * This method returns a string of the following form:
     *
     * {@preformat sql
     *     CREATE TABLE "schema"."table" (primaryKey VARCHAR(20) NOT NULL PRIMARY KEY)
     * }
     */
    private String createTable(final String table, final String primaryKey) {
        return buffer.clear().append("CREATE TABLE ").appendIdentifier(schema, table)
                .append(" (").append(primaryKey).append(" VARCHAR(").append(maximumPrimaryKeyLength)
                .append(") NOT NULL PRIMARY KEY)").toString();
    }

    /**
     * Adds a code list if it is not already present. This is used only in order to ensure
     * foreigner key constraints in the database. The value if CodeList tables are not used
     * at parsing time.
     */
    private String addCode(final Statement stmt, final CodeList<?> code) throws SQLException {
        assert Thread.holdsLock(statements);
        final String table = getTableName(code.getClass());
        final Set<String> columns = getExistingColumns(table);
        if (columns.isEmpty()) {
            stmt.executeUpdate(createTable(table, CODE_COLUMN));
            columns.add(CODE_COLUMN);
        }
        final String identifier = code.name();
        final ResultSet rs = stmt.executeQuery(buffer.clear().append("SELECT ").append(CODE_COLUMN)
                .append(" FROM ").appendIdentifier(schema, table).append(" WHERE ")
                .append(CODE_COLUMN).appendCondition(identifier).toString());
        final boolean exists = rs.next();
        rs.close();
        if (!exists) {
            final String sql = buffer.clear().append("INSERT INTO ").appendIdentifier(schema, table)
                    .append(" (").append(CODE_COLUMN).append(") VALUES (").appendValue(identifier)
                    .append(')').toString();
            if (stmt.executeUpdate(sql) != 1) {
                throw new SQLException(Errors.format(Errors.Keys.DATABASE_UPDATE_FAILURE));
            }
        }
        return identifier;
    }

    /**
     * Suggests an identifier (primary key) to be used for the given metadata.
     * This method is invoked automatically when a new metadata is about to be
     * inserted in the database. The default implementation uses heuristic rules
     * of a few "well known" metadata like {@link Identifier} and {@link Citation}.
     * Subclasses can override this method for implementing their own heuristic.
     * <p>
     * This method doesn't need to care about key collision. The caller will adds some
     * suffix if this is necessary for differentiation otherwise identical identifiers.
     *
     * @param  metadata The metadata for which to suggests an identifier.
     * @return The proposed identifier, or {@code null} if this method doesn't have any
     *         suggestion.
     * @throws SQLException If an access to some database was desired but failed.
     */
    protected String suggestIdentifier(final Object metadata) throws SQLException {
        if (metadata instanceof Identifier) {
            final Identifier id = (Identifier) metadata;
            final String authority = Citations.getIdentifier(id.getAuthority());
            final String code = id.getCode();
            return (authority != null) ? (authority + DefaultNameSpace.DEFAULT_SEPARATOR + code) : code;
        }
        if (metadata instanceof Citation) {
            return Citations.getIdentifier((Citation) metadata);
        }
        if (metadata instanceof ResponsibleParty){
            final ResponsibleParty rp = (ResponsibleParty) metadata;
            CharSequence name = rp.getIndividualName();
            if (name == null) {
                name = rp.getOrganisationName();
                if (name == null) {
                    name = rp.getPositionName();
                }
            }
            if (name != null) {
                return abbreviation(name.toString());
            }
        }
        return null;
    }

    /**
     * Returns an abbreviation of the given identifier, if one is found.
     */
    private static String abbreviation(final String identifier) {
        final StringBuilder buffer = new StringBuilder();
        final StringTokenizer tokens = new StringTokenizer(identifier);
        while (tokens.hasMoreTokens()) {
            buffer.append(tokens.nextToken().charAt(0));
        }
        if (buffer.length() > 2) {
            return buffer.toString();
        }
        return identifier;
    }
}<|MERGE_RESOLUTION|>--- conflicted
+++ resolved
@@ -370,25 +370,12 @@
                      * Found a reference to an other metadata. Remind that
                      * column for creating a foreign key constraint later.
                      */
-<<<<<<< HEAD
-                    maxLength = ID_MAX_LENGTH;
-                    // Remove the "if" line (but not the lines inside the "if" block)
-                    // if INDEX_INHERITANCE_SUPPORTED is assumed true and removed.
-                    if (INDEX_INHERITANCE_SUPPORTED || table.equals(addTo)) {
-                        if (foreigners == null) {
-                            foreigners = new LinkedHashMap<String,Class<?>>();
-                        }
-                        if (foreigners.put(column, rt) != null) {
-                            throw new AssertionError(column); // Should never happen.
-                        }
-=======
                     maxLength = maximumPrimaryKeyLength;
                     if (foreigners == null) {
-                        foreigners = new LinkedHashMap<>();
+                        foreigners = new LinkedHashMap<String,FKey>();
                     }
                     if (foreigners.put(column, new FKey(addTo, rt, null)) != null) {
                         throw new AssertionError(column); // Should never happen.
->>>>>>> 6c61375f
                     }
                     rt = null; // For forcing VARCHAR type.
                 }
@@ -483,8 +470,9 @@
                                 // foreigner keys for the current table, then verify if the existing
                                 // constraint references the right table.
                                 if (referencedTables == null) {
-                                    referencedTables = new HashMap<>();
-                                    try (ResultSet rs = stmt.getConnection().getMetaData().getImportedKeys(CATALOG, schema, table)) {
+                                    referencedTables = new HashMap<String,FKey>();
+                                    final ResultSet rs = stmt.getConnection().getMetaData().getImportedKeys(CATALOG, schema, table);
+                                    try {
                                         while (rs.next()) {
                                             if ((schema  == null || schema .equals(rs.getString("PKTABLE_SCHEM"))) &&
                                                 (CATALOG == null || CATALOG.equals(rs.getString("PKTABLE_CAT"))))
@@ -494,6 +482,8 @@
                                                                      rs.getString("FK_NAME")));
                                             }
                                         }
+                                    } finally {
+                                        rs.close();
                                     }
                                 }
                                 fkey = referencedTables.remove(column);
