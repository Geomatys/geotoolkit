/*
 *    Geotoolkit.org - An Open Source Java GIS Toolkit
 *    http://www.geotoolkit.org
 *
 *    (C) 2005-2012, Open Source Geospatial Foundation (OSGeo)
 *    (C) 2007-2012, Geomatys
 *
 *    This library is free software; you can redistribute it and/or
 *    modify it under the terms of the GNU Lesser General Public
 *    License as published by the Free Software Foundation;
 *    version 2.1 of the License.
 *
 *    This library is distributed in the hope that it will be useful,
 *    but WITHOUT ANY WARRANTY; without even the implied warranty of
 *    MERCHANTABILITY or FITNESS FOR A PARTICULAR PURPOSE.  See the GNU
 *    Lesser General Public License for more details.
 */
package org.geotoolkit.internal.sql.table;

import java.sql.ResultSet;
import java.sql.SQLException;
import java.sql.SQLDataException;
import java.sql.PreparedStatement;
import java.util.Set;
import java.util.LinkedHashSet;

import org.geotoolkit.util.logging.Logging;
import org.geotoolkit.util.collection.Cache;
import org.geotoolkit.internal.sql.TypeMapper;
import org.geotoolkit.resources.Errors;


/**
 * Base class for tables with a {@code getEntry(...)} method returning at most one entry.
 * The entries are uniquely identified by an identifier, which may be a string or an integer.
 * <p>
 * {@code SingletonTable} defines the {@link #getEntries()}, {@link #getEntry(String)} and
 * {@link #getEntry(int)} methods. Subclasses shall provide implementation for the following
 * methods:
 * <p>
 * <ul>
 *   <li>{@link #configure(QueryType, PreparedStatement)} (optional)</li>
 *   <li>{@link #createEntry(ResultSet)}: Creates an entry for the current row.</li>
 * </ul>
 * <p>
 * The entries created by this class are cached for faster access the next time a
 * {@code getEntry(...)} method is invoked again.
 *
 * @param <E> The kind of entries to be created by this table.
 *
 * @author Martin Desruisseaux (IRD, Geomatys)
 * @version 3.15
 *
 * @since 3.09 (derived from Seagis)
 * @module
 */
public abstract class SingletonTable<E extends Entry> extends Table {
    /**
     * The main parameters to use for the identification of an entry, or an empty array if none.
     */
    private final Parameter[] pkParam;

    /**
     * The entries created up to date. The keys shall be {@link Integer}, {@link String} or
     * {@link MultiColumnsIdentifier} instances only. Note that this field is shared between
     * different {@code Table} instances of the same kind created for the same database.
     */
    private final Cache<Comparable<?>,E> cache;

    /**
     * A generator of {@link String} identifiers, created when first needed.
     */
    private transient NameGenerator generator;

    /**
     * Creates a new table using the specified query. The optional {@code pkParam} argument
     * defines the parameters to use for looking an element by identifier. This is usually the
     * parameter for the value to search in the primary key column. This information is needed
     * for {@link #getEntry(String)} execution.
     *
     * @param  query The query to use for this table.
     * @param  pkParam The parameters for looking an element by name.
     * @throws IllegalArgumentException if the specified parameters are not one of those
     *         declared for {@link QueryType#SELECT}.
     */
    protected SingletonTable(final Query query, final Parameter... pkParam) {
        super(query);
        this.pkParam = pkParam.clone();
        cache = new Cache<Comparable<?>,E>();
    }

    /**
     * Creates a new table connected to the same {@linkplain #getDatabase database} and using
     * the same {@linkplain #query query} than the specified table. Subclass constructors should
     * not modify the query, since it is shared.
     * <p>
     * This constructor shares also the cache. This is okay if the entries created by the
     * table does not depend on the table configuration.
     *
     * @param table The table to use as a template.
     */
    protected SingletonTable(final SingletonTable<E> table) {
        super(table);
        pkParam = table.pkParam;
        cache   = table.cache;
    }

    /**
     * Returns the 1-based column indices of the primary keys. Note that some elements in the
     * returned array may be 0 if the corresponding parameter is not applicable to the current
     * query type.
     * <p>
     * This method infers the "<cite>primary keys</cite>" from the {@code pkParam} argument
     * given to the constructor. This is usually the primary key defined in the database,
     * but this is not verified.
     *
     * @return The indices of the primary key columns.
     */
    private int[] getPrimaryKeyColumns() {
        final QueryType type = getQueryType();
        final int[] indices = new int[pkParam.length];
        for (int i=0; i<indices.length; i++) {
            indices[i] = pkParam[i].column.indexOf(type);
        }
        return indices;
    }

    /**
     * Returns the first value of {@link #getPrimaryKeyColumns()} which is different than 0,
     * or 0 if none. This is a convenience method used only for formatting exception messages.
     *
     * @return The index of the first primary key column, or 0 if none.
     */
    private int getPrimaryKeyColumn() {
        return getPrimaryKeyColumn(getPrimaryKeyColumns());
    }

    /**
     * Returns the first value of the given array which is different than zero.
     * If none is found, returns zero.
     */
    private static int getPrimaryKeyColumn(final int[] pkIndices) {
        for (final int column : pkIndices) {
            if (column != 0) {
                return column;
            }
        }
        return 0;
    }

    /**
     * Sets the value of the parameters associated to the primary key columns.
     *
     * @param  statement The statement in which to set the parameter value.
     * @param  identifier The identifier to set in the statement.
     * @throws SQLException If the parameter can not be set.
     */
    private void setPrimaryKeyParameter(final PreparedStatement statement, final Comparable<?> identifier)
            throws SQLException
    {
        final Comparable<?>[] identifiers;
        if (identifier instanceof MultiColumnIdentifier<?>) {
            identifiers = ((MultiColumnIdentifier<?>) identifier).getIdentifiers();
        } else {
            identifiers = new Comparable<?>[] {identifier};
        }
        if (identifiers.length != pkParam.length) {
            throw new CatalogException(errors().getString(Errors.Keys.MISMATCHED_ARRAY_LENGTH));
        }
        for (int i=0; i<identifiers.length; i++) {
            final Comparable<?> id = identifiers[i];
            final int pkIndex = indexOf(pkParam[i]);
            if (id instanceof Number) {
                statement.setInt(pkIndex, ((Number) id).intValue());
            } else {
                statement.setString(pkIndex, id.toString());
            }
        }
    }

    /**
     * Returns {@code true} if the given column in the result set is numeric.
     *
     * @param  results The result set.
     * @param  pkIndex The index of the column to inspect (typically the primary key), or 0 if none.
     * @return {@code true} If the given column in the given result set is numeric.
     * @throws SQLException If an error occurred while fetching the metadata.
     */
    private static boolean isNumeric(final ResultSet results, final int pkIndex) throws SQLException {
        if (pkIndex != 0) {
            final Class<?> type = TypeMapper.toJavaType(results.getMetaData().getColumnType(pkIndex));
            if (type != null) {
                return Number.class.isAssignableFrom(type);
            }
        }
        return false;
    }

    /**
     * Returns {@code true} if the prepared statement to be created by
     * {@link #getStatement(String)} should be able to return auto-generated keys.
     */
    @Override
    final boolean wantsAutoGeneratedKeys() {
        return getQueryType() == QueryType.INSERT;
    }

    /**
     * Creates an identifier for the current row in the given result set. This method needs to
     * be overridden by subclasses using {@link MultiColumnIdentifier}. Other subclasses don't
     * need to override this method: a {@link String} or {@link Integer} identifier will be
     * used as needed.
     * <p>
     * This method is invoked by {@link #getEntries()} only. It should not be invoked otherwise.
     *
     * @param  results The result set.
     * @param  pkIndices The indices of the column to inspect (typically the primary keys).
     * @return The {@linkplain MultiColumnIdentifier multi-column identifier}.
     * @throws SQLException If an error occurred while fetching the data.
     *
     * @since 3.10
     */
    protected Comparable<?> createIdentifier(ResultSet results, int[] pkIndices) throws SQLException {
        if (pkIndices.length == 1) {
            return null; // Special value to be handled by getEntries().
        }
        results.close();
        throw new CatalogException(errors().getString(Errors.Keys.UNSUPPORTED_OPERATION_$1, getQueryType()));
    }

    /**
     * Creates an {@link Element} object for the current {@linkplain ResultSet result set} row.
     * This method is invoked automatically by {@link #getEntry(String)} and {@link #getEntries()}.
     *
     * @param  lc The {@link #getLocalCache()} value.
     * @param  results The result set to use for fetching data. Only the current row should
     *         be used, i.e. {@link ResultSet#next} should <strong>not</strong> be invoked.
     * @param  identifier The identifier of the entry being created.
     * @return The element for the current row in the specified {@code results}.
     * @throws CatalogException if a logical error has been detected in the database content.
     * @throws SQLException if an error occurred will reading from the database.
     */
    protected abstract E createEntry(final LocalCache lc, final ResultSet results, final Comparable<?> identifier)
            throws CatalogException, SQLException;

    /**
     * Invokes the user's {@link #createEntry(ResultSet)} method, but wraps {@link SQLException}
     * into {@link CatalogException} because the later provides more informations.
     *
     * @throws CatalogException If an error occurred during {@link #createEntry(ResultSet)}.
     * @throws SQLException If an error occurred during {@link CatalogException#setMetadata}.
     *         Note that this is not an error occurring during normal execution, but rather
     *         an error occurring while querying database metadata for building the exception.
     */
    private E createEntryCatchSQL(final LocalCache lc, final ResultSet results, final Comparable<?> identifier)
            throws CatalogException, SQLException
    {
        CatalogException exception;
        try {
            return createEntry(lc, results, identifier);
        } catch (CatalogException cause) {
            if (cause.isMetadataInitialized()) {
                throw cause;
            }
            exception = cause;
        } catch (SQLException cause) {
            exception = new CatalogException(cause);
        }
        exception.setMetadata(this, results, getPrimaryKeyColumn(), identifier);
        exception.clearColumnName();
        throw exception;
    }

    /**
     * Returns an element for the given identifier.
     *
     * @param  identifier The name or numeric identifier of the element to fetch.
     * @return The element for the given identifier, or {@code null} if {@code identifier} was null.
     * @throws NoSuchRecordException if no record was found for the specified key.
     * @throws SQLException if an error occurred will reading from the database.
     */
    public E getEntry(final Comparable<?> identifier) throws NoSuchRecordException, SQLException {
        if (identifier == null) {
            return null;
        }
        E entry = cache.peek(identifier);
        if (entry == null) {
            final Cache.Handler<E> handler = cache.lock(identifier);
            try {
                entry = handler.peek();
                if (entry == null) {
                    final LocalCache lc = getLocalCache();
                    synchronized (lc) {
                        final LocalCache.Stmt ce = getStatement(lc, QueryType.SELECT);
                        final PreparedStatement statement = ce.statement;
                        setPrimaryKeyParameter(statement, identifier);
                        final ResultSet results = statement.executeQuery();
                        while (results.next()) {
                            final E candidate = createEntryCatchSQL(lc, results, identifier);
                            if (entry == null) {
                                entry = candidate;
                            } else if (!entry.equals(candidate)) {
                                // The ResultSet will be closed by the constructor below.
                                throw new DuplicatedRecordException(this, results, getPrimaryKeyColumn(), identifier);
                            }
                        }
                        if (entry == null) {
                            // The ResultSet will be closed by the constructor below.
                            throw new NoSuchRecordException(this, results, getPrimaryKeyColumn(), identifier);
                        }
                        results.close();
                        release(lc, ce);
                    }
                }
            } finally {
                handler.putAndUnlock(entry);
            }
        }
        return entry;
    }

    /**
     * Returns all entries available in the database.
     *
     * @return The set of entries. May be empty, but never {@code null}.
     * @throws SQLException if an error occurred will reading from the database.
     */
    public Set<E> getEntries() throws SQLException {
        final Set<E> entries = new LinkedHashSet<E>();
        final LocalCache lc = getLocalCache();
        synchronized (lc) {
            final LocalCache.Stmt ce;
            try {
                ce = getStatement(lc, QueryType.LIST);
            } catch (SQLDataException e) {
                /*
                 * This happen if BoundedSingletonTable has been given an envelope filled with NaN
                 * values, for example because it has been projected from a different CRS far from
                 * the domain of validity. We handle such envelope as an out-of-bounds envelope,
                 * so there is no record that intersect the requested area.
                 */
                Logging.recoverableException(getLogger(), getClass(), "getEntries", e);
                return entries;
            }
            final int[] pkIndices = getPrimaryKeyColumns();
            final int pkIndex = getPrimaryKeyColumn(pkIndices);
            final ResultSet results = ce.statement.executeQuery();
            Boolean isNumeric = null;
            while (results.next()) {
                Comparable<?> identifier = createIdentifier(results, pkIndices);
                if (identifier == null) {
                    if (isNumeric == null) {
                        isNumeric = isNumeric(results, pkIndex);
                    }
                    if (isNumeric) {
                        identifier = results.getInt(pkIndex);
                    } else {
                        identifier = results.getString(pkIndex);
                    }
                }
                E entry = cache.peek(identifier);
                if (entry == null) {
                    final Cache.Handler<E> handler = cache.lock(identifier);
                    try {
                        entry = handler.peek();
                        if (entry == null) {
                            entry = createEntryCatchSQL(lc, results, identifier);
                        }
                    } finally {
                        handler.putAndUnlock(entry);
                    }
                }
                if (!entries.add(entry)) {
                    // The ResultSet will be closed by the constructor below.
                    throw new DuplicatedRecordException(this, results, pkIndex, identifier);
                }
            }
<<<<<<< HEAD
            results.close();
            release(lc, ce);
=======
            release(lc, ce); // Push back to the pool only on success.
>>>>>>> 99a3a72c
        }
        return entries;
    }

    /**
     * Returns the names of all entries available in the database. This method is much
     * more economical than {@link #getEntries()} when only the identifiers are wanted.
     *
     * @return The set of entry identifiers. May be empty, but never {@code null}.
     * @throws SQLException if an error occurred will reading from the database.
     */
    public Set<String> getIdentifiers() throws SQLException {
        final Set<String> identifiers = new LinkedHashSet<String>();
        final LocalCache lc = getLocalCache();
        synchronized (lc) {
            final LocalCache.Stmt ce = getStatement(lc, QueryType.LIST_ID);
            final ResultSet results = ce.statement.executeQuery();
            final int index = getPrimaryKeyColumn();
            while (results.next()) {
                identifiers.add(results.getString(index));
            }
            results.close();
            release(lc, ce);
        }
        return identifiers;
    }

    /**
     * Checks if an entry exists for the given name. This method does not attempt to create
     * the entry and doesn't check if the entry is valid.
     *
     * @param  identifier The identifier of the entry to fetch.
     * @return {@code true} if an entry of the given identifier was found.
     * @throws SQLException if an error occurred will reading from the database.
     */
    public boolean exists(final Comparable<?> identifier) throws SQLException {
        if (identifier == null) {
            return false;
        }
        if (cache.containsKey(identifier)) {
            return true;
        }
        final boolean hasNext;
        final LocalCache lc = getLocalCache();
        synchronized (lc) {
            final LocalCache.Stmt ce = getStatement(lc, QueryType.EXISTS);
            final PreparedStatement statement = ce.statement;
            setPrimaryKeyParameter(statement, identifier);
            final ResultSet results = statement.executeQuery();
            hasNext = results.next();
            results.close();
            release(lc, ce);
        }
        return hasNext;
    }

    /**
     * Deletes the entry for the given identifier.
     *
     * @param  identifier The identifier of the entry to delete.
     * @return The number of entries deleted.
     * @throws SQLException if an error occurred will reading from or writing to the database.
     */
    public int delete(final Comparable<?> identifier) throws SQLException {
        if (identifier == null) {
            return 0;
        }
        final int count;
        boolean success = false;
        final LocalCache lc = getLocalCache();
        synchronized (lc) {
            transactionBegin(lc);
            try {
                final LocalCache.Stmt ce = getStatement(lc, QueryType.DELETE);
                final PreparedStatement statement = ce.statement;
                setPrimaryKeyParameter(statement, identifier);
                count = update(statement);
                release(lc, ce);
                success = true;
            } finally {
                transactionEnd(lc, success);
            }
        }
        // Update the cache only on successfuly deletion.
        cache.remove(identifier);
        return count;
    }

    /**
     * Deletes many elements. "Many" depends on the configuration set by {@link #configure}.
     * It may be the whole table. Note that this action may be blocked if the user doesn't
     * have the required database authorizations, or if some records are still referenced in
     * foreigner tables.
     *
     * @return The number of elements deleted.
     * @throws SQLException if an error occurred will reading from or writing to the database.
     */
    public int deleteAll() throws SQLException {
        final int count;
        boolean success = false;
        final LocalCache lc = getLocalCache();
        synchronized (lc) {
            transactionBegin(lc);
            try {
                final LocalCache.Stmt ce = getStatement(lc, QueryType.DELETE_ALL);
                count = update(ce.statement);
                release(lc, ce);
                success = true;
            } finally {
                transactionEnd(lc, success);
            }
        }
        // Update the cache only on successfuly deletion.
        cache.clear();
        return count;
    }

    /**
     * Executes the specified SQL {@code INSERT}, {@code UPDATE} or {@code DELETE} statement.
     *
     * @param  statement The statement to execute.
     * @return The number of elements updated.
     * @throws SQLException if an error occurred.
     */
    private int update(final PreparedStatement statement) throws SQLException {
        final Database database = getDatabase();
        database.ensureOngoingTransaction();
        return statement.executeUpdate();
    }

    /**
     * Executes the specified SQL {@code INSERT}, {@code UPDATE} or {@code DELETE} statement,
     * which is expected to insert exactly one record. As a special case, this method does not
     * execute the statement during testing and debugging phases. In the later case, this method
     * rather prints the statement to the stream specified to {@link Database#setUpdateSimulator}.
     *
     * @param  statement The statement to execute.
     * @return {@code true} if the singleton has been found and updated.
     * @throws IllegalUpdateException if more than one elements has been updated.
     * @throws SQLException if an error occurred.
     */
    protected final boolean updateSingleton(final PreparedStatement statement)
            throws IllegalUpdateException, SQLException
    {
        final int count = update(statement);
        if (count > 1) {
            throw new IllegalUpdateException(getLocale(), count);
        }
        return count != 0;
    }

    /**
     * Searches for an identifier not already in use. If the given string is not in use, then
     * it is returned as-is. Otherwise, this method appends a decimal number to the specified
     * base and check if the resulting identifier is not in use. If it is, then the decimal
     * number is incremented until a unused identifier is found.
     * <p>
     * This method is suitable for {@link String} identifiers. Numerical identifiers shall
     * use an auto-increment field instead.
     *
     * @param  lc The value returned by {@link #getLocalCache()}.
     * @param  base The base for the identifier.
     * @return A unused identifier.
     * @throws SQLException if an error occurred while reading the database.
     *
     * @since 3.11
     */
    protected final String searchFreeIdentifier(final LocalCache lc, final String base) throws SQLException {
        if (generator == null) {
            if (pkParam.length == 0) {
                throw new UnsupportedOperationException();
            }
            generator = getDatabase().getIdentifierGenerator(lc, pkParam[0].column.name);
        }
        return generator.identifier(query.schema, query.table, base);
    }
}<|MERGE_RESOLUTION|>--- conflicted
+++ resolved
@@ -375,12 +375,8 @@
                     throw new DuplicatedRecordException(this, results, pkIndex, identifier);
                 }
             }
-<<<<<<< HEAD
             results.close();
-            release(lc, ce);
-=======
             release(lc, ce); // Push back to the pool only on success.
->>>>>>> 99a3a72c
         }
         return entries;
     }
