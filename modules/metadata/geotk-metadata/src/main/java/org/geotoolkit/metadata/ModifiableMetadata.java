--- conflicted
+++ resolved
@@ -287,11 +287,7 @@
                 // since we don't need anymore synchronization or type checking.
                 collection = UnmodifiableArrayList.wrap(array);
                 if (isSet) {
-<<<<<<< HEAD
-                    collection = Collections.unmodifiableSet(new LinkedHashSet<Object>(collection));
-=======
-                    collection = XCollections.unmodifiableSet(new LinkedHashSet<>(collection));
->>>>>>> 99a3a72c
+                    collection = XCollections.unmodifiableSet(new LinkedHashSet<Object>(collection));
                 } else {
                     // Conservatively assumes a List if we are not sure to have a Set,
                     // since the list is less destructive (no removal of duplicated).
