--- conflicted
+++ resolved
@@ -66,13 +66,8 @@
      * The operation parameter descriptor for the <cite>Latitude and longitude difference file</cite>
      * parameter value. The file extension is typically {@code ".gsb"}. There is no default value.
      */
-<<<<<<< HEAD
     public static final ParameterDescriptor<String> DIFFERENCE_FILE = new DefaultParameterDescriptor<String>(
-            "Latitude and longitude difference file", String.class, null, null);
-=======
-    public static final ParameterDescriptor<String> DIFFERENCE_FILE = new DefaultParameterDescriptor<>(
             Citations.EPSG, "Latitude and longitude difference file", String.class, null, null, null, null, null, true);
->>>>>>> 5aa69d0f
 
     /**
      * The parameters group.
