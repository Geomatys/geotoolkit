/*
 *    Geotoolkit.org - An Open Source Java GIS Toolkit
 *    http://www.geotoolkit.org
 *
 *    (C) 2008-2012, Open Source Geospatial Foundation (OSGeo)
 *    (C) 2009-2012, Geomatys
 *
 *    This library is free software; you can redistribute it and/or
 *    modify it under the terms of the GNU Lesser General Public
 *    License as published by the Free Software Foundation;
 *    version 2.1 of the License.
 *
 *    This library is distributed in the hope that it will be useful,
 *    but WITHOUT ANY WARRANTY; without even the implied warranty of
 *    MERCHANTABILITY or FITNESS FOR A PARTICULAR PURPOSE.  See the GNU
 *    Lesser General Public License for more details.
 */
package org.geotoolkit.internal.referencing;

import java.util.Arrays;
import java.util.Map;
import java.util.HashMap;
import java.util.Collection;
import javax.measure.unit.SI;
import javax.measure.unit.NonSI;
import javax.measure.unit.Unit;

import org.opengis.util.GenericName;
import org.opengis.metadata.citation.Citation;
import org.opengis.parameter.ParameterValueGroup;
import org.opengis.parameter.ParameterDescriptor;
import org.opengis.parameter.ParameterDescriptorGroup;
import org.opengis.parameter.GeneralParameterDescriptor;
import org.opengis.referencing.ReferenceIdentifier;

import org.geotoolkit.util.XArrays;
import org.geotoolkit.resources.Errors;
import org.geotoolkit.referencing.NamedIdentifier;
import org.geotoolkit.referencing.IdentifiedObjects;
import org.geotoolkit.metadata.iso.citation.Citations;
import org.geotoolkit.parameter.DefaultParameterDescriptor;
import org.geotoolkit.parameter.DefaultParameterDescriptorGroup;

import static org.opengis.referencing.operation.SingleOperation.*;
import static org.geotoolkit.metadata.iso.citation.Citations.*;
import static org.geotoolkit.util.collection.XCollections.hashMapCapacity;


/**
 * A parameter descriptor with all known identifiers declared, even the one that are not applicable
 * to all projections. This descriptor should never appear in public API, but is used internally by
 * the referencing framework in order to be tolerance will parsing possibly malformed WKT.
 * <p>
 * As a convenience for projection providers creating the descriptors to be exposed in public API,
 * this class can produces arrays of {@link NamedIdentifier} where only one name is selected for
 * each authority. If there is more than one name for the same authority, then only a given name
 * is retained and the other ones are removed.
 * <p>
 * This class is used as helper methods for Geotk implementation of math transform provider.
 * The current approach is too specific to deserve a public API.
 *
 * @author Martin Desruisseaux (IRD, Geomatys)
 * @version 3.20
 *
 * @since 3.00
 * @module
 */
public final class Identifiers extends DefaultParameterDescriptor<Double> {
    /**
     * For cross-version compatibility. Provided as a safety, however
     * we do not expect instance of this class to be serialized since
     * they should not appear in public API.
     */
    private static final long serialVersionUID = -4608976443553166518L;

    /**
     * The identifiers for the {@linkplain
     * org.geotoolkit.referencing.operation.projection.UnitaryProjection.Parameters#centralMeridian
     * central meridian} parameter. Valid values range is from -180 to 180&deg;.
     * <p>
     * This parameter is mandatory - meaning that it appears in {@linkplain ParameterValueGroup
     * parameter value group} even if the user didn't set it explicitly - and its default value
     * is 0&deg;.
     *
     * {@note ESRI uses <code>"Longitude_Of_Center"</code> in orthographic, not to be
     *        confused with <code>"Longitude_Of_Center"</code> in oblique mercator.}
     */
    public static final Identifiers CENTRAL_MERIDIAN = new Identifiers(new NamedIdentifier[] {
            new NamedIdentifier(OGC,     "central_meridian"),
            new NamedIdentifier(OGC,     "longitude_of_center"),
            new NamedIdentifier(EPSG,    "Longitude of origin"),
            new NamedIdentifier(EPSG,    "Longitude of false origin"),
            new NamedIdentifier(EPSG,    "Longitude of natural origin"),
            new NamedIdentifier(EPSG,    "Spherical longitude of origin"),
            new NamedIdentifier(EPSG,    "Longitude of projection centre"),
            new NamedIdentifier(ESRI,    "Central_Meridian"),
            new NamedIdentifier(ESRI,    "Longitude_Of_Center"),
            new NamedIdentifier(ESRI,    "Longitude_Of_Origin"),
            new NamedIdentifier(NETCDF,  "longitude_of_projection_origin"),
            new NamedIdentifier(NETCDF,  "longitude_of_central_meridian"),
            new NamedIdentifier(GEOTIFF, "NatOriginLong"),
            new NamedIdentifier(GEOTIFF, "FalseOriginLong"),
            new NamedIdentifier(GEOTIFF, "ProjCenterLong"),
            new NamedIdentifier(GEOTIFF, "CenterLong"),
            new NamedIdentifier(GEOTIFF, "StraightVertPoleLong"),
            new NamedIdentifier(PROJ4,   "lon_0")
        }, 0, -180, 180, NonSI.DEGREE_ANGLE, true);

    /**
     * The identifiers for the {@linkplain
     * org.geotoolkit.referencing.operation.projection.UnitaryProjection.Parameters#latitudeOfOrigin
     * latitude of origin} parameter. Valid values range is from -90 to 90&deg;.
     * <p>
     * This parameter is mandatory - meaning that it appears in {@linkplain ParameterValueGroup
     * parameter value group} even if the user didn't set it explicitly - and its default value
     * is 0&deg;.
     *
     * {@note ESRI uses <code>"Latitude_Of_Center"</code> in orthographic.}
     */
    public static final Identifiers LATITUDE_OF_ORIGIN;

    /**
     * The operation parameter descriptor for the standard parallel 1 parameter value.
     * Valid values range is from -90 to 90&deg;. This parameter is optional.
     */
    public static final Identifiers STANDARD_PARALLEL_1;

    /**
     * Creates the above constants together in order to share instances of identifiers
     * that appear in both cases. Those common identifiers are misplaced for historical
     * reasons (in the EPSG case, one of them is usually deprecated). We still need to
     * declare them in both places for compatibility with historical data.
     */
    static {
        final NamedIdentifier esri = new NamedIdentifier(ESRI, "Standard_Parallel_1");
        final NamedIdentifier epsg = new NamedIdentifier(EPSG, "Latitude of 1st standard parallel");

        LATITUDE_OF_ORIGIN = new Identifiers(new NamedIdentifier[] {
            new NamedIdentifier(OGC,     "latitude_of_origin"),
            new NamedIdentifier(OGC,     "latitude_of_center"),
            new NamedIdentifier(EPSG,    "Latitude of false origin"),
            new NamedIdentifier(EPSG,    "Latitude of natural origin"),
            new NamedIdentifier(EPSG,    "Spherical latitude of origin"),
            new NamedIdentifier(EPSG,    "Latitude of projection centre"), epsg,
            new NamedIdentifier(ESRI,    "Latitude_Of_Origin"),
            new NamedIdentifier(ESRI,    "Latitude_Of_Center"), esri,
            new NamedIdentifier(NETCDF,  "latitude_of_projection_origin"),
            new NamedIdentifier(GEOTIFF, "NatOriginLat"),
            new NamedIdentifier(GEOTIFF, "FalseOriginLat"),
            new NamedIdentifier(GEOTIFF, "ProjCenterLat"),
            new NamedIdentifier(GEOTIFF, "CenterLat"),
            new NamedIdentifier(PROJ4,   "lat_0")
        }, 0, -90, 90, NonSI.DEGREE_ANGLE, true);

        STANDARD_PARALLEL_1 = new Identifiers(new NamedIdentifier[] {
            new NamedIdentifier(OGC,     "standard_parallel_1"),
            new NamedIdentifier(OGC,     "pseudo_standard_parallel_1"),
            new NamedIdentifier(EPSG,    "Latitude of standard parallel"), epsg,
            new NamedIdentifier(EPSG,    "Latitude of pseudo standard parallel"),
            new NamedIdentifier(ESRI,    "Pseudo_Standard_Parallel_1"), esri,
            new NamedIdentifier(NETCDF,  "standard_parallel[1]"),
            new NamedIdentifier(GEOTIFF, "StdParallel1"),
            new NamedIdentifier(PROJ4,   "lat_1")
        }, Double.NaN, -90, 90, NonSI.DEGREE_ANGLE, false);
    }

    /**
     * The operation parameter descriptor for the standard parallel 2 parameter value.
     * Valid values range is from -90 to 90&deg;. This parameter is optional.
     */
    public static final Identifiers STANDARD_PARALLEL_2 = new Identifiers(new NamedIdentifier[] {
            new NamedIdentifier(OGC,     "standard_parallel_2"),
            new NamedIdentifier(EPSG,    "Latitude of 2nd standard parallel"),
            new NamedIdentifier(ESRI,    "Standard_Parallel_2"),
            new NamedIdentifier(NETCDF,  "standard_parallel[2]"),
            new NamedIdentifier(GEOTIFF, "StdParallel2"),
            new NamedIdentifier(PROJ4,   "lat_2")
        }, Double.NaN, -90, 90, NonSI.DEGREE_ANGLE, false);

    /**
     * The operation parameter descriptor for the {@code latitudeOf1stPoint} parameter value.
     * Valid values range is from -90 to 90&deg;. This parameter is mandatory and have no
     * default value.
     */
    public static final Identifiers LAT_OF_1ST_POINT = new Identifiers(new NamedIdentifier[] {
            new NamedIdentifier(Citations.ESRI, "Latitude_Of_1st_Point")
        }, Double.NaN, -90, 90, NonSI.DEGREE_ANGLE, true);

    /**
     * The operation parameter descriptor for the {@code longitudeOf1stPoint} parameter value.
     * Valid values range is from -180 to 180&deg;. This parameter is mandatory and have no
     * default value.
     */
    public static final Identifiers LONG_OF_1ST_POINT = new Identifiers(new NamedIdentifier[] {
            new NamedIdentifier(Citations.ESRI, "Longitude_Of_1st_Point")
        }, Double.NaN, -180, 180, NonSI.DEGREE_ANGLE, true);

    /**
     * The operation parameter descriptor for the {@code latitudeOf2ndPoint} parameter value.
     * Valid values range is from -90 to 90&deg;. This parameter is mandatory and have no
     * default value.
     */
    public static final Identifiers LAT_OF_2ND_POINT = new Identifiers(new NamedIdentifier[] {
            new NamedIdentifier(Citations.ESRI, "Latitude_Of_2nd_Point")
        }, Double.NaN, -90, 90, NonSI.DEGREE_ANGLE, true);

    /**
     * The operation parameter descriptor for the {@code longitudeOf2ndPoint} parameter value.
     * Valid values range is from -180 to 180&deg;. This parameter is mandatory and have no
     * default value.
     */
    public static final Identifiers LONG_OF_2ND_POINT = new Identifiers(new NamedIdentifier[] {
            new NamedIdentifier(Citations.ESRI, "Longitude_Of_2nd_Point")
        }, Double.NaN, -180, 180, NonSI.DEGREE_ANGLE, true);

    /**
     * The operation parameter descriptor for the {@code azimuth} parameter value.
     * This parameter is mandatory and have no default value.
     */
    public static final Identifiers AZIMUTH = new Identifiers(new NamedIdentifier[] {
            new NamedIdentifier(OGC,      "azimuth"),
            new NamedIdentifier(EPSG,     "Azimuth of initial line"),
            new NamedIdentifier(EPSG,     "Co-latitude of cone axis"), // Used in Krovak projection.
            new NamedIdentifier(ESRI,     "Azimuth"),
            new NamedIdentifier(GEOTIFF,  "AzimuthAngle")
        }, Double.NaN, -360, 360, NonSI.DEGREE_ANGLE, true);

    /**
     * The operation parameter descriptor for the {@code rectifiedGridAngle} parameter value.
     * This is an optional parameter with valid values ranging from -360 to 360&deg;.
     * The default value is the azimuth.
     */
    public static final Identifiers RECTIFIED_GRID_ANGLE = new Identifiers(new NamedIdentifier[] {
            new NamedIdentifier(Citations.OGC,      "rectified_grid_angle"),
            new NamedIdentifier(Citations.EPSG,     "Angle from Rectified to Skew Grid"),
            new NamedIdentifier(Citations.ESRI,     "XY_Plane_Rotation"),
            new NamedIdentifier(Citations.GEOTIFF,  "RectifiedGridAngle")
        }, Double.NaN, -360, 360, NonSI.DEGREE_ANGLE, false);

    /**
     * The identifiers for the {@linkplain
     * org.geotoolkit.referencing.operation.projection.UnitaryProjection.Parameters#scaleFactor
     * scale factor} parameter. Valid values range is from 0 to infinity.
     * <p>
     * This parameter is mandatory - meaning that it appears in {@linkplain ParameterValueGroup
     * parameter value group} even if the user didn't set it explicitly - and its default value
     * is 1.
     */
    public static final Identifiers SCALE_FACTOR = new Identifiers(new NamedIdentifier[] {
            new NamedIdentifier(OGC,     "scale_factor"),
            new NamedIdentifier(EPSG,    "Scale factor at natural origin"),
            new NamedIdentifier(EPSG,    "Scale factor on initial line"),
            new NamedIdentifier(EPSG,    "Scale factor on pseudo standard parallel"),
            new NamedIdentifier(ESRI,    "Scale_Factor"),
            new NamedIdentifier(NETCDF,  "scale_factor_at_projection_origin"),
            new NamedIdentifier(NETCDF,  "scale_factor_at_central_meridian"),
            new NamedIdentifier(GEOTIFF, "ScaleAtNatOrigin"),
            new NamedIdentifier(GEOTIFF, "ScaleAtCenter"),
            new NamedIdentifier(PROJ4,   "k")
        }, 1, 0, Double.POSITIVE_INFINITY, Unit.ONE, true);

    /**
     * The identifiers for the {@linkplain
     * org.geotoolkit.referencing.operation.projection.UnitaryProjection.Parameters#falseEasting
     * false easting} parameter. Valid values range is unrestricted.
     * <p>
     * This parameter is mandatory - meaning that it appears in {@linkplain ParameterValueGroup
     * parameter value group} even if the user didn't set it explicitly - and its default value
     * is 0 metres.
     */
    public static final Identifiers FALSE_EASTING = new Identifiers(new NamedIdentifier[] {
            new NamedIdentifier(OGC,     "false_easting"),
            new NamedIdentifier(EPSG,    "False easting"),
            new NamedIdentifier(EPSG,    "Easting at false origin"),
            new NamedIdentifier(EPSG,    "Easting at projection centre"),
            new NamedIdentifier(ESRI,    "False_Easting"),
            new NamedIdentifier(NETCDF,  "false_easting"),
            new NamedIdentifier(GEOTIFF, "FalseEasting"),
            new NamedIdentifier(GEOTIFF, "FalseOriginEasting"),
            new NamedIdentifier(PROJ4,   "x_0")
        }, 0, Double.NEGATIVE_INFINITY, Double.POSITIVE_INFINITY, SI.METRE, true);

    /**
     * The identifiers for the {@linkplain
     * org.geotoolkit.referencing.operation.projection.UnitaryProjection.Parameters#falseNorthing
     * false northing} parameter. Valid values range is unrestricted.
     * <p>
     * This parameter is mandatory - meaning that it appears in {@linkplain ParameterValueGroup
     * parameter value group} even if the user didn't set it explicitly - and its default value
     * is 0 metres.
     */
    public static final Identifiers FALSE_NORTHING = new Identifiers(new NamedIdentifier[] {
            new NamedIdentifier(OGC,     "false_northing"),
            new NamedIdentifier(EPSG,    "False northing"),
            new NamedIdentifier(EPSG,    "Northing at false origin"),
            new NamedIdentifier(EPSG,    "Northing at projection centre"),
            new NamedIdentifier(ESRI,    "False_Northing"),
            new NamedIdentifier(NETCDF,  "false_northing"),
            new NamedIdentifier(GEOTIFF, "FalseNorthing"),
            new NamedIdentifier(GEOTIFF, "FalseOriginNorthing"),
            new NamedIdentifier(PROJ4,   "y_0")
        }, 0, Double.NEGATIVE_INFINITY, Double.POSITIVE_INFINITY, SI.METRE, true);

    /**
     * The identifiers which can be declared to the descriptor. Only a subset of those values
     * will actually be used. The subset is specified by a call to a {@code select} method.
     */
    private final NamedIdentifier[] identifiers;

    /**
     * Locates the identifiers by their {@linkplain ReferenceIdentifier#getCode() code}.
     * The {@linkplain Map#values() values} are the same than the {@linkplain #identifiers}
     * array, or a subset of the identifiers array. The later case (only a subset) occurs
     * if many authorities use the same code. In such case, we map only the first authority.
     */
    private final Map<String,NamedIdentifier> identifiersMap;

    /**
     * Creates a new instance of {@code Identifiers} for the given identifiers.
     * The array given in argument should never be modified, since it will not be cloned.
     *
     * @param identifiers  The parameter identifiers. Must contains at least one entry.
     * @param defaultValue The default value for the parameter, or {@link Double#NaN} if none.
     * @param minimum      The minimum parameter value, or {@link Double#NEGATIVE_INFINITY} if none.
     * @param maximum      The maximum parameter value, or {@link Double#POSITIVE_INFINITY} if none.
     * @param unit         The unit for default, minimum and maximum values.
     * @param required     {@code true} if the parameter is mandatory.
     */
    private Identifiers(final NamedIdentifier[] identifiers, final double defaultValue,
            final double minimum, final double maximum, final Unit<?> unit, final boolean required)
    {
        super(toMap(identifiers), Double.class, null,
                Double.isNaN(defaultValue)          ? null : Double.valueOf(defaultValue),
                minimum == Double.NEGATIVE_INFINITY ? null : Double.valueOf(minimum),
                maximum == Double.POSITIVE_INFINITY ? null : Double.valueOf(maximum), unit, required);
        this.identifiers = identifiers;
        identifiersMap = new HashMap<String,NamedIdentifier>(hashMapCapacity(identifiers.length));
        // Put elements in reverse order in order to give precedence to the first occurrence.
        for (int i=identifiers.length; --i>=0;) {
            final NamedIdentifier id = identifiers[i];
            identifiersMap.put(id.getCode(), id);
        }
    }

    /**
     * Returns a new descriptor having the same identifiers than this descriptor.
     * The given array is used for disambiguation when the same authority defines
     * many names.
     *
     * @param  excludes   The authorities to exclude, or {@code null} if none.
     * @param  names      The names to be used for disambiguation.
     * @return The requested identifiers.
     */
    public ParameterDescriptor<Double> select(final Citation[] excludes, final String... names) {
        return select(getMinimumOccurs() != 0, getDefaultValue(), excludes, null, names);
    }

    /**
     * Returns a new descriptor having the same identifiers than this descriptor but a different
     * {@code mandatory} status and default value. The given array is used for disambiguation when
     * the same authority defines many names.
     *
     * @param  required     Whatever the parameter shall be mandatory or not, or {@code null} if unchanged.
     * @param  defaultValue The default value, or {@code null} for keeping it unchanged.
     * @param  excludes     The authorities to exclude, or {@code null} if none.
     * @param  deprecated   The names of deprecated identifiers, or {@code null} if none.
     * @param  names        The names to be used for disambiguation.
     *                      The same name may be used for more than one authority.
     * @return The requested identifiers.
     */
    public ParameterDescriptor<Double> select(final Boolean required, final Double defaultValue,
            final Citation[] excludes, final String[] deprecated, final String... names)
    {
<<<<<<< HEAD
        final Map<Citation,Boolean> authorities = new HashMap<Citation,Boolean>();
        NamedIdentifier[] selected = identifiers.clone();
        final boolean[] idUsed = new boolean[selected.length];
        final boolean[] nameUsed = new boolean[names.length];
=======
        final Map<Citation,Boolean> authorities = new HashMap<>();
        NamedIdentifier[] selected = new NamedIdentifier[identifiers.length];
        long usedIdent = 0; // A bitmask of elements from the 'identifiers' array which have been used.
        long usedNames = 0; // A bitmask of elements from the given 'names' array which have been used.
>>>>>>> 5aa69d0f
        /*
         * Finds every identifiers which have not been excluded. In this process, also take note
         * of every identifiers explicitly requested by the names array given in argument.
         */
        int included = 0;
        for (final NamedIdentifier candidate : identifiers) {
            final Citation authority = candidate.getAuthority();
            if (XArrays.contains(excludes, authority)) {
                continue;
            }
            selected[included] = candidate;
            final String code = candidate.getCode();
            for (int j=names.length; --j>=0;) {
                if (code.equals(names[j])) {
                    if (authorities.put(authority, Boolean.TRUE) != null) {
                        throw new IllegalArgumentException(Errors.format(
                                Errors.Keys.VALUE_ALREADY_DEFINED_$1, authority));
                    }
                    usedNames |= (1 << j);
                    usedIdent |= (1 << included);
                    break;
                }
            }
            included++;
        }
        /*
         * If a name has not been used, this is considered as an error. We perform
         * this check for reducing the risk of erroneous declaration in providers.
         * Note that the same name may be used for more than one authority.
         */
        if (usedNames != (1 << names.length) - 1) {
            throw new IllegalArgumentException(Errors.format(
                    Errors.Keys.UNKNOWN_PARAMETER_$1, names[Long.numberOfTrailingZeros(~usedNames)]));
        }
        /*
         * If some identifiers were selected as a result of explicit requirement through the
         * names array, discards all other identifiers of that authority. Otherwise if there
         * is some remaining authorities declaring exactly one identifier, inherits that
         * identifier silently. If more than one identifier is found for the same authority,
         * this is considered an error.
         */
        int n = 0;
        for (int i=0; i<included; i++) {
            final NamedIdentifier candidate = selected[i];
            if ((usedIdent & (1 << i)) == 0) {
                final Citation authority = candidate.getAuthority();
                final Boolean explicit = authorities.put(authority, Boolean.FALSE);
                if (explicit != null) {
                    // An identifier was already specified for this authority.
                    // If the identifier was specified explicitly by the user,
                    // do nothing. Otherwise we have ambiguity.
                    if (explicit) {
                        authorities.put(authority, Boolean.TRUE); // Restore the previous value.
                        continue;
                    }
                    throw new IllegalStateException(String.valueOf(candidate));
                }
            }
            selected[n++] = candidate;
        }
        /*
         * Adds deprecated names, if any. Those names will appears last in the names array.
         * Note that at the difference of ordinary names, we don't share deprecated names
         * between different provider. Deprecated names are rare enough that this is not needed.
         */
        if (deprecated != null) {
            selected = XArrays.resize(selected, n + deprecated.length);
            for (final String code : deprecated) {
                selected[n++] = new DeprecatedName(identifiersMap.get(code));
            }
        }
        selected = XArrays.resize(selected, n);
<<<<<<< HEAD
        if (required && (defaultValue == null || defaultValue.isNaN())) {
            defaultValue = Double.valueOf(0);
        }
        return new DefaultParameterDescriptor<Double>(toMap(selected), Double.class, null,
                defaultValue, getMinimumValue(), getMaximumValue(), getUnit(), required);
    }

    /**
     * Returns a copy of the given descriptor, excluding the names from the given authorities.
     *
     * @param  model    The descriptor to copy.
     * @param  excludes The authorities to exclude.
     * @return A copy of the given parameter, excluding the names of the given authorities.
     */
    public static ParameterDescriptor<Double> exclude(final ParameterDescriptor<Double> model, final Citation... excludes) {
        final Object[] alias;
        final Map<String,Object> properties = new HashMap<String,Object>(IdentifiedObjects.getProperties(model));
        properties.put(IDENTIFIERS_KEY, exclude(excludes, (Object[]) properties.get(IDENTIFIERS_KEY)));
        properties.put(ALIAS_KEY, alias=exclude(excludes, (Object[]) properties.get(ALIAS_KEY)));
        properties.put(NAME_KEY, alias[0]); // In case the primary name is one of the excluded names.
        return new DefaultParameterDescriptor<Double>(properties, Double.class, null,
                model.getDefaultValue(), model.getMinimumValue(), model.getMaximumValue(),
                model.getUnit(), model.getMinimumOccurs() != 0);
    }

    /**
     * Removes the identifier of the given authorities from the given array. This method will
     * modify the given {@code array} in-place before to return a new array. This method is
     * only for {@link #exclude(ParameterDescriptor, Citation[])} internal working.
     */
    private static Object[] exclude(final Citation[] excludes, final Object[] array) {
        int n = 0;
        if (array != null) {
            for (int i=0; i<array.length; i++) {
                final Object candidate = array[i];
                if (candidate instanceof ReferenceIdentifier) {
                    if (XArrays.contains(excludes, ((ReferenceIdentifier) candidate).getAuthority())) {
                        continue;
                    }
                }
                array[n++] = candidate;
            }
        }
        return XArrays.resize(array, n);
=======
        return new DefaultParameterDescriptor<>(toMap(selected), Double.class, null,
                (defaultValue != null) ? defaultValue : getDefaultValue(),
                getMinimumValue(), getMaximumValue(), getUnit(),
                (required != null) ? required : getMinimumOccurs() != 0);
>>>>>>> 5aa69d0f
    }

    /**
     * If the given collection contains a descriptor having an (<var>authority</var>, <var>code</var>)
     * pair matching at least one (<var>authority</var>, <var>code</var>) pair of this object, returns
     * that descriptor.
     *
     * @param  candidates The collection of descriptors in which one of them may be identified
     *         by the identifiers stored in this {@code Identifiers} object.
     * @return A descriptor from the given collection, or {@code null} if this method did not
     *         found any descriptor using the identifiers stored in this object.
     */
    public ParameterDescriptor<?> find(final Collection<GeneralParameterDescriptor> candidates) {
        for (final GeneralParameterDescriptor candidate : candidates) {
            final ReferenceIdentifier search = candidate.getName();
            final NamedIdentifier identifier = identifiersMap.get(search.getCode());
            if (identifier != null) {
                if (identifierMatches(search.getAuthority(), identifier.getAuthority())) {
                    /*
                     * If we have really found the identifier we were looking for, then we should
                     * have (search == identifier) because the collection given in argument shall
                     * always be derived from the select(String...) method (and consequently from
                     * the same NamedIdentifier instances) in Geotk implementation.
                     *
                     * However we relax the check in case this class get a wider usage than we
                     * expected. Since we already checked the name, only the authorities need
                     * to be compared.
                     */
                    if (candidate instanceof ParameterDescriptor<?>) {
                        return (ParameterDescriptor<?>) candidate;
                    }
                    // Name matches, but this is not an instance of parameter descriptor.
                    // It is probably an error. For now continue the search, but future
                    // implementations may do some other action here.
                }
            }
        }
        return null;
    }

    /**
     * Constructs a parameter descriptor for a mandatory floating point value. The parameter is
     * identified by codes in the namespace of one or more authorities ({@link Citations#OGC OGC},
     * {@link Citations#EPSG EPSG}, <i>etc.</i>). Those codes are declared as elements in the
     * {@code identifiers} array argument. The first element ({@code identifiers[0]}) is both the
     * {@linkplain ParameterDescriptor#getName main name} and the
     * {@linkplain ParameterDescriptor#getIdentifiers identifiers}.
     * All others elements are {@linkplain ParameterDescriptor#getAlias aliases}.
     * <p>
     * The {@code required} argument is handled as below:
     * <ul>
     *   <li><p>If {@code true}, then the descriptor created by this method is flagged as
     *   <cite>mandatory</cite>, meaning that it will always appear in the list of parameter values
     *   that a user shall provides. However the value will be initialized with the given default
     *   value (if different than {@linkplain Double#NaN NaN}), so the user may not needs to supply
     *   explicitly a value.</p></li>
     *
     *   <li><p>If {@code false}, then the descriptor created by this method is flagged as
     *   <cite>optional</cite>, meaning that it will appear in the list of parameter values
     *   only if set to a value different than the default value.</p></li>
     * </ul>
     *
     * @param  identifiers  The parameter identifiers. Must contains at least one entry.
     * @param  defaultValue The default value for the parameter, or {@link Double#NaN} if none.
     * @param  minimum      The minimum parameter value, or {@link Double#NEGATIVE_INFINITY} if none.
     * @param  maximum      The maximum parameter value, or {@link Double#POSITIVE_INFINITY} if none.
     * @param  unit         The unit for default, minimum and maximum values.
     * @param  required     {@code true} if the parameter is mandatory, or {@code false} if optional.
     * @return The descriptor for the given identifiers.
     */
    public static ParameterDescriptor<Double> createDescriptor(
            final ReferenceIdentifier[] identifiers, final double defaultValue,
            final double minimum, final double maximum, final Unit<?> unit, final boolean required)
    {
        return DefaultParameterDescriptor.create(toMap(identifiers),
                defaultValue, minimum, maximum, unit, required);
    }

    /**
     * Constructs a parameter group from a set of alias. The parameter group is
     * identified by codes provided by one or more authorities. Common authorities are
     * {@link Citations#OGC OGC} and {@link Citations#EPSG EPSG} for example.
     * <p>
     * Special rules:
     * <ul>
     *   <li>The first entry in the {@code identifiers} array is the
     *       {@linkplain ParameterDescriptorGroup#getName primary name}.</li>
     *   <li>If a an entry do not implements the {@link GenericName} interface, it is
     *       an {@linkplain ParameterDescriptorGroup#getIdentifiers identifiers}.</li>
     *   <li>All others are {@linkplain ParameterDescriptorGroup#getAlias aliases}.</li>
     * </ul>
     * <p>
     * <b>Note:</b> This method may modify in-place the given array. Do not pass a cached array.
     *
     * @param  identifiers  The operation identifiers. Most contains at least one entry.
     * @param  excludes     The authorities to exclude from all parameters, or {@code null} if none.
     * @param  parameters   The set of parameters, or {@code null} or an empty array if none.
     * @return The descriptor for the given identifiers.
     */
    public static ParameterDescriptorGroup createDescriptorGroup(final ReferenceIdentifier[] identifiers,
            final Citation[] excludes, final ParameterDescriptor<?>[] parameters)
    {
        if (excludes != null) {
            final Map<String,Object> properties = new HashMap<>();
            for (int i=0; i<parameters.length; i++) {
                @SuppressWarnings("unchecked")
                final ParameterDescriptor<Double> param = (ParameterDescriptor) parameters[i];
                if (param.getValueClass() != Double.class) {
                    // To be strict, we should have done this check before the above cast.
                    // However since generic types are implemented in Java by type erasure,
                    // it actually doesn't hurt to perform the check after, so we can use
                    // the 'param' field.
                    continue;
                }
                properties.putAll(IdentifiedObjects.getProperties(param));
                boolean forAlias = false;
                boolean modified = false;
                Object[] aliases;
                do { // Executed exactly twice: once for identifier, than once for aliases.
                    final String key = forAlias ? ALIAS_KEY : IDENTIFIERS_KEY;
                    aliases = (Object[]) properties.get(key);
                    if (aliases != null) {
                        int n = 0;
                        for (final Object alias : aliases) {
                            if (alias instanceof ReferenceIdentifier) {
                                if (XArrays.contains(excludes, ((ReferenceIdentifier) alias).getAuthority())) {
                                    continue;
                                }
                            }
                            aliases[n++] = alias;
                        }
                        // If at least one alias or identifier has been removed, remember that we
                        // will need to create a new parameter in replacement to the provided one.
                        if (n != aliases.length) {
                            properties.put(key, Arrays.copyOf(aliases, n));
                            modified = true;
                        }
                    }
                } while ((forAlias = !forAlias) == true);
                if (modified) {
                    properties.put(NAME_KEY, aliases[0]); // In case the primary name was one of the excluded names.
                    parameters[i] = new DefaultParameterDescriptor<>(properties, Double.class, null,
                            param.getDefaultValue(), param.getMinimumValue(), param.getMaximumValue(),
                            param.getUnit(), param.getMinimumOccurs() != 0);
                }
                properties.clear();
            }
        }
        return new DefaultParameterDescriptorGroup(toMap(identifiers), parameters);
    }

    /**
     * Puts the identifiers into a properties map suitable for {@link ParameterDescriptorGroup}
     * constructor. The first identifier is used as the primary name. All other elements are aliases.
     */
    private static Map<String,Object> toMap(final ReferenceIdentifier[] identifiers) {
        int idCount    = 0;
        int aliasCount = 0;
        GenericName[] alias = null;
        ReferenceIdentifier[] id = null;
        for (int i=0; i<identifiers.length; i++) {
            final ReferenceIdentifier candidate = identifiers[i];
            if (candidate instanceof GenericName) {
                if (alias == null) {
                    alias = new GenericName[identifiers.length - i];
                }
                alias[aliasCount++] = (GenericName) candidate;
            } else {
                if (id == null) {
                    id = new ReferenceIdentifier[identifiers.length - i];
                }
                id[idCount++] = candidate;
            }
        }
        id    = XArrays.resize(id,    idCount);
        alias = XArrays.resize(alias, aliasCount);
        final Map<String,Object> properties = new HashMap<String,Object>(4);
        properties.put(NAME_KEY,        identifiers[0]);
        properties.put(IDENTIFIERS_KEY, id);
        properties.put(ALIAS_KEY,       alias);
        return properties;
    }
}<|MERGE_RESOLUTION|>--- conflicted
+++ resolved
@@ -371,17 +371,10 @@
     public ParameterDescriptor<Double> select(final Boolean required, final Double defaultValue,
             final Citation[] excludes, final String[] deprecated, final String... names)
     {
-<<<<<<< HEAD
         final Map<Citation,Boolean> authorities = new HashMap<Citation,Boolean>();
-        NamedIdentifier[] selected = identifiers.clone();
-        final boolean[] idUsed = new boolean[selected.length];
-        final boolean[] nameUsed = new boolean[names.length];
-=======
-        final Map<Citation,Boolean> authorities = new HashMap<>();
         NamedIdentifier[] selected = new NamedIdentifier[identifiers.length];
         long usedIdent = 0; // A bitmask of elements from the 'identifiers' array which have been used.
         long usedNames = 0; // A bitmask of elements from the given 'names' array which have been used.
->>>>>>> 5aa69d0f
         /*
          * Finds every identifiers which have not been excluded. In this process, also take note
          * of every identifiers explicitly requested by the names array given in argument.
@@ -454,57 +447,10 @@
             }
         }
         selected = XArrays.resize(selected, n);
-<<<<<<< HEAD
-        if (required && (defaultValue == null || defaultValue.isNaN())) {
-            defaultValue = Double.valueOf(0);
-        }
         return new DefaultParameterDescriptor<Double>(toMap(selected), Double.class, null,
-                defaultValue, getMinimumValue(), getMaximumValue(), getUnit(), required);
-    }
-
-    /**
-     * Returns a copy of the given descriptor, excluding the names from the given authorities.
-     *
-     * @param  model    The descriptor to copy.
-     * @param  excludes The authorities to exclude.
-     * @return A copy of the given parameter, excluding the names of the given authorities.
-     */
-    public static ParameterDescriptor<Double> exclude(final ParameterDescriptor<Double> model, final Citation... excludes) {
-        final Object[] alias;
-        final Map<String,Object> properties = new HashMap<String,Object>(IdentifiedObjects.getProperties(model));
-        properties.put(IDENTIFIERS_KEY, exclude(excludes, (Object[]) properties.get(IDENTIFIERS_KEY)));
-        properties.put(ALIAS_KEY, alias=exclude(excludes, (Object[]) properties.get(ALIAS_KEY)));
-        properties.put(NAME_KEY, alias[0]); // In case the primary name is one of the excluded names.
-        return new DefaultParameterDescriptor<Double>(properties, Double.class, null,
-                model.getDefaultValue(), model.getMinimumValue(), model.getMaximumValue(),
-                model.getUnit(), model.getMinimumOccurs() != 0);
-    }
-
-    /**
-     * Removes the identifier of the given authorities from the given array. This method will
-     * modify the given {@code array} in-place before to return a new array. This method is
-     * only for {@link #exclude(ParameterDescriptor, Citation[])} internal working.
-     */
-    private static Object[] exclude(final Citation[] excludes, final Object[] array) {
-        int n = 0;
-        if (array != null) {
-            for (int i=0; i<array.length; i++) {
-                final Object candidate = array[i];
-                if (candidate instanceof ReferenceIdentifier) {
-                    if (XArrays.contains(excludes, ((ReferenceIdentifier) candidate).getAuthority())) {
-                        continue;
-                    }
-                }
-                array[n++] = candidate;
-            }
-        }
-        return XArrays.resize(array, n);
-=======
-        return new DefaultParameterDescriptor<>(toMap(selected), Double.class, null,
                 (defaultValue != null) ? defaultValue : getDefaultValue(),
                 getMinimumValue(), getMaximumValue(), getUnit(),
                 (required != null) ? required : getMinimumOccurs() != 0);
->>>>>>> 5aa69d0f
     }
 
     /**
@@ -608,7 +554,7 @@
             final Citation[] excludes, final ParameterDescriptor<?>[] parameters)
     {
         if (excludes != null) {
-            final Map<String,Object> properties = new HashMap<>();
+            final Map<String,Object> properties = new HashMap<String,Object>();
             for (int i=0; i<parameters.length; i++) {
                 @SuppressWarnings("unchecked")
                 final ParameterDescriptor<Double> param = (ParameterDescriptor) parameters[i];
@@ -646,7 +592,7 @@
                 } while ((forAlias = !forAlias) == true);
                 if (modified) {
                     properties.put(NAME_KEY, aliases[0]); // In case the primary name was one of the excluded names.
-                    parameters[i] = new DefaultParameterDescriptor<>(properties, Double.class, null,
+                    parameters[i] = new DefaultParameterDescriptor<Double>(properties, Double.class, null,
                             param.getDefaultValue(), param.getMinimumValue(), param.getMaximumValue(),
                             param.getUnit(), param.getMinimumOccurs() != 0);
                 }
