--- conflicted
+++ resolved
@@ -129,13 +129,8 @@
         ensureNonNull("values", values);
         this.values = new ArrayList<GeneralParameterValue>(Arrays.asList(values));
         final List<GeneralParameterDescriptor> parameters = descriptor.descriptors();
-<<<<<<< HEAD
-        final Map<GeneralParameterDescriptor,int[]> occurrences =
-                new LinkedHashMap<GeneralParameterDescriptor,int[]>(XCollections.hashMapCapacity(parameters.size()));
-=======
         final Map<GeneralParameterDescriptor,Integer> occurrences =
-                new LinkedHashMap<>(XCollections.hashMapCapacity(parameters.size()));
->>>>>>> 5aa69d0f
+                new LinkedHashMap<GeneralParameterDescriptor,Integer>(XCollections.hashMapCapacity(parameters.size()));
         for (final GeneralParameterDescriptor param : parameters) {
             ensureNonNull("parameters", param);
             occurrences.put(param, 0);
@@ -168,13 +163,8 @@
             final Map<String,?> properties, final GeneralParameterValue[] values)
     {
         ensureNonNull("values", values);
-<<<<<<< HEAD
-        final Map<GeneralParameterDescriptor,int[]> occurrences =
-                new LinkedHashMap<GeneralParameterDescriptor,int[]>(XCollections.hashMapCapacity(values.length));
-=======
         final Map<GeneralParameterDescriptor,Integer> occurrences =
-                new LinkedHashMap<>(XCollections.hashMapCapacity(values.length));
->>>>>>> 5aa69d0f
+                new LinkedHashMap<GeneralParameterDescriptor,Integer>(XCollections.hashMapCapacity(values.length));
         for (int i=0; i<values.length; i++) {
             ensureNonNull("values", i, values);
             occurrences.put(values[i].getDescriptor(), 0);
