/*
 *    Geotoolkit.org - An Open Source Java GIS Toolkit
 *    http://www.geotoolkit.org
 *
 *    (C) 2012, Open Source Geospatial Foundation (OSGeo)
 *    (C) 2012, Geomatys
 *
 *    This library is free software; you can redistribute it and/or
 *    modify it under the terms of the GNU Lesser General Public
 *    License as published by the Free Software Foundation;
 *    version 2.1 of the License.
 *
 *    This library is distributed in the hope that it will be useful,
 *    but WITHOUT ANY WARRANTY; without even the implied warranty of
 *    MERCHANTABILITY or FITNESS FOR A PARTICULAR PURPOSE.  See the GNU
 *    Lesser General Public License for more details.
 */
package org.geotoolkit.io.wkt;

import javax.measure.unit.SI;
import javax.measure.unit.Unit;
import javax.measure.quantity.Angle;

import org.opengis.metadata.citation.Citation;
import org.opengis.referencing.cs.CartesianCS;
import org.opengis.referencing.cs.CoordinateSystem;
import org.opengis.referencing.cs.AxisDirection;
import org.opengis.referencing.crs.GeographicCRS;
import org.opengis.referencing.crs.GeocentricCRS;
import org.opengis.referencing.operation.OperationMethod;
import org.opengis.referencing.operation.CoordinateOperation;

import org.geotoolkit.lang.Debug;
import org.geotoolkit.metadata.iso.citation.Citations;
import org.geotoolkit.metadata.iso.citation.DefaultCitation;
import org.geotoolkit.referencing.cs.DefaultCartesianCS;
import org.geotoolkit.referencing.cs.DefaultCoordinateSystemAxis;

import static javax.measure.unit.NonSI.DEGREE_ANGLE;


/**
 * The convention used for WKT formatting. This enumeration exists as an attempt to address
 * some of the problems documented in the Frank Warmerdam's
 * <a href="http://home.gdal.org/projects/opengis/wktproblems.html">OGC WKT Coordinate System Issues</a>
 * page.
 *
 * <p>The various conventions differ mostly in parameter names, and sometime in WKT syntax. For
 * example the Mercator projection has a parameter named "<cite>Longitude of natural origin</cite>"
 * by {@linkplain #EPSG}, "{@code central_meridian}" by {@linkplain #OGC} and "{@code NatOriginLong}"
 * by {@linkplain #GEOTIFF}. In addition the unit of the prime meridian shall be the angular unit
 * of the enclosing {@linkplain GeographicCRS geographic CRS} according the {@linkplain #OGC}
 * standard, but is restricted to decimal degrees by {@linkplain #ESRI}. Other differences are
 * documented in the javadoc of each enum value.</p>
 *
 * @author Martin Desruisseaux (Geomatys)
 * @version 3.20
 *
 * @see WKTFormat#getConvention()
 * @see WKTFormat#setConvention(Convention)
 *
 * @since 3.20
 * @module
 */
public enum Convention {
    /**
     * The <A HREF="http://www.opengeospatial.org">Open Geospatial consortium</A> convention.
     * This is the default convention for all WKT formatting in the Geotk library.
     *
     * {@section Spacial case}
     * For {@link GeocentricCRS}, this convention uses the legacy set of Cartesian axes.
     * Those axes were defined in OGC 01-009 as <var>Other</var>,
     * <var>{@linkplain DefaultCoordinateSystemAxis#EASTING Easting}</var> and
     * <var>{@linkplain DefaultCoordinateSystemAxis#NORTHING Northing}</var>
     * in metres, where the "<var>Other</var>" axis is toward prime meridian.
     *
     * @see Citations#OGC
     * @see #toConformCS(CoordinateSystem)
     */
    OGC(null, false),

    /**
     * The <A HREF="http://www.epsg.org">European Petroleum Survey Group</A> convention.
     * This convention uses the most descriptive parameter and projection names.
     *
     * {@section Spacial case}
     * For {@link GeocentricCRS}, this convention uses the new set of Cartesian axes.
     * Those axes are defined in ISO 19111 as
     * <var>{@linkplain DefaultCoordinateSystemAxis#GEOCENTRIC_X Geocentric X}</var>,
     * <var>{@linkplain DefaultCoordinateSystemAxis#GEOCENTRIC_Y Geocentric Y}</var> and
     * <var>{@linkplain DefaultCoordinateSystemAxis#GEOCENTRIC_Z Geocentric Z}</var> in metres.
     *
     * @see Citations#EPSG
     * @see #toConformCS(CoordinateSystem)
     */
    EPSG(null, false) {
        @Override
        public CoordinateSystem toConformCS(CoordinateSystem cs) {
            if (cs instanceof CartesianCS) {
                cs = replace((CartesianCS) cs, false);
            }
            return cs;
        }
    },

    /**
     * The <A HREF="http://www.esri.com">ESRI</A> convention.
     * This convention is similar to the {@link #OGC} convention except in four aspects:
     * <p>
     * <ul>
     *   <li>The angular units of {@code PRIMEM} and {@code PARAMETER} elements are always degrees,
     *       no matter the units of the enclosing {@code GEOGCS} element.</li>
     *   <li>The {@code AXIS} elements are ignored at parsing time.</li>
     *   <li>Unit names use American spelling instead than the international ones
     *       (e.g. "<cite>meter</cite>" instead than "<cite>metre</cite>").</li>
     *   <li>At parsing time, the {@code AXIS} elements are ignored.</li>
     * </ul>
     *
     * @see Citations#ESRI
     */
    ESRI(DEGREE_ANGLE, true),

    /**
     * The <A HREF="http://www.oracle.com">Oracle</A> convention.
     * This convention is similar to the {@link #OGC} convention except in three aspects:
     * <p>
     * <ul>
     *   <li>The Bursa-Wolf parameters are inserted straight into the {@code DATUM} element,
     *       without enclosing them in a {@code TOWGS84} element.</li>
     *   <li>The {@code PROJECTION} names are {@linkplain CoordinateOperation Coordinate
     *       Operation} names rather than {@linkplain OperationMethod Operation Method} names.</li>
     *   <li>Unit names use American spelling instead than the international ones
     *       (e.g. "<cite>meter</cite>" instead than "<cite>metre</cite>").</li>
     * </ul>
     *
     * @see Citations#ORACLE
     */
    ORACLE(null, true),

    /**
     * The <A HREF="http://www.unidata.ucar.edu/software/netcdf-java">NetCDF</A> convention.
     * This convention is similar to the {@link #OGC} convention except for parameter and
     * projection names.
     *
     * @see Citations#NETCDF
     */
    NETCDF(null, false),

    /**
     * The <A HREF="http://www.remotesensing.org/geotiff/geotiff.html">GeoTIFF</A> convention.
     * This convention is similar to the {@link #OGC} convention except for parameter and
     * projection names.
     *
     * @see Citations#GEOTIFF
     */
    GEOTIFF(null, false),

    /**
     * The <A HREF="http://trac.osgeo.org/proj/">Proj.4</A> convention.
     * This convention uses very short parameter and projection names.
     * Other differences are:
     * <p>
     * <ul>
     *   <li>The angular units of {@code PRIMEM} and {@code PARAMETER} elements are always degrees,
     *       no matter the units of the enclosing {@code GEOGCS} element.</li>
     * </ul>
     *
     * @see Citations#PROJ4
     */
    PROJ4(DEGREE_ANGLE, false),

    /**
     * A special convention for formatting objects as stored internally by Geotk. In the majority
     * of cases, the result will be identical to the one we would get using the {@link #OGC}
     * convention. However in the particular case of map projections, the result may be quite
     * different because of the way Geotk separates the linear from the non-linear parameters.
     * <p>
     * This convention is used only for debugging purpose.
     *
     * @see Formatter#isInternalWKT()
     */
    @Debug
    INTERNAL(null, false) {
        @Override
        public CoordinateSystem toConformCS(final CoordinateSystem cs) {
            return cs; // Prevent any modification on the internal CS.
        }

        @Override
        Citation createCitation() {
            final DefaultCitation dc = new DefaultCitation("Internal WKT");
            dc.setCitedResponsibleParties(Citations.GEOTOOLKIT.getCitedResponsibleParties());
            dc.freeze();
            return dc;
        }
    };

    /**
     * A three-dimensional Cartesian CS with the legacy set of geocentric axes.
     * Those axes were defined in OGC 01-009 as <var>Other</var>,
     * <var>{@linkplain DefaultCoordinateSystemAxis#EASTING Easting}</var>,
     * <var>{@linkplain DefaultCoordinateSystemAxis#NORTHING Northing}</var>
     * in metres, where the "Other" axis is toward prime meridian.
     */
    private static final DefaultCartesianCS LEGACY = new DefaultCartesianCS("Legacy",
            new DefaultCoordinateSystemAxis("X", AxisDirection.OTHER, SI.METRE),
            new DefaultCoordinateSystemAxis("Y", AxisDirection.EAST,  SI.METRE),
            new DefaultCoordinateSystemAxis("Z", AxisDirection.NORTH, SI.METRE));

    /**
     * If non-null, forces {@code PRIMEM} and {@code PARAMETER} angular units to this field
     * value instead than inferring it from the context. The standard value is {@code null},
     * which mean that the angular units are inferred from the context as required by the
     * <a href="http://www.geoapi.org/snapshot/javadoc/org/opengis/referencing/doc-files/WKT.html#PRIMEM">WKT specification</a>.
     *
     * @see ReferencingParser#getForcedAngularUnit()
     */
    public final Unit<Angle> forcedAngularUnit;

    /**
     * {@code true} if the convention uses US unit names instead of the international names.
     * For example Americans said [@code "meter"} instead of {@code "metre"}.
     */
    final boolean unitUS;

    /**
     * The citation for this enumeration, fetched when first needed in order to avoid
     * too early class loading.
     */
    private transient Citation citation;

    /**
     * Creates a new enum.
     */
    private Convention(final Unit<Angle> angularUnit, final boolean unitUS) {
        this.forcedAngularUnit = angularUnit;
        this.unitUS = unitUS;
    }

    /**
     * Returns the citation for this enumeration. This method returns the {@link Citations}
     * constant of the same name than this enum.
     *
     * @return The citation for this enum.
     *
     * @see WKTFormat#getAuthority()
     */
    public Citation getCitation() {
        Citation c = citation;
        if (c == null) {
            // No need to synchronize - this is not a big deal if the field is fetched twice.
<<<<<<< HEAD
            if (this == INTERNAL) {
                final DefaultCitation dc = new DefaultCitation("Internal WKT");
                dc.setCitedResponsibleParties(Citations.GEOTOOLKIT.getCitedResponsibleParties());
                dc.freeze();
                c = dc;
            } else try {
                c = (Citation) Citations.class.getField(name()).get(null);
            } catch (Exception e) {
                // Should never happen.
                throw new AssertionError(e);
            }
            citation = c;
=======
            citation = c = createCitation();
>>>>>>> 3b928d2f
        }
        return c;
    }

    /**
     * Creates the citation. This method is overridden by the {@link #INTERNAL} enum.
     */
    Citation createCitation() {
        try {
            return (Citation) Citations.class.getField(name()).get(null);
        } catch (ReflectiveOperationException e) {
            // Should never happen.
            throw new AssertionError(e);
        }
    }

    /**
     * Returns the convention for the given citation.
     *
     * @param  citation The citation for which to get the convention, or {@code null}.
     * @param  defaultConvention The default convention to return if none where found for
     *         the given citation. May be {@code null}.
     * @return The convention, or {@code null} if no matching convention were found and the
     *         {@code defaultConvention} argument is {@code null}.
     */
    public static Convention forCitation(final Citation citation, final Convention defaultConvention) {
        if (citation != null) {
            for (final Convention candidate : values()) {
                if (Citations.identifierMatches(candidate.getCitation(), citation)) {
                    return candidate;
                }
            }
        }
        return defaultConvention;
    }

    /**
     * Returns the convention for the given identifier.
     *
     * @param  identifier The identifier for which to get the convention, or {@code null}.
     * @param  defaultConvention The default convention to return if none where found for
     *         the given identifier. May be {@code null}.
     * @return The convention, or {@code null} if no matching convention were found and the
     *         {@code defaultConvention} argument is {@code null}.
     */
    public static Convention forIdentifier(final String identifier, final Convention defaultConvention) {
        if (identifier != null) {
            for (final Convention candidate : values()) {
                if (Citations.identifierMatches(candidate.getCitation(), identifier)) {
                    return candidate;
                }
            }
        }
        return defaultConvention;
    }

    /**
     * Makes the given coordinate system conform to this convention. This method is used mostly
     * for converting between the legacy (OGC 01-009) {@link GeocentricCRS} axis directions, and
     * the new (ISO 19111) directions. Those directions are:
     * <p>
     * <ul>
     *   <li>OGC 01-009: Other,
     *     {@linkplain DefaultCoordinateSystemAxis#EASTING Easting},
     *     {@linkplain DefaultCoordinateSystemAxis#NORTHING Northing}.
     *   </li>
     *   <li>ISO 19111:
     *     {@linkplain DefaultCoordinateSystemAxis#GEOCENTRIC_X Geocentric X},
     *     {@linkplain DefaultCoordinateSystemAxis#GEOCENTRIC_Y Geocentric Y},
     *     {@linkplain DefaultCoordinateSystemAxis#GEOCENTRIC_Z Geocentric Z}.
     *   </li>
     * </ul>
     *
     * @param  cs The coordinate system.
     * @return A coordinate system equivalent to the given one but with conform axis names,
     *         or the given {@code cs} if no change apply to the given coordinate system.
     *
     * @see #OGC
     * @see #EPSG
     */
    public CoordinateSystem toConformCS(CoordinateSystem cs) {
        if (cs instanceof CartesianCS) {
            cs = replace((CartesianCS) cs, true);
        }
        return cs;
    }

    /**
     * Returns the axes to use instead of the ones in the given coordinate system.
     * If the coordinate system axes should be used as-is, returns {@code cs}.
     *
     * @param  cs The coordinate system for which to compare the axis directions.
     * @param  legacy {@code true} for replacing ISO directions by the legacy ones,
     *         or {@code false} for the other way around.
     * @return The axes to use instead of the ones in the given CS,
     *         or {@code cs} if the CS axes should be used as-is.
     */
    static CartesianCS replace(final CartesianCS cs, final boolean legacy) {
        final CartesianCS check = legacy ? DefaultCartesianCS.GEOCENTRIC : LEGACY;
        final int dimension = check.getDimension();
        if (cs.getDimension() != dimension) {
            return cs;
        }
        for (int i=0; i<dimension; i++) {
            if (!cs.getAxis(i).getDirection().equals(check.getAxis(i).getDirection())) {
                return cs;
            }
        }
        return legacy ? LEGACY : DefaultCartesianCS.GEOCENTRIC;
    }
}<|MERGE_RESOLUTION|>--- conflicted
+++ resolved
@@ -249,22 +249,7 @@
         Citation c = citation;
         if (c == null) {
             // No need to synchronize - this is not a big deal if the field is fetched twice.
-<<<<<<< HEAD
-            if (this == INTERNAL) {
-                final DefaultCitation dc = new DefaultCitation("Internal WKT");
-                dc.setCitedResponsibleParties(Citations.GEOTOOLKIT.getCitedResponsibleParties());
-                dc.freeze();
-                c = dc;
-            } else try {
-                c = (Citation) Citations.class.getField(name()).get(null);
-            } catch (Exception e) {
-                // Should never happen.
-                throw new AssertionError(e);
-            }
-            citation = c;
-=======
             citation = c = createCitation();
->>>>>>> 3b928d2f
         }
         return c;
     }
@@ -275,7 +260,7 @@
     Citation createCitation() {
         try {
             return (Citation) Citations.class.getField(name()).get(null);
-        } catch (ReflectiveOperationException e) {
+        } catch (Exception e) {
             // Should never happen.
             throw new AssertionError(e);
         }
