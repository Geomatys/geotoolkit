/*
 *    Geotoolkit.org - An Open Source Java GIS Toolkit
 *    http://www.geotoolkit.org
 *
 *    (C) 2006-2011, Open Source Geospatial Foundation (OSGeo)
 *    (C) 2009-2011, Geomatys
 *
 *    This library is free software; you can redistribute it and/or
 *    modify it under the terms of the GNU Lesser General Public
 *    License as published by the Free Software Foundation;
 *    version 2.1 of the License.
 *
 *    This library is distributed in the hope that it will be useful,
 *    but WITHOUT ANY WARRANTY; without even the implied warranty of
 *    MERCHANTABILITY or FITNESS FOR A PARTICULAR PURPOSE.  See the GNU
 *    Lesser General Public License for more details.
 */
package org.geotoolkit.referencing.operation.transform;

import java.io.*;
import java.util.StringTokenizer;

import org.geotoolkit.resources.Errors;
import org.geotoolkit.io.ContentFormatException;
import static org.geotoolkit.referencing.operation.transform.EarthGravitationalModel.DEFAULT_ORDER;
import static org.geotoolkit.referencing.operation.transform.EarthGravitationalModel.locatingArray;


/**
 * Reads the ASCII files provided by the Earth-Info web site, and eventually write
 * it as a binary file.
 *
 * @author Martin Desruisseaux (Geomatys)
 * @version 3.00
 *
 * @since 3.00
 */
public final class Compiler {
    /**
     * The geopotential coefficients read from the ASCII file.
     * Those arrays are filled by the {@link #load} method.
     */
    final double[] cnmGeopCoef, snmGeopCoef;

    /**
     * Creates a new compiler.
     */
    Compiler() {
        final int geopCoefLength = locatingArray(DEFAULT_ORDER + 1);
        cnmGeopCoef = new double[geopCoefLength];
        snmGeopCoef = new double[geopCoefLength];
    }

    /**
     * Loads the coefficients from the specified ASCII file and initialize the internal
     * <cite>clenshaw arrays</cite>.
     *
     * @param  filename The filename, relative to this class directory.
     * @throws IOException if the file can't be read or has an invalid content.
     */
    final void load(final String filename) throws IOException {
        final InputStream stream = Compiler.class.getResourceAsStream(filename);
        if (stream == null) {
            throw new FileNotFoundException(filename);
        }
<<<<<<< HEAD
        final LineNumberReader in;
        in = new LineNumberReader(new InputStreamReader(stream, "ISO-8859-1"));
        String line;
        while ((line = in.readLine()) != null) {
            final StringTokenizer tokens = new StringTokenizer(line);
            try {
                /*
                 * Note: we use 'parseShort' instead of 'parseInt' as an easy way to ensure that
                 *       the values are in some reasonable range. The range is typically [0..180].
                 *       We don't check that, but at least 'parseShort' disallows values greater
                 *       than 32767. Additional note: we real all lines in all cases even if we
                 *       discard some of them, in order to check the file format.
                 */
                final int n = Short.parseShort (tokens.nextToken());
                final int m = Short.parseShort (tokens.nextToken());
                if (n <= 0 || m < 0 || m > n) {
                    in.close();
                    throw new ContentFormatException("n="+ n +" and m=" + m);
=======
        try (LineNumberReader in = new LineNumberReader(new InputStreamReader(stream, "ISO-8859-1"))) {
            String line;
            while ((line = in.readLine()) != null) {
                final StringTokenizer tokens = new StringTokenizer(line);
                try {
                    /*
                     * Note: we use 'parseShort' instead of 'parseInt' as an easy way to ensure that
                     *       the values are in some reasonable range. The range is typically [0..180].
                     *       We don't check that, but at least 'parseShort' disallows values greater
                     *       than 32767. Additional note: we real all lines in all cases even if we
                     *       discard some of them, in order to check the file format.
                     */
                    final int n = Short.parseShort (tokens.nextToken());
                    final int m = Short.parseShort (tokens.nextToken());
                    if (n <= 0 || m < 0 || m > n) {
                        throw new ContentFormatException("n="+ n +" and m=" + m);
                    }
                    final double cbar = Double.parseDouble(tokens.nextToken());
                    final double sbar = Double.parseDouble(tokens.nextToken());
                    final int ll = locatingArray(n) + m;
                    cnmGeopCoef[ll] = cbar;
                    snmGeopCoef[ll] = sbar;
                } catch (RuntimeException cause) {
                    /*
                     * Catch the following exceptions:
                     *   - NoSuchElementException      if a line has too few numbers.
                     *   - NumberFormatException       if a number can't be parsed.
                     *   - IndexOutOfBoundsException   if 'n' or 'm' values are illegal.
                     */
                    throw new IOException(Errors.format(Errors.Keys.ILLEGAL_LINE_IN_FILE_$2,
                            filename, in.getLineNumber()), cause);
>>>>>>> 958fb982
                }
                final double cbar = Double.parseDouble(tokens.nextToken());
                final double sbar = Double.parseDouble(tokens.nextToken());
                final int ll = locatingArray(n) + m;
                cnmGeopCoef[ll] = cbar;
                snmGeopCoef[ll] = sbar;
            } catch (RuntimeException cause) {
                /*
                 * Catch the following exceptions:
                 *   - NoSuchElementException      if a line has too few numbers.
                 *   - NumberFormatException       if a number can't be parsed.
                 *   - IndexOutOfBoundsException   if 'n' or 'm' values are illegal.
                 */
                throw new IOException(Errors.format(Errors.Keys.BAD_LINE_IN_FILE_$2,
                        filename, in.getLineNumber()), cause);
            }
        }
        in.close();
    }

    /**
     * Writes the data in a binary form. The file must not exist.
     *
     * @param  file The destination file, relative to the current directory.
     * @throws IOException if the file can't be writin.
     */
    private void save(final File file) throws IOException {
        if (file.exists()) {
            throw new IOException("File already exists.");
        }
        final DataOutputStream out = new DataOutputStream(new BufferedOutputStream(new FileOutputStream(file)));
        for (int i=0; i<cnmGeopCoef.length; i++) {
            out.writeDouble(cnmGeopCoef[i]);
            out.writeDouble(snmGeopCoef[i]);
        }
        out.close();
    }

    /**
     * Reads the coefficients from the ASCII file and writes them to a binary file.
     * Runs this command with no argument for a summary of the expected arguments.
     *
     * @param  args The command-line arguments.
     * @throws IOException If an error occurred while reading the ASCII file or writing the binary file.
     */
    public static void main(final String[] args) throws IOException {
        if (args.length != 2) {
            System.out.println("Reads the coefficients from the ASCII file and writes them to a binary file.");
            System.out.println("This command tool expects two arguments:");
            System.out.println("  1) The input filename relative to the Compiler class (example: EGM180.nor)");
            System.out.println("  2) The output file relative to current directory.");
            return;
        }
        final Compiler compiler = new Compiler();
        compiler.load(args[0]);
        compiler.save(new File(args[1]));
    }
}<|MERGE_RESOLUTION|>--- conflicted
+++ resolved
@@ -63,7 +63,6 @@
         if (stream == null) {
             throw new FileNotFoundException(filename);
         }
-<<<<<<< HEAD
         final LineNumberReader in;
         in = new LineNumberReader(new InputStreamReader(stream, "ISO-8859-1"));
         String line;
@@ -82,39 +81,6 @@
                 if (n <= 0 || m < 0 || m > n) {
                     in.close();
                     throw new ContentFormatException("n="+ n +" and m=" + m);
-=======
-        try (LineNumberReader in = new LineNumberReader(new InputStreamReader(stream, "ISO-8859-1"))) {
-            String line;
-            while ((line = in.readLine()) != null) {
-                final StringTokenizer tokens = new StringTokenizer(line);
-                try {
-                    /*
-                     * Note: we use 'parseShort' instead of 'parseInt' as an easy way to ensure that
-                     *       the values are in some reasonable range. The range is typically [0..180].
-                     *       We don't check that, but at least 'parseShort' disallows values greater
-                     *       than 32767. Additional note: we real all lines in all cases even if we
-                     *       discard some of them, in order to check the file format.
-                     */
-                    final int n = Short.parseShort (tokens.nextToken());
-                    final int m = Short.parseShort (tokens.nextToken());
-                    if (n <= 0 || m < 0 || m > n) {
-                        throw new ContentFormatException("n="+ n +" and m=" + m);
-                    }
-                    final double cbar = Double.parseDouble(tokens.nextToken());
-                    final double sbar = Double.parseDouble(tokens.nextToken());
-                    final int ll = locatingArray(n) + m;
-                    cnmGeopCoef[ll] = cbar;
-                    snmGeopCoef[ll] = sbar;
-                } catch (RuntimeException cause) {
-                    /*
-                     * Catch the following exceptions:
-                     *   - NoSuchElementException      if a line has too few numbers.
-                     *   - NumberFormatException       if a number can't be parsed.
-                     *   - IndexOutOfBoundsException   if 'n' or 'm' values are illegal.
-                     */
-                    throw new IOException(Errors.format(Errors.Keys.ILLEGAL_LINE_IN_FILE_$2,
-                            filename, in.getLineNumber()), cause);
->>>>>>> 958fb982
                 }
                 final double cbar = Double.parseDouble(tokens.nextToken());
                 final double sbar = Double.parseDouble(tokens.nextToken());
@@ -128,7 +94,7 @@
                  *   - NumberFormatException       if a number can't be parsed.
                  *   - IndexOutOfBoundsException   if 'n' or 'm' values are illegal.
                  */
-                throw new IOException(Errors.format(Errors.Keys.BAD_LINE_IN_FILE_$2,
+                throw new IOException(Errors.format(Errors.Keys.ILLEGAL_LINE_IN_FILE_$2,
                         filename, in.getLineNumber()), cause);
             }
         }
