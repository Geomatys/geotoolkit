--- conflicted
+++ resolved
@@ -74,17 +74,12 @@
             <version>${project.version}</version>
         </dependency>
         <dependency>
-<<<<<<< HEAD
-            <groupId>com.vividsolutions</groupId>
-            <artifactId>jts</artifactId>
-=======
             <groupId>org.quartz-scheduler</groupId>
             <artifactId>quartz</artifactId>
         </dependency>
         <dependency>
             <groupId>org.locationtech.jts</groupId>
             <artifactId>jts-core</artifactId>
->>>>>>> a1e36c99
         </dependency>
         <dependency>
             <groupId>org.apache.sis.core</groupId>
