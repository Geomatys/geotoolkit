/*
 *    Geotoolkit - An Open Source Java GIS Toolkit
 *    http://www.geotoolkit.org
 *
 *    (C) 2011, Geomatys
 *
 *    This library is free software; you can redistribute it and/or
 *    modify it under the terms of the GNU Lesser General Public
 *    License as published by the Free Software Foundation;
 *    version 2.1 of the License.
 *
 *    This library is distributed in the hope that it will be useful,
 *    but WITHOUT ANY WARRANTY; without even the implied warranty of
 *    MERCHANTABILITY or FITNESS FOR A PARTICULAR PURPOSE.  See the GNU
 *    Lesser General Public License for more details.
 */
package org.geotoolkit.processing.vector;

import java.util.ArrayList;
import java.util.Collection;
import java.util.Collections;
import java.util.HashMap;
import java.util.Iterator;
import java.util.List;
import java.util.Map;
import java.util.Set;
import java.util.stream.Stream;
import javax.measure.Unit;
import javax.measure.UnitConverter;
import javax.measure.quantity.Length;
import org.apache.sis.feature.AbstractOperation;
import org.apache.sis.feature.builder.AttributeTypeBuilder;
import org.apache.sis.feature.builder.FeatureTypeBuilder;
import org.apache.sis.feature.builder.PropertyTypeBuilder;
import org.apache.sis.internal.feature.AttributeConvention;
import org.apache.sis.internal.system.DefaultFactories;
import org.apache.sis.parameter.Parameters;
import org.apache.sis.referencing.CRS;
import org.apache.sis.storage.DataStoreException;
import org.apache.sis.storage.FeatureSet;
import org.apache.sis.util.ArgumentChecks;
import org.geotoolkit.feature.FeatureExt;
import org.geotoolkit.geometry.jts.JTS;
import org.geotoolkit.lang.Static;
import org.geotoolkit.process.ProcessDescriptor;
import org.geotoolkit.process.ProcessException;
import org.geotoolkit.process.ProcessFinder;
import org.geotoolkit.processing.GeotkProcessingRegistry;
import org.geotoolkit.processing.vector.intersect.IntersectDescriptor;
import org.geotoolkit.storage.feature.FeatureCollection;
import org.geotoolkit.storage.feature.FeatureStoreUtilities;
import org.locationtech.jts.geom.Envelope;
import org.locationtech.jts.geom.Geometry;
import org.locationtech.jts.geom.GeometryCollection;
import org.locationtech.jts.geom.GeometryFactory;
import org.locationtech.jts.geom.LineString;
import org.locationtech.jts.geom.LinearRing;
import org.locationtech.jts.geom.MultiLineString;
import org.locationtech.jts.geom.MultiPoint;
import org.locationtech.jts.geom.MultiPolygon;
import org.locationtech.jts.geom.Point;
import org.locationtech.jts.geom.Polygon;
import org.opengis.feature.AttributeType;
import org.opengis.feature.Feature;
import org.opengis.feature.FeatureType;
import org.opengis.feature.PropertyType;
import org.opengis.parameter.ParameterValueGroup;
import org.opengis.referencing.crs.CoordinateReferenceSystem;
import org.opengis.referencing.crs.GeographicCRS;
import org.opengis.referencing.datum.Ellipsoid;
import org.opengis.referencing.operation.MathTransform;
import org.opengis.referencing.operation.MathTransformFactory;
import org.opengis.referencing.operation.TransformException;
import org.opengis.util.FactoryException;


/**
 * Set of function and methods useful for vector process
 *
 * @author Quentin Boileau
 */
public final class VectorProcessUtils extends Static {

    private VectorProcessUtils() {
    }

    /**
     * Change the geometry descriptor to Geometry type needed.
     *
     * @param clazz the new type of geometry
     */
    public static FeatureType changeGeometryFeatureType(final FeatureType oldFeatureType, final Class clazz) {
        ArgumentChecks.ensureNonNull("geometry class", clazz);
        final FeatureTypeBuilder ftb = new FeatureTypeBuilder(oldFeatureType);
        for(PropertyTypeBuilder pt : ftb.properties()){
            if(pt instanceof AttributeTypeBuilder && Geometry.class.isAssignableFrom( ((AttributeTypeBuilder)pt).getValueClass())){
                ((AttributeTypeBuilder)pt).setValueClass(clazz);
            }
        }
        return ftb.build();
    }

    /**
     * Create a copy of a FeatureType in keeping only one geometry.
     * if keepingGeometry is null, the keeped one will be the default Geometry
     *
     * @return the new FeatureType
     */
    public static FeatureType oneGeometryFeatureType(final FeatureType oldFeatureType, String keepedGeometry) {
        final FeatureTypeBuilder ftb = new FeatureTypeBuilder(oldFeatureType);

        //if keepedGeometry is null we use the default Geometry
        if (keepedGeometry == null) {
            keepedGeometry = AttributeConvention.GEOMETRY;
        }

        PropertyType property = oldFeatureType.getProperty(keepedGeometry);
        if(property instanceof AbstractOperation){
            final Set<String> deps = ((AbstractOperation)property).getDependencies();
            if(deps.size()==1){
                keepedGeometry = deps.iterator().next();
            }
        }

        final List<PropertyTypeBuilder> listIterator = new ArrayList<>(ftb.properties());
        for (PropertyTypeBuilder pt : listIterator){
            if(pt instanceof AttributeTypeBuilder && Geometry.class.isAssignableFrom( ((AttributeTypeBuilder)pt).getValueClass())){
                if(!pt.getName().toString().equals(keepedGeometry)){
                    ftb.properties().remove(pt);
                }
            }
        }

        return ftb.build();
    }

    /**
     * Create a custom projection (Conic or Mercator) for the geometry using the
     * geometry envelope.
     *
     * @param geomEnvelope Geometry bounding envelope
     * @param longLatCRS WGS84 projection
     * @param unit unit wanted for the geometry
     */
    public static MathTransform changeProjection(final Envelope geomEnvelope, final GeographicCRS longLatCRS,
            final Unit<Length> unit) throws FactoryException {

        //collect data to create the projection
        final double centerMeridian = geomEnvelope.getWidth() / 2 + geomEnvelope.getMinX();
        final double centerParallal = geomEnvelope.getHeight() / 2 + geomEnvelope.getMinY();
        final double northParallal = geomEnvelope.getMaxY() - geomEnvelope.getHeight() / 3;
        final double southParallal = geomEnvelope.getMinY() + geomEnvelope.getHeight() / 3;

        boolean conicProjection = true;
        //if the geomery is near the equator we use the mercator projection
        if (geomEnvelope.getMaxY() > 0 && geomEnvelope.getMinY() < 0) {
            conicProjection = false;
        }
        //conicProjection = true;

        //create geometry lambert projection or mercator projection
        final Ellipsoid ellipsoid = longLatCRS.getDatum().getEllipsoid();
        double semiMajorAxis = ellipsoid.getSemiMajorAxis();
        double semiMinorAxis = ellipsoid.getSemiMinorAxis();

        final Unit<Length> projectionUnit = ellipsoid.getAxisUnit();
        //check for unit conversion
        if (unit != projectionUnit) {
            final UnitConverter converter = projectionUnit.getConverterTo(unit);
            semiMajorAxis = converter.convert(semiMajorAxis);
            semiMinorAxis = converter.convert(semiMinorAxis);
        }

        final MathTransformFactory f = DefaultFactories.forBuildin(MathTransformFactory.class);
        ParameterValueGroup p;
        if (conicProjection) {
            p = f.getDefaultParameters("Albers_Conic_Equal_Area");
            p.parameter("semi_major").setValue(semiMajorAxis);
            p.parameter("semi_minor").setValue(semiMinorAxis);
            p.parameter("central_meridian").setValue(centerMeridian);
            p.parameter("standard_parallel_1").setValue(northParallal);
            p.parameter("standard_parallel_2").setValue(southParallal);
        } else {
            p = f.getDefaultParameters("Mercator_2SP");
            p.parameter("semi_major").setValue(semiMajorAxis);
            p.parameter("semi_minor").setValue(semiMinorAxis);
            p.parameter("central_meridian").setValue(centerMeridian);
            p.parameter("standard_parallel_1").setValue(centerParallal);
        }
        return f.createParameterizedTransform(p);
    }

    /**
     * Get recursively all primaries Geometries contained in the input Geometry.
     *
     * @return a collection of primary geometries
     */
    public static Collection<Geometry> getGeometries(final Geometry inputGeom) {
        final Collection<Geometry> listGeom = new ArrayList<Geometry>();

        //if geometry is a primary type
        if (inputGeom instanceof Polygon || inputGeom instanceof Point
                || inputGeom instanceof LinearRing || inputGeom instanceof LineString)
        {
            listGeom.add(inputGeom);
        }

        //if it's a complex type (Multi... or GeometryCollection)
        if (inputGeom instanceof MultiPolygon || inputGeom instanceof MultiPoint
                || inputGeom instanceof MultiLineString || inputGeom instanceof GeometryCollection)
        {
            for (int i = 0; i < inputGeom.getNumGeometries(); i++) {
                listGeom.addAll(getGeometries(inputGeom.getGeometryN(i)));
            }
        }
        return listGeom;
    }

    /**
     * Compute geometryIntersection between the feature geometry and the clipping geometry
     *
     * @return the intersection Geometry
     * If featureGeometry didn't intersect clippingGeometry the function return null;
     */
    public static Geometry geometryIntersection(final Geometry featureGeometry, final Geometry clippingGeometry) {
        if (featureGeometry == null || clippingGeometry == null) {
            return null;
        }
        if (featureGeometry.intersects(clippingGeometry)) {
            return featureGeometry.intersection(clippingGeometry);
        } else {
            return null;
        }
    }

    /**
     * Compute difference between the feature's geometry and the geometry
     *
     * @return the computed geometry. Return the featureGeometry if there is no intersections
     * between geometries. And return null if the featureGeometry is contained into
     * the diffGeometry
     */
    public static Geometry geometryDifference(final Geometry featureGeometry, final Geometry diffGeometry) {
        if (featureGeometry == null || diffGeometry == null) {
            return null;
        }
        if (featureGeometry.intersects(diffGeometry)) {
            if (diffGeometry.contains(featureGeometry)) {
                return null;
            } else {
                return featureGeometry.difference(diffGeometry);
            }
        } else {
            return featureGeometry;
        }
    }

    /**
     * Re-project a geometry from geometryCRS to wandedCRS. If geometryCRS and wantedCRS are equals,
     * the input geometry will be returned.
     *
     * @return the re-projected Geometry
     */
    public static Geometry repojectGeometry (final CoordinateReferenceSystem wantedCRS, final CoordinateReferenceSystem geometryCRS,
            final Geometry inputGeom) throws TransformException, FactoryException
    {
        if (!(wantedCRS.equals(geometryCRS))) {
            final MathTransform transform = CRS.findOperation(geometryCRS, wantedCRS, null).getMathTransform();
            return JTS.transform(inputGeom, transform);
        } else {
            return inputGeom;
        }
    }

//
//    public static Geometry convertToPolygon(Geometry intersectGeom) {
//        GeometryFactory geomFact = new GeometryFactory();
//        LinearRing ring;
//
//        if(intersectGeom instanceof Point){
//            Point pt = (Point) intersectGeom;
//            ring = geomFact.createLinearRing(new Coordinate[]{
//                new Coordinate(pt.getX(),              pt.getY()),
//                new Coordinate(pt.getX(),              pt.getY()+0.0000000001),
//                new Coordinate(pt.getX()+0.0000000001, pt.getY()+0.0000000001),
//                new Coordinate(pt.getX()+0.0000000001, pt.getY()),
//                new Coordinate(pt.getX(),              pt.getY())
//            });
//            return geomFact.createPolygon(ring, null);
//        }else if(intersectGeom instanceof LineString){
//            LineString line = (LineString) intersectGeom;
//
//            return geomFact.createPolygon(ring, null);
//        }
//
//    }


    /**
     * Compute the intersection geometry between two Features.
     * To determinate which Geometry used from Feature, we use the sourceGeomName and
     * targetGeomName parameters. If input Geometry CRS is different than target one,
     * a conversion into input CRS is done.
     *
     * @param sourceGeomName geometry attribute name to use in sourceFeature
     * @param targetGeomName geometry attribute name to use in targetFeature
     * @return the intersection Geometry.
     */
    public static Geometry intersectionFeatureToFeature(final Feature sourceFeature, final Feature targetFeature,
            final String sourceGeomName, final String targetGeomName) throws FactoryException, TransformException
    {
        Geometry sourceGeometry = new GeometryFactory().buildGeometry(Collections.EMPTY_LIST);
        CoordinateReferenceSystem sourceCRS = null;

        // found used input geometry with CRS
        for (PropertyType inputProperty : sourceFeature.getType().getProperties(true)) {
            if (AttributeConvention.isGeometryAttribute(inputProperty)) {
                final String name = inputProperty.getName().toString();
                if (name.equals(sourceGeomName)) {
                    sourceGeometry = (Geometry) sourceFeature.getPropertyValue(name);
                    sourceCRS = FeatureExt.getCRS(inputProperty);
                }
            }
        }
        Geometry targetGeometry = new GeometryFactory().buildGeometry(Collections.EMPTY_LIST);
        CoordinateReferenceSystem targetCRS = null;

        // found used target geometry with CRS
        for (PropertyType inputProperty : targetFeature.getType().getProperties(true)) {
            if (AttributeConvention.isGeometryAttribute(inputProperty)) {
                final String name = inputProperty.getName().toString();
                if (name.equals(targetGeomName)) {
                    targetGeometry = (Geometry) targetFeature.getPropertyValue(name);
                    targetCRS = FeatureExt.getCRS(inputProperty);
                }
            }
        }
        targetGeometry = repojectGeometry(sourceCRS, targetCRS, targetGeometry);
        return sourceGeometry.intersection(targetGeometry);
    }

    /**
     * Compute the intersection between a Feature and a FeatureCollection and return a FeatureCollection
     * where each Feature contained  the intersection geometry as default geometry and other none geometry
     * attributes form input Feature.
     * If a Feature from featureList have many geometries, we concatenate them before compute intersection.
     *
     * @param geometryName the geometry name in inputFeature to compute the intersection
     * @return a FeatureCollection of intersection Geometry. The FeatureCollection ID is "inputFeatureID-intersection"
     * The Feature returned ID will look like "inputFeatureID<->intersectionFeatureID"
     */
    public static FeatureCollection intersectionFeatureToColl(final Feature inputFeature,
            final FeatureCollection featureList, String geometryName)
            throws FactoryException, TransformException, ProcessException, DataStoreException {

        //if the wanted feature geometry is null, we use the default geometry
        if (geometryName == null) {
            geometryName = AttributeConvention.GEOMETRY;
        }

        //create the new FeatureType with only one geometry property
        final FeatureType newType = VectorProcessUtils.oneGeometryFeatureType(inputFeature.getType(), geometryName);

        //name of the new collection "<inputFeatureID>-intersection"
        final FeatureCollection resultFeatureList =
                FeatureStoreUtilities.collection(FeatureExt.getId(inputFeature).getIdentifier() + "-intersection", newType);

        Geometry inputGeometry = new GeometryFactory().buildGeometry(Collections.EMPTY_LIST);
        CoordinateReferenceSystem inputCRS = null;

        // found used input geometry with CRS
        for (PropertyType inputProperty : inputFeature.getType().getProperties(true)) {
            if (AttributeConvention.isGeometryAttribute(inputProperty)) {
                final String name = inputProperty.getName().toString();
                if (name.equals(geometryName)) {
                    inputGeometry = (Geometry) inputFeature.getPropertyValue(name);
                    inputCRS = FeatureExt.getCRS(inputProperty);
                }
            }
        }

        //lauch Intersect process to get all features which intersect the inputFeature geometry
        final ProcessDescriptor desc = ProcessFinder.getProcessDescriptor(GeotkProcessingRegistry.NAME, IntersectDescriptor.NAME);
        final Parameters in = Parameters.castOrWrap(desc.getInputDescriptor().createValue());
        in.getOrCreate(IntersectDescriptor.FEATURESET_IN).setValue(featureList);
        in.getOrCreate(IntersectDescriptor.GEOMETRY_IN).setValue(inputGeometry);
        final org.geotoolkit.process.Process proc = desc.createProcess(in);

        //get all Features which intersects the intput Feature geometry
        final FeatureSet featuresOut = (FeatureSet) proc.call().parameter(
                IntersectDescriptor.FEATURESET_OUT.getName().getCode()).getValue();

        if (FeatureStoreUtilities.getCount(featuresOut).longValue() == 0) {
            //return an empty FeatureCollection
            return resultFeatureList;
        } else {

            //loop in resulting FeatureCollection
            try (Stream<Feature> stream = featuresOut.features(false)) {
                final Iterator<Feature> ite = stream.iterator();
                while (ite.hasNext()) {

                    //get the next Feature which intersect the inputFeature
                    final Feature outFeature = ite.next();
                    final Map<Geometry, CoordinateReferenceSystem> mapGeomCRS = new HashMap<Geometry, CoordinateReferenceSystem>();

                    //generate a map with all feature geometry and geometry CRS
                    for (PropertyType outProperty : outFeature.getType().getProperties(true)) {
                        if (AttributeConvention.isGeometryAttribute(outProperty)) {
                            final Geometry outGeom = (Geometry) outFeature.getPropertyValue(outProperty.getName().toString());
                            final CoordinateReferenceSystem outputCRS = FeatureExt.getCRS(outProperty);
                            mapGeomCRS.put(outGeom, outputCRS);
                        }
                    }

                    //get the first geometry CRS in the map. It'll be used to homogenize the Feature geometries CRS
                    final CoordinateReferenceSystem outputBaseCRS = mapGeomCRS.entrySet().iterator().next().getValue();
                    Geometry interGeom = new GeometryFactory().buildGeometry(Collections.EMPTY_LIST);
                    Geometry interGeomBuffer = new GeometryFactory().buildGeometry(Collections.EMPTY_LIST);

                    //for each Feature Geometry
                    for (Map.Entry<Geometry, CoordinateReferenceSystem> entry : mapGeomCRS.entrySet()) {
                        Geometry geom = entry.getKey();
                        final CoordinateReferenceSystem geomCRS = entry.getValue();

                        //if geometry is not null
                        if (geom != null) {
                            //reproject geom into outputBaseCRS
                            geom = repojectGeometry(outputBaseCRS, geomCRS, geom);

                            //get all geometries recursively
                            final Collection<Geometry> subGeometry = getGeometries(geom);

                            //each sub geometries
                            for (Geometry aGeometry : subGeometry) {
                                //reproject aGeometry into inputCRS
                                aGeometry = repojectGeometry(inputCRS, outputBaseCRS, aGeometry);

                                //concatenate all intersections between this geometry and the inputGeometry
                                interGeomBuffer = interGeomBuffer.union(inputGeometry.intersection(aGeometry));
                            }
                            //concatenate all intersections between Feature geometries and the inputGeometry
                            interGeom = interGeom.union(interGeomBuffer);
                        }
                    }

                    //create the result Feature
                    final Feature resultFeature = newType.newInstance();
<<<<<<< HEAD
                    resultFeature.setPropertyValue(AttributeConvention.IDENTIFIER_PROPERTY.toString(),
                            FeatureExt.getId(inputFeature).getIdentifier() + "<->" + FeatureExt.getId(outFeature).getIdentifier());
=======
                    resultFeature.setPropertyValue(AttributeConvention.IDENTIFIER,
                            FeatureExt.getId(inputFeature).getID() + "<->" + FeatureExt.getId(outFeature).getID());
>>>>>>> e1287f53

                    for (PropertyType property : inputFeature.getType().getProperties(true)) {
                        final String name = property.getName().toString();
                        if (AttributeConvention.isGeometryAttribute(property)) {
                            if (name.equals(geometryName)) {
                                //set the intersection as the feature Geometry
                                resultFeature.setPropertyValue(name, interGeom);
                            }
                        } else if(property instanceof AttributeType && !(AttributeConvention.contains(property.getName()))){
                            resultFeature.setPropertyValue(name, inputFeature.getPropertyValue(name));
                        }
                    }
                    resultFeatureList.add(resultFeature);
                }
            }
        }
        return resultFeatureList;
    }
}<|MERGE_RESOLUTION|>--- conflicted
+++ resolved
@@ -446,13 +446,8 @@
 
                     //create the result Feature
                     final Feature resultFeature = newType.newInstance();
-<<<<<<< HEAD
-                    resultFeature.setPropertyValue(AttributeConvention.IDENTIFIER_PROPERTY.toString(),
+                    resultFeature.setPropertyValue(AttributeConvention.IDENTIFIER,
                             FeatureExt.getId(inputFeature).getIdentifier() + "<->" + FeatureExt.getId(outFeature).getIdentifier());
-=======
-                    resultFeature.setPropertyValue(AttributeConvention.IDENTIFIER,
-                            FeatureExt.getId(inputFeature).getID() + "<->" + FeatureExt.getId(outFeature).getID());
->>>>>>> e1287f53
 
                     for (PropertyType property : inputFeature.getType().getProperties(true)) {
                         final String name = property.getName().toString();
