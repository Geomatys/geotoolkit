package org.geotoolkit.processing.coverage.categorize;

import java.awt.image.BufferedImage;
import java.awt.image.RenderedImage;
import java.util.Collections;
import org.apache.sis.coverage.grid.GridCoverage;
import org.apache.sis.geometry.GeneralEnvelope;
import org.apache.sis.referencing.CommonCRS;
import org.apache.sis.referencing.crs.DefaultCompoundCRS;
import org.apache.sis.storage.DataStoreException;
import org.apache.sis.storage.GridCoverageResource;
import org.apache.sis.storage.WritableGridCoverageResource;
import org.geotoolkit.coverage.grid.GridCoverageBuilder;
import org.geotoolkit.storage.memory.InMemoryGridCoverageResource;
import org.geotoolkit.process.ProcessException;
import org.geotoolkit.processing.image.sampleclassifier.SampleClassifierTest;
<<<<<<< HEAD
import org.geotoolkit.storage.coverage.DefiningCoverageResource;
=======
>>>>>>> b40a99bd
import org.geotoolkit.test.Assert;
import org.junit.Ignore;
import org.junit.Test;
import org.opengis.geometry.Envelope;
import org.opengis.referencing.crs.CoordinateReferenceSystem;
import org.opengis.util.FactoryException;

/**
 *
 * @author Alexis Manin (Geomatys)
 */
public class CategorizeTest {

    @Test
    public void test2D() throws DataStoreException, ProcessException {
        test2D(false);
    }

    private void test2D(final boolean subset) throws DataStoreException, ProcessException {

        final BufferedImage inputImage = SampleClassifierTest.createGrayScale(3, 3, new double[]{
            0, 1, 2,
            2, 1, 0,
            3, 3, 3
        });

        final int[] expectedClassif;
        if (subset) {
            expectedClassif = new int[] {
                1, 1,
                2, 2
            };
        } else {
            expectedClassif = new int[] {
                1, 1, 2,
                2, 1, 1,
                2, 2, 2
            };
        }

        final GridCoverageBuilder builder = new GridCoverageBuilder();
        builder.setRenderedImage(inputImage);
        builder.setCoordinateReferenceSystem(CommonCRS.defaultGeographic());
        builder.setEnvelope(-20, -20, 10, 10);
        final GridCoverage sourceCvg = builder.build();

<<<<<<< HEAD
        ((WritableGridCoverageResource) input).write(sourceCvg);
=======
        WritableGridCoverageResource input = new InMemoryGridCoverageResource(sourceCvg);
        WritableGridCoverageResource output = new InMemoryGridCoverageResource(null, null);
>>>>>>> b40a99bd

        final Envelope roi;
        final Categorize process;
        if (subset) {
            final GeneralEnvelope tmpRoi = new GeneralEnvelope(CommonCRS.defaultGeographic());
            tmpRoi.setRange(0, -10, 10);
            tmpRoi.setRange(1, -20, 0);
            roi = tmpRoi;
            process = create(input, output, roi);
        } else {
            roi = sourceCvg.getGridGeometry().getEnvelope();
            process = create(input, output, null);
        }

        process.call();

        final GridCoverage outCvg = output.read(null);

        final Envelope outEnvelope = outCvg.getGridGeometry().getEnvelope();
        Assert.assertEquals("Output envelope is not conform to source data.", GeneralEnvelope.castOrCopy(roi), GeneralEnvelope.castOrCopy(outEnvelope));
        final RenderedImage outImage = outCvg.render(null);
        final int[] pixels = outImage.getData().getPixels(0, 0, outImage.getWidth(), outImage.getHeight(), (int[]) null);
        Assert.assertArrayEquals("Classification result", expectedClassif, pixels);
    }

    /**
     * Activate back when we'll have a multi-dimensional datasource for testing.
     */
    @Ignore
    @Test
    public void test3D() throws FactoryException, DataStoreException, ProcessException {

        final CoordinateReferenceSystem inputCrs = new DefaultCompoundCRS(
                Collections.singletonMap("name", "toto"),
                CommonCRS.defaultGeographic(),
                CommonCRS.Vertical.MEAN_SEA_LEVEL.crs()
        );

        final double[][] inputs = {
            {
                0, 1, 2,
                3, 4, 5,
                6, 7, 8,
            },
            {
                1, 2, 3,
                4, 5, 6,
                7, 8, 9
            },
            {
                4, 4, 4,
                7, 7, 7,
                8, 8, 8
            }
        };
        final int[][] expectedClassifs = {
            {
                1, 1, 2,
                2, 9, 9,
                3, 3, 4
            },
            {
                1, 2, 2,
                9, 9, 3,
                3, 4, 9
            },
            {
                9, 9, 9,
                3, 3, 3,
                4, 4, 4
            }
        };

<<<<<<< HEAD
        final GridCoverageWriter writer = ((org.geotoolkit.storage.coverage.GridCoverageResource) input).acquireWriter();
        try {
            for (int i = 0; i < inputs.length; i++) {
                final GridCoverageBuilder builder = new GridCoverageBuilder();
                builder.setRenderedImage(SampleClassifierTest.createGrayScale(3, 3, inputs[i]));
                builder.setCoordinateReferenceSystem(inputCrs);
                builder.setEnvelope(-10, -10, i, 10, 10, i);
                final GridCoverage sourceCvg = builder.build();
                writer.write(sourceCvg, new GridCoverageWriteParam());
            }
        } finally {
            ((org.geotoolkit.storage.coverage.GridCoverageResource) input).recycle(writer);
=======
        WritableGridCoverageResource input = new InMemoryGridCoverageResource();
        WritableGridCoverageResource output = new InMemoryGridCoverageResource();

        for (int i = 0; i < inputs.length; i++) {
            final GridCoverageBuilder builder = new GridCoverageBuilder();
            builder.setRenderedImage(SampleClassifierTest.createGrayScale(3, 3, inputs[i]));
            builder.setCoordinateReferenceSystem(inputCrs);
            builder.setEnvelope(-10, -10, i, 10, 10, i);
            final GridCoverage sourceCvg = builder.build();
            input.write(sourceCvg, WritableGridCoverageResource.CommonOption.UPDATE);
>>>>>>> b40a99bd
        }

        final Categorize process = create(input, output, null);
        process.call();

        final GeneralEnvelope readEnv = new GeneralEnvelope(inputCrs);
        readEnv.setRange(0, -10, 10);
        readEnv.setRange(1, -10, 10);
        for (int i = 0; i < expectedClassifs.length; i++) {
            readEnv.setRange(2, i, i);
            final GridCoverage outCvg = output.read(null);
            Assert.assertEquals("Output envelope is not conform to source data.", readEnv, outCvg.getGridGeometry().getEnvelope());
            final RenderedImage outImage = outCvg.render(null);
            final int[] pixels = outImage.getData().getPixels(0, 0, outImage.getWidth(), outImage.getHeight(), (int[]) null);
            Assert.assertArrayEquals("Classification result", expectedClassifs[i], pixels);
        }
    }

    private Categorize create(final GridCoverageResource input, final GridCoverageResource output, final Envelope roi) {
        final Categorize process = new Categorize();
        process.setSource(input);
        process.setDestination(output);
        process.setFillValue((byte) 9);
        process.addInterval(0, 2, (byte) 1);
        process.addInterval(2, 4, (byte) 2);
        process.addInterval(6, 8, (byte) 3);
        process.addInterval(8, 9, (byte) 4);

        if (roi != null) {
            process.setEnvelope(roi);
        }

        return process;
    }
}<|MERGE_RESOLUTION|>--- conflicted
+++ resolved
@@ -14,10 +14,6 @@
 import org.geotoolkit.storage.memory.InMemoryGridCoverageResource;
 import org.geotoolkit.process.ProcessException;
 import org.geotoolkit.processing.image.sampleclassifier.SampleClassifierTest;
-<<<<<<< HEAD
-import org.geotoolkit.storage.coverage.DefiningCoverageResource;
-=======
->>>>>>> b40a99bd
 import org.geotoolkit.test.Assert;
 import org.junit.Ignore;
 import org.junit.Test;
@@ -64,12 +60,8 @@
         builder.setEnvelope(-20, -20, 10, 10);
         final GridCoverage sourceCvg = builder.build();
 
-<<<<<<< HEAD
-        ((WritableGridCoverageResource) input).write(sourceCvg);
-=======
         WritableGridCoverageResource input = new InMemoryGridCoverageResource(sourceCvg);
         WritableGridCoverageResource output = new InMemoryGridCoverageResource(null, null);
->>>>>>> b40a99bd
 
         final Envelope roi;
         final Categorize process;
@@ -143,20 +135,6 @@
             }
         };
 
-<<<<<<< HEAD
-        final GridCoverageWriter writer = ((org.geotoolkit.storage.coverage.GridCoverageResource) input).acquireWriter();
-        try {
-            for (int i = 0; i < inputs.length; i++) {
-                final GridCoverageBuilder builder = new GridCoverageBuilder();
-                builder.setRenderedImage(SampleClassifierTest.createGrayScale(3, 3, inputs[i]));
-                builder.setCoordinateReferenceSystem(inputCrs);
-                builder.setEnvelope(-10, -10, i, 10, 10, i);
-                final GridCoverage sourceCvg = builder.build();
-                writer.write(sourceCvg, new GridCoverageWriteParam());
-            }
-        } finally {
-            ((org.geotoolkit.storage.coverage.GridCoverageResource) input).recycle(writer);
-=======
         WritableGridCoverageResource input = new InMemoryGridCoverageResource();
         WritableGridCoverageResource output = new InMemoryGridCoverageResource();
 
@@ -167,7 +145,6 @@
             builder.setEnvelope(-10, -10, i, 10, 10, i);
             final GridCoverage sourceCvg = builder.build();
             input.write(sourceCvg, WritableGridCoverageResource.CommonOption.UPDATE);
->>>>>>> b40a99bd
         }
 
         final Categorize process = create(input, output, null);
