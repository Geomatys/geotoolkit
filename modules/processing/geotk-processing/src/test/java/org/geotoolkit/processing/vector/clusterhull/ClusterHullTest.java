--- conflicted
+++ resolved
@@ -2,8 +2,6 @@
 
 import java.net.URI;
 import java.net.URISyntaxException;
-import java.util.*;
-import java.util.stream.Collectors;
 import javax.measure.Unit;
 import javax.measure.quantity.Length;
 import org.apache.sis.measure.Units;
@@ -142,11 +140,7 @@
         GeometryCollection gc1 = extractGeometryCollectionFromFeatureSet(out);
         GeometryCollection gc2 = extractGeometryCollectionFromFeatureSet(expected);
         // is same geometry
-<<<<<<< HEAD
-        assertTrue(equalsExactGeometryCollectionWithoutOrder(gc1, gc2, 0.0001));
-=======
         assertTrue(gc1.equalsExact(gc2, TOLERANCE));
->>>>>>> 421ff390
         FeatureType type1 = out.getType();
         FeatureType type2 = expected.getType();
         // is same feature
@@ -174,34 +168,4 @@
         FeatureSet target = (FeatureSet) store.findResource(types.toString());
         return target;
     }
-
-    private boolean equalsExactGeometryCollectionWithoutOrder(GeometryCollection gc1, GeometryCollection gc2, double tolerance) {
-        if (!(gc1.getClass().getName().equals(gc2.getClass().getName()))) {
-            return false;
-        } else {
-            if (gc1.getNumGeometries() != gc2.getNumGeometries()) {
-                return false;
-            } else {
-                boolean find1;
-                boolean find2;
-                int numGeom = gc1.getNumGeometries();
-                for(int i = 0; i < numGeom; ++i) {
-                    find1 = false;
-                    find2 = false;
-                    for(int j = 0; j < numGeom; ++j) {
-                        if (gc1.getGeometryN(i).equalsExact(gc2.getGeometryN(j), tolerance)) {
-                            find1 = true;
-                        }
-                        if (gc2.getGeometryN(i).equalsExact(gc1.getGeometryN(j), tolerance)) {
-                            find2 = true;
-                        }
-                    }
-                    if(!(find1 && find2)) {
-                        return false;
-                    }
-                }
-                return true;
-            }
-        }
-    }
 }