--- conflicted
+++ resolved
@@ -180,7 +180,6 @@
                     } catch (Exception exception) { // Includes IOException and NumberFormatException
                         throw new IllegalRecordException(exception, this, results, colorsIndex, name);
                     }
-<<<<<<< HEAD
                 }
                 /*
                  * Creates a category for the current record. A category can be 1) qualitive,
@@ -225,62 +224,11 @@
                                     final ParameterValueGroup param = mtFactory.getDefaultParameters("Exponential");
                                     param.parameter("base").setValue(10d); // Must be a 'double'
                                     exponential = mtFactory.createParameterizedTransform(param);
-=======
-                    /*
-                     * Creates a category for the current record. A category can be 1) qualitive,
-                     * 2) quantitative and linear, or 3) quantitative and logarithmic.
-                     */
-                    Category category;
-                    final NumberRange<?> range = NumberRange.create(lower, upper);
-                    if (!isQuantifiable) {
-                        // Qualitative category.
-                        if (colors == null) {
-                            colors = TRANSPARENT;
-                        }
-                        category = new Category(name, colors, range, (MathTransform1D) null);
-                    } else {
-                        // Quantitative category.
-                        if (mtFactory == null) {
-                            mtFactory = ((SpatialDatabase) getDatabase()).getMathTransformFactory();
-                        }
-                        MathTransform tr;
-                        try {
-                            tr = mtFactory.createAffineTransform(new Matrix2(c1, c0, 0, 1));
-                            /*
-                             * Check for transfer function:
-                             *
-                             *   - NULL is considered synonymous to "linear".
-                             *
-                             *   - "log" (not to be confused with "logarithmic") is handled as
-                             *     "exponential" for compatibility with legacy databases. It was
-                             *      interpreted as log(y)=C0+C1*x.
-                             *
-                             *   - "logarithmic" is not yet implemented, because we don't know yet
-                             *     if the log should be computed before or after the offset and scale
-                             *     factor.
-                             *
-                             * NOTE: The formulas used below must be consistent with the formulas in
-                             *       MetadataHelper.getGridSampleDimensions(List<SampleDimension>).
-                             */
-                            if (function != null && !function.equalsIgnoreCase("linear")) {
-                                if (function.equalsIgnoreCase("exponential") || function.equalsIgnoreCase("log")) {
-                                    // Quantitative and logarithmic category.
-                                    if (exponential == null) {
-                                        final ParameterValueGroup param = mtFactory.getDefaultParameters("Exponential");
-                                        param.parameter("base").setValue(10d); // Must be a 'double'
-                                        exponential = mtFactory.createParameterizedTransform(param);
-                                    }
-                                    tr = mtFactory.createConcatenatedTransform(tr, exponential);
-                                } else {
-                                    throw new IllegalRecordException(errors().getString(
-                                            Errors.Keys.UNSUPPORTED_OPERATION_1, function),
-                                            this, results, functionIndex, name);
->>>>>>> d18e6578
                                 }
                                 tr = mtFactory.createConcatenatedTransform(tr, exponential);
                             } else {
                                 throw new IllegalRecordException(errors().getString(
-                                        Errors.Keys.UNSUPPORTED_OPERATION_$1, function),
+                                        Errors.Keys.UNSUPPORTED_OPERATION_1, function),
                                         this, results, functionIndex, name);
                             }
                         }
@@ -288,22 +236,11 @@
                         results.close();
                         throw new CatalogException(exception);
                     }
-<<<<<<< HEAD
                     try {
                         category = new Category(name, colors, range, (MathTransform1D) tr);
                     } catch (ClassCastException exception) { // If 'tr' is not a MathTransform1D.
                         throw new IllegalRecordException(exception, this, results, functionIndex, format);
                         // 'results' is closed by the above constructor.
-=======
-                    /*
-                     * Add to the new category to the lists. Note that the test below for the
-                     * maximum band count is arbitrary and exists only for spotting bad records.
-                     */
-                    final int minBand = Math.max(1, bandOfPreviousCategory);
-                    if (band < minBand || band > MAXIMUM_BANDS) {
-                        throw new IllegalRecordException(errors().getString(Errors.Keys.VALUE_OUT_OF_BOUNDS_3,
-                                band, minBand, MAXIMUM_BANDS), this, results, bandIndex, name);
->>>>>>> d18e6578
                     }
                 }
                 /*
@@ -312,7 +249,7 @@
                  */
                 final int minBand = Math.max(1, bandOfPreviousCategory);
                 if (band < minBand || band > MAXIMUM_BANDS) {
-                    throw new IllegalRecordException(errors().getString(Errors.Keys.VALUE_OUT_OF_BOUNDS_$3,
+                    throw new IllegalRecordException(errors().getString(Errors.Keys.VALUE_OUT_OF_BOUNDS_3,
                             band, minBand, MAXIMUM_BANDS), this, results, bandIndex, name);
                 }
                 // If we are beginning a new band, stores the previous
