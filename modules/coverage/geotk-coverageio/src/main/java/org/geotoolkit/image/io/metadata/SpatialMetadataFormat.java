--- conflicted
+++ resolved
@@ -361,10 +361,11 @@
      */
     public static SpatialMetadataFormat getStreamInstance(final String name) {
         if (name != null) {
-            switch (name) {
-                case FORMAT_NAME:     break;
-                case ISO_FORMAT_NAME: return ISO.INSTANCE;
-                default: throw new IllegalArgumentException(Errors.format(
+            if (name.equals(ISO_FORMAT_NAME)) {
+                return ISO.INSTANCE;
+            }
+            if (!name.equals(FORMAT_NAME)) {
+                throw new IllegalArgumentException(Errors.format(
                         Errors.Keys.ILLEGAL_ARGUMENT_$2, "name", name));
             }
         }
@@ -385,10 +386,9 @@
      */
     public static SpatialMetadataFormat getImageInstance(final String name) {
         if (name != null) {
-            switch (name) {
-                case FORMAT_NAME: break;
-                // More formats may be added later (e.g. GML in JPEG2000).
-                default: throw new IllegalArgumentException(Errors.format(
+            // More formats may be added later (e.g. GML in JPEG2000).
+            if (!name.equals(FORMAT_NAME)) {
+                throw new IllegalArgumentException(Errors.format(
                         Errors.Keys.ILLEGAL_ARGUMENT_$2, "name", name));
             }
         }
@@ -516,54 +516,7 @@
         ensureNonNull("type",        type);
         ensureNonNull("elementName", elementName);
         ensureNonNull("parentName",  parentName);
-<<<<<<< HEAD
-        addTree(standard, type, elementName, parentName, false, substitution);
-    }
-
-    /**
-     * Like the previous {@code addTree} method above, but with some additional options.
-     * This method is not yet public because we are waiting to gain more experience in
-     * order to see if more parameters need to be added.
-     *
-     * @param mandatory {@code true} if the element should be mandatory, or {@code false}
-     *        if optional.
-     */
-    final void addTree(final MetadataStandard standard, final Class<?> type,
-            final String elementName, final String parentName, final boolean mandatory,
-            final Map<Class<?>,Class<?>> substitution)
-    {
-        final Set<Class<?>> incomplete = Collections.<Class<?>>emptySet();
-        addTree(standard, type, elementName, parentName, mandatory, substitution, incomplete);
-    }
-
-    /**
-     * Adds a tree for an element that we plan to complete manually later.
-     * This method uses a more conservative algorithm for choosing the child policy.
-     */
-    final void addIncompleteTree(final MetadataStandard standard, final Class<?> type,
-            final String elementName, final String parentName,
-            final Map<Class<?>,Class<?>> substitution)
-    {
-        addTree(standard, type, elementName, parentName, false, substitution, null);
-    }
-
-    /**
-     * Implementation of the above {@code addTree} method with additional arguments.
-     * Not public because the API may change as we get more experience.
-     *
-     * @param mandatory {@code true} if the element to add is mandatory.
-     * @param incomplete Set of types that we plan to complete manually later. The method will
-     *        use a more conservative policy for determining the child policy of those types.
-     *        A {@code null} value means that every types are incomplete.
-     */
-    final void addTree(final MetadataStandard standard, Class<?> type,
-            final String elementName, final String parentName, final boolean mandatory,
-            final Map<Class<?>,Class<?>> substitution, final Set<Class<?>> incomplete)
-    {
-        final Set<Class<?>> exclude = new HashSet<Class<?>>();
-=======
         final SpatialMetadataFormatBuilder builder = new SpatialMetadataFormatBuilder(this);
->>>>>>> 5a5b4ad0
         if (substitution != null) {
             builder.substitutions().putAll(substitution);
         }
@@ -1064,7 +1017,7 @@
      */
     private String getDescription(String elementName, String attrName, Locale locale) {
         if (locale == null) {
-            locale = Locale.getDefault(Locale.Category.DISPLAY);
+            locale = Locale.getDefault();
         }
         if (attrName == null) {
             attrName = elementName;
