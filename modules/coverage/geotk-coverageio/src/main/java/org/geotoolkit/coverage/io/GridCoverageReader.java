--- conflicted
+++ resolved
@@ -367,35 +367,6 @@
                 }
             }
         }
-<<<<<<< HEAD
-        final List<? extends GenericName> coverageNames = getCoverageNames();
-        final int numCoverages = coverageNames.size();
-        for (int i=0; i<numCoverages; i++) {
-            final SpatialMetadata coverageMetadata = getCoverageMetadata(i);
-            if (coverageMetadata != null) {
-                final ImageDescription description = coverageMetadata.getInstanceForType(ImageDescription.class);
-                if (description != null) {
-                    metadata.getContentInfo().add(description);
-                }
-                final Georectified rectified = coverageMetadata.getInstanceForType(Georectified.class);
-                if (rectified != null) {
-                    metadata.getSpatialRepresentationInfo().add(rectified);
-                }
-            }
-            if (computeResolutions || computeExtents) {
-                /*
-                 * Resolution along the horizontal axes only, ignoring all other axes.
-                 */
-                final GeneralGridGeometry gg = getGridGeometry(i);
-                if (computeResolutions) {
-                    final Measure m = CRSUtilities.getHorizontalResolution(
-                            gg.getCoordinateReferenceSystem(), gg.getResolution());
-                    if (m != null) {
-                        final DefaultResolution resolution = new DefaultResolution();
-                        resolution.setDistance(m.doubleValue()); // TODO: take unit in account.
-                        if (resolutions == null) {
-                            resolutions = new LinkedHashSet<Resolution>();
-=======
         /*
          * Check if we should complete the content info and the spatial representation info.
          * If the plugin-provided metadata declare explicitly such information, we will not
@@ -423,7 +394,6 @@
                             if (rectified != null) {
                                 metadata.getSpatialRepresentationInfo().add(rectified);
                             }
->>>>>>> f853010d
                         }
                     }
                 }
@@ -439,7 +409,7 @@
                             final DefaultResolution resolution = new DefaultResolution();
                             resolution.setDistance(m.doubleValue()); // TODO: take unit in account.
                             if (resolutions == null) {
-                                resolutions = new LinkedHashSet<>();
+                                resolutions = new LinkedHashSet<Resolution>();
                             }
                             resolutions.add(resolution);
                         }
