--- conflicted
+++ resolved
@@ -65,9 +65,6 @@
      */
     @Test
     public void compareNames() throws NoSuchIdentifierException {
-<<<<<<< HEAD
-        final Set<String> netcdfParameterNames = new HashSet<String>();
-=======
         /*
          * Extra-parameters declared by Geotk while not handled by the NetCDF library.  Those
          * parameters can be handled by Geotk, so we keep them. However we maintain this list
@@ -75,17 +72,16 @@
          * change in a future NetCDF version  (in which case the Geotk library may need to be
          * updated).
          */
-        final Map<String,Set<String>> extraParameterNames = new HashMap<>();
-        assertNull(extraParameterNames.put("Mercator", new HashSet<>(Arrays.asList(
+        final Map<String,Set<String>> extraParameterNames = new HashMap<String,Set<String>>();
+        assertNull(extraParameterNames.put("Mercator", new HashSet<String>(Arrays.asList(
                 "latitude_of_projection_origin"))));
-        assertNull(extraParameterNames.put("Orthographic", new HashSet<>(Arrays.asList(
+        assertNull(extraParameterNames.put("Orthographic", new HashSet<String>(Arrays.asList(
                 "false_easting", "false_northing"))));
         /*
          * 'netcdfParameterNames' will contain the names provided by the NetcdfTransformFactory.
          * We use this factory as the reference implementation.
          */
-        final Set<String> netcdfParameterNames = new HashSet<>();
->>>>>>> d466e70c
+        final Set<String> netcdfParameterNames = new HashSet<String>();
         final MathTransformFactory factory = FactoryFinder.getMathTransformFactory(
                 new Hints(Hints.MATH_TRANSFORM_FACTORY, DefaultMathTransformFactory.class));
         final MathTransformFactory netcdfFactory = new NetcdfTransformFactory();
