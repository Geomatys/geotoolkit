/*
 *    Geotoolkit.org - An Open Source Java GIS Toolkit
 *    http://www.geotoolkit.org
 *
 *    (C) 2011, Open Source Geospatial Foundation (OSGeo)
 *    (C) 2011, Geomatys
 *
 *    This library is free software; you can redistribute it and/or
 *    modify it under the terms of the GNU Lesser General Public
 *    License as published by the Free Software Foundation;
 *    version 2.1 of the License.
 *
 *    This library is distributed in the hope that it will be useful,
 *    but WITHOUT ANY WARRANTY; without even the implied warranty of
 *    MERCHANTABILITY or FITNESS FOR A PARTICULAR PURPOSE.  See the GNU
 *    Lesser General Public License for more details.
 */
package org.geotoolkit.image.io.metadata;

import java.util.List;
import java.io.File;
import java.io.IOException;
import java.io.InputStream;
import ucar.nc2.NetcdfFile;
import ucar.nc2.ncml.NcMLReader;

import org.opengis.metadata.Metadata;
import org.opengis.metadata.Identifier;
import org.opengis.metadata.spatial.Dimension;
import org.opengis.metadata.spatial.GridSpatialRepresentation;
import org.opengis.metadata.spatial.SpatialRepresentationType;
import org.opengis.metadata.identification.DataIdentification;
import org.opengis.metadata.identification.Keywords;
import org.opengis.metadata.extent.Extent;
import org.opengis.metadata.extent.VerticalExtent;
import org.opengis.metadata.extent.GeographicBoundingBox;
import org.opengis.metadata.citation.Citation;
import org.opengis.metadata.citation.Role;

import org.geotoolkit.test.TestData;
import org.geotoolkit.image.io.plugin.NetcdfImageReader;
import org.geotoolkit.coverage.io.ImageCoverageReader;
import org.geotoolkit.coverage.io.CoverageStoreException;

import org.junit.*;
import static org.junit.Assert.*;
import static org.geotoolkit.test.Commons.getSingleton;


/**
 * Tests using the {@link NetcdfISO} class.
 *
 * @author Martin Desruisseaux (Geomatys)
 * @version 3.20
 *
 * @since 3.20
 */
public final strictfp class NetcdfISOTest {
    /**
     * The THREDDS XML test file.
     */
    private static final String THREDDS_FILE = "thredds.ncml";

    /**
     * The binary NetCDF test file.
     */
    private static final String BINARY_FILE = "2005092200_sst_21-24.en.nc";

    /**
     * Tolerance factor for floating point comparison.
     * We actually require an exact match.
     */
    private static final double EPS = 0;

    /**
     * Tests a file that contains THREDDS metadata.
     *
     * @throws IOException If the test file can not be read.
     */
    @Test
    public void testTHREDDS() throws IOException {
        final Metadata metadata;
<<<<<<< HEAD
        InputStream in = TestData.openStream(NetcdfImageReader.class, "thredds.ncml");
        try {
=======
        try (InputStream in = TestData.openStream(NetcdfImageReader.class, THREDDS_FILE)) {
>>>>>>> 5a5b4ad0
            final NetcdfFile file = NcMLReader.readNcML(in, null);
            final NetcdfISO ncISO = new NetcdfISO(file, null);
            metadata = ncISO.createMetadata();
            file.close();
        } finally {
            in.close();
        }
        assertEquals("crm_v1", metadata.getFileIdentifier());
        assertEquals("David Neufeld", getSingleton(metadata.getContacts()).getIndividualName());

        final GridSpatialRepresentation spatial = (GridSpatialRepresentation) getSingleton(metadata.getSpatialRepresentationInfo());
        final List<? extends Dimension> axis = spatial.getAxisDimensionProperties();
        assertEquals(Integer.valueOf(2), spatial.getNumberOfDimensions());
        assertEquals(2, axis.size());
        assertEquals(Integer.valueOf(19201), axis.get(0).getDimensionSize());
        assertEquals(Integer.valueOf( 9601), axis.get(1).getDimensionSize());
        assertEquals(Double .valueOf(8.332899328159992E-4), axis.get(0).getResolution());
        assertEquals(Double .valueOf(8.332465368190813E-4), axis.get(1).getResolution());

        final DataIdentification identification = (DataIdentification) getSingleton(metadata.getIdentificationInfo());
        final GeographicBoundingBox bbox = (GeographicBoundingBox) getSingleton(getSingleton(identification.getExtents()).getGeographicElements());
        assertEquals("West Bound Longitude", -80, bbox.getWestBoundLongitude(), EPS);
        assertEquals("East Bound Longitude", -64, bbox.getEastBoundLongitude(), EPS);
        assertEquals("South Bound Latitude",  40, bbox.getSouthBoundLatitude(), EPS);
        assertEquals("North Bound Latitude",  48, bbox.getNorthBoundLatitude(), EPS);

        assertEquals("xyz2grd -R-80/-64/40/48 -I3c -Gcrm_v1.grd",
                getSingleton(metadata.getDataQualityInfo()).getLineage().getStatement().toString());
    }

    /**
     * Tests a NetCDF binary file.
     *
     * @throws IOException If the test file can not be read.
     */
    @Test
    public void testNC() throws IOException {
        final File file = TestData.file(NetcdfImageReader.class, BINARY_FILE);
        final NetcdfISO ncISO = new NetcdfISO(NetcdfFile.open(file.getPath()), null);
        final Metadata metadata = ncISO.createMetadata();
        ncISO.file.close();
        checkSST(metadata);
    }

    /**
     * Checks the metadata from the {@value #BINARY_FILE} file.
     */
    private static void checkSST(final Metadata metadata) {
        assertEquals("NCEP/SST/Global_5x2p5deg/SST_Global_5x2p5deg_20050922_0000.nc", metadata.getFileIdentifier());
        assertEquals("NOAA/NWS/NCEP", getSingleton(metadata.getContacts()).getIndividualName());
        assertEquals(Role.ORIGINATOR, getSingleton(metadata.getContacts()).getRole());

        assertEquals("2003-04-07 12:12:50 - created by gribtocdl              "
                   + "2005-09-26T21:50:00 - edavis - add attributes for dataset discovery",
                   getSingleton(metadata.getDataQualityInfo()).getLineage().getStatement().toString());

        final DataIdentification identification = (DataIdentification) getSingleton(metadata.getIdentificationInfo());
        assertSame(SpatialRepresentationType.GRID, getSingleton(identification.getSpatialRepresentationTypes()));
        assertEquals("NCEP SST Global 5.0 x 2.5 degree model data", identification.getAbstract().toString());
        assertEquals("Freely available", getSingleton(getSingleton(identification.getResourceConstraints()).getUseLimitations()).toString());

        final Citation citation = identification.getCitation();
        final Identifier identifier = getSingleton(citation.getIdentifiers());
        assertEquals("Sea Surface Temperature Analysis Model", citation.getTitle().toString());
        assertEquals("edu.ucar.unidata", identifier.getAuthority().getTitle().toString());
        assertEquals("NCEP/SST/Global_5x2p5deg/SST_Global_5x2p5deg_20050922_0000.nc", identifier.getCode());

        final Keywords keywords = getSingleton(identification.getDescriptiveKeywords());
        assertEquals("GCMD Science Keywords", keywords.getThesaurusName().getTitle().toString());
        assertEquals("EARTH SCIENCE > Oceans > Ocean Temperature > Sea Surface Temperature", getSingleton(keywords.getKeywords()).toString());

        final Extent extent = getSingleton(identification.getExtents());
        final GeographicBoundingBox bbox = (GeographicBoundingBox) getSingleton(extent.getGeographicElements());
        assertEquals("West Bound Longitude", -180, bbox.getWestBoundLongitude(), 0);
        assertEquals("East Bound Longitude", +180, bbox.getEastBoundLongitude(), 0);
        assertEquals("South Bound Latitude",  -90, bbox.getSouthBoundLatitude(), 0);
        assertEquals("North Bound Latitude",  +90, bbox.getNorthBoundLatitude(), 0);

        final VerticalExtent vext = getSingleton(extent.getVerticalElements());
        assertEquals("Vertical min", 0, vext.getMinimumValue().doubleValue(), 0);
        assertEquals("Vertical max", 0, vext.getMaximumValue().doubleValue(), 0);

        // TODO: test temporal extent
    }

    /**
     * Same test than {@link #testNC()}, but now reading through a {@link ImageCoverageReader}.
     * This is an integration test.
     *
     * @throws IOException If the test file can not be read.
     * @throws CoverageStoreException Should never happen.
     */
    @Test
    public void testGridCoverageReader() throws IOException, CoverageStoreException {
        final NetcdfImageReader imageReader = new NetcdfImageReader(null);
        imageReader.setInput(TestData.file(NetcdfImageReader.class, BINARY_FILE));
        final ImageCoverageReader coverageReader = new ImageCoverageReader();
        coverageReader.setInput(imageReader);
        final Metadata metadata = coverageReader.getMetadata();
        coverageReader.dispose();
        checkSST(metadata);
    }
}<|MERGE_RESOLUTION|>--- conflicted
+++ resolved
@@ -80,12 +80,8 @@
     @Test
     public void testTHREDDS() throws IOException {
         final Metadata metadata;
-<<<<<<< HEAD
-        InputStream in = TestData.openStream(NetcdfImageReader.class, "thredds.ncml");
+        InputStream in = TestData.openStream(NetcdfImageReader.class, THREDDS_FILE);
         try {
-=======
-        try (InputStream in = TestData.openStream(NetcdfImageReader.class, THREDDS_FILE)) {
->>>>>>> 5a5b4ad0
             final NetcdfFile file = NcMLReader.readNcML(in, null);
             final NetcdfISO ncISO = new NetcdfISO(file, null);
             metadata = ncISO.createMetadata();
