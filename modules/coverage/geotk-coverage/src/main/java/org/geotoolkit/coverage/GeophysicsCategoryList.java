/*
 *    Geotoolkit.org - An Open Source Java GIS Toolkit
 *    http://www.geotoolkit.org
 *
 *    (C) 2001-2012, Open Source Geospatial Foundation (OSGeo)
 *    (C) 2009-2012, Geomatys
 *
 *    This library is free software; you can redistribute it and/or
 *    modify it under the terms of the GNU Lesser General Public
 *    License as published by the Free Software Foundation;
 *    version 2.1 of the License.
 *
 *    This library is distributed in the hope that it will be useful,
 *    but WITHOUT ANY WARRANTY; without even the implied warranty of
 *    MERCHANTABILITY or FITNESS FOR A PARTICULAR PURPOSE.  See the GNU
 *    Lesser General Public License for more details.
 */
package org.geotoolkit.coverage;

import java.text.FieldPosition;
import java.text.NumberFormat;
import java.util.Locale;
import javax.measure.unit.Unit;
import net.jcip.annotations.Immutable;

import org.geotoolkit.util.Utilities;


/**
 * An immutable list of geophysics category. Elements are usually (but not always) instances
 * of [@link GeophysicsCategory}. Exception to this rule includes categories wrapping an
 * identity transforms.
 * <p>
 * This list can transform geophysics values into sample values using
 * the list of {@link Category}. This transform is thread safe if each
 * {@link Category#getSampleToGeophysics} transform is thread-safe too.
 *
 * @author Martin Desruisseaux (IRD)
 * @version 3.00
 *
 * @since 2.0
 * @module
 */
@Immutable
final class GeophysicsCategoryList extends CategoryList {
    /**
     * Serial number for inter-operability with different versions.
     */
    private static final long serialVersionUID = 98602310176453958L;

    /**
     * Maximum value for {@link #ndigits}. This is the number of
     * significant digits to allow when formatting a geophysics value.
     */
    private static final int MAX_DIGITS = 6;

    /**
     * Workaround for rounding errors.
     */
    private static final double EPS = 1E-6;

    /**
     * Units of measurement of geophysical values, or {@code null} if not applicable.
     */
    private final Unit<?> unit;

    /**
     * Number of significant digits, used for formatting geophysical values.
     */
    private final int ndigits;

    /**
     * Locale used for creating {@link #format} last time.
     * May be {@code null} if default locale was requested.
     */
    private transient Locale locale;

    /**
     * Format to use for writing geophysical values.
     */
    private transient NumberFormat format;

    /**
     * Constructs a category list using the specified array of categories.
     *
     * @param categories
     *          The list of categories. Elements should be instances of {@code GeophysicsCategory}
     *          (most of the time, but not always).
     * @param unit
     *          The unit information for all quantitative categories.
     *          May be {@code null} if no category has units.
     * @param inverse
     *          The {@link CategoryList} which is constructing this {@code GeophysicsCategoryList}.
     * @throws IllegalArgumentException
     *          if two or more categories have overlapping sample value range.
     */
    GeophysicsCategoryList(Category[] categories, final Unit<?> unit, final CategoryList inverse) {
        super(categories, unit, true, inverse);
        this.unit    = unit;
        this.ndigits = getFractionDigitCount(categories);
        assert isGeophysics(true);
    }

    /**
     * Computes the smallest number of fraction digits necessary to resolve all
     * quantitative values. This method assumes that geophysics values in the range
     * {@code Category.geophysics(true).getRange} are stored as integer sample
     * values in the range {@code Category.geophysics(false).getRange}.
     */
    private static int getFractionDigitCount(final Category[] categories) {
        int ndigits = 0;
        final int length = categories.length;
        for (int i=0; i<length; i++) {
            final Category category   = categories[i];
            final Category geophysics = category.geophysics(true);
            final Category packed     = category.geophysics(false);
            final double ln = Math.log10((geophysics.maximum - geophysics.minimum)/
                                         (    packed.maximum -     packed.minimum));
            if (!Double.isNaN(ln)) {
                final int n = -(int) Math.floor(ln + EPS);
                if (n > ndigits) {
                    ndigits = Math.min(n, MAX_DIGITS);
                }
            }
        }
        return ndigits;
    }

    /**
     * If {@code geo} is {@code false}, cancel the action of a previous call to
     * {@code geophysics(true)}. This method always returns a list of categories in which
     * <code>{@linkplain Category#geophysics(boolean) Category.geophysics}(geo)</code>
     * has been invoked for each category.
     */
    @Override
    public CategoryList geophysics(final boolean geo) {
        final CategoryList scaled = geo ? this : inverse;
        assert scaled.isGeophysics(geo);
        return scaled;
    }

    /**
     * Returns the unit information for quantitative categories in this list.
     * May returns {@code null}  if there is no quantitative categories
     * in this list, or if there is no unit information.
     */
    @Override
    public Unit<?> getUnits() {
        return unit;
    }

    /**
     * Formatte la valeur spécifiée selon les conventions locales. Le nombre sera
     * écrit avec un nombre de chiffres après la virgule approprié pour la catégorie.
     * Le symbole des unités sera ajouté après le nombre si {@code writeUnit}
     * est {@code true}.
     *
     * @param  value Valeur du paramètre géophysique à formatter.
     * @param  writeUnit Indique s'il faut écrire le symbole des unités après le nombre.
     *         Cet argument sera ignoré si aucune unité n'avait été spécifiée au constructeur.
     * @param  locale Conventions locales à utiliser, ou {@code null} pour les conventions par
     *         défaut.
     * @param  buffer Le buffer dans lequel écrire la valeur.
     * @return Le buffer {@code buffer} dans lequel auront été écrit la valeur et les unités.
     */
    @Override
    synchronized StringBuffer format(final double value, final boolean writeUnits,
                                     final Locale locale, StringBuffer buffer)
    {
<<<<<<< HEAD
        if (format==null || !Utilities.equals(this.locale, locale)) {
=======
        if (format == null || !Objects.equals(this.locale, locale)) {
>>>>>>> 599e71a3
            this.locale = locale;
            format = (locale != null) ? NumberFormat.getNumberInstance(locale) :
                                        NumberFormat.getNumberInstance();
            format.setMinimumFractionDigits(ndigits);
            format.setMaximumFractionDigits(ndigits);
        }
        buffer = format.format(value, buffer, new FieldPosition(0));
        if (writeUnits && unit!=null) {
            final int position = buffer.length();
            buffer.append('\u00A0').append(unit);  // No-break space
            if (buffer.length() == position+1) {
                buffer.setLength(position);
            }
        }
        return buffer;
    }

    /**
     * Compares the specified object with this category list for equality.
     * If the two objects are instances of {@link CategoryList}, then the
     * test is a little bit stricter than the default {@link AbstractList#equals}.
     */
    @Override
    public boolean equals(final Object object) {
        if (object instanceof GeophysicsCategoryList) {
            final GeophysicsCategoryList that = (GeophysicsCategoryList) object;
            return this.ndigits == that.ndigits &&
                   Utilities.equals(this.unit, that.unit) &&
                   super.equals(that);
        }
        return ndigits == 0 && unit == null && super.equals(object);
    }
}<|MERGE_RESOLUTION|>--- conflicted
+++ resolved
@@ -167,11 +167,7 @@
     synchronized StringBuffer format(final double value, final boolean writeUnits,
                                      final Locale locale, StringBuffer buffer)
     {
-<<<<<<< HEAD
-        if (format==null || !Utilities.equals(this.locale, locale)) {
-=======
-        if (format == null || !Objects.equals(this.locale, locale)) {
->>>>>>> 599e71a3
+        if (format == null || !Utilities.equals(this.locale, locale)) {
             this.locale = locale;
             format = (locale != null) ? NumberFormat.getNumberInstance(locale) :
                                         NumberFormat.getNumberInstance();
