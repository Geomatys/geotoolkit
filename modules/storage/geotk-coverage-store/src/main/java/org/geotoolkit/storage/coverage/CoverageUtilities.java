/*
 *    Geotoolkit - An Open Source Java GIS Toolkit
 *    http://www.geotoolkit.org
 *
 *    (C) 2011-2012, Geomatys
 *
 *    This library is free software; you can redistribute it and/or
 *    modify it under the terms of the GNU Lesser General Public
 *    License as published by the Free Software Foundation;
 *    version 2.1 of the License.
 *
 *    This library is distributed in the hope that it will be useful,
 *    but WITHOUT ANY WARRANTY; without even the implied warranty of
 *    MERCHANTABILITY or FITNESS FOR A PARTICULAR PURPOSE.  See the GNU
 *    Lesser General Public License for more details.
 */
package org.geotoolkit.storage.coverage;

import java.awt.Dimension;
import java.awt.Point;
import java.awt.Rectangle;
import java.awt.image.DataBuffer;
import java.awt.image.RenderedImage;
import java.io.IOException;
import java.util.*;
import java.util.stream.Stream;
import org.apache.sis.geometry.GeneralDirectPosition;
import org.apache.sis.geometry.GeneralEnvelope;
import org.apache.sis.referencing.CRS;
import org.apache.sis.storage.DataStoreException;
import org.apache.sis.util.ArgumentChecks;
import org.apache.sis.util.Utilities;
import org.geotoolkit.coverage.GridCoverageStack;
import org.geotoolkit.coverage.finder.CoverageFinder;
import org.geotoolkit.coverage.finder.StrictlyCoverageFinder;
import org.geotoolkit.coverage.grid.GridCoverage2D;
import org.geotoolkit.coverage.io.CoverageStoreException;
import org.geotoolkit.data.multires.DefiningMosaic;
import org.geotoolkit.data.multires.DefiningPyramid;
import org.geotoolkit.data.multires.Mosaic;
import org.geotoolkit.data.multires.MultiResolutionResource;
import org.geotoolkit.data.multires.Pyramid;
import org.geotoolkit.data.multires.Pyramids;
import org.geotoolkit.internal.referencing.CRSUtilities;
import org.geotoolkit.referencing.ReferencingUtilities;
import org.opengis.coverage.SampleDimensionType;
import org.opengis.coverage.grid.GridCoverage;
import org.opengis.geometry.DirectPosition;
import org.opengis.geometry.Envelope;
import org.opengis.referencing.crs.CoordinateReferenceSystem;
import org.opengis.referencing.cs.CartesianCS;
import org.opengis.referencing.cs.CoordinateSystem;
import org.opengis.referencing.cs.EllipsoidalCS;
import org.opengis.referencing.cs.SphericalCS;
import org.opengis.referencing.operation.TransformException;
import org.opengis.util.FactoryException;


/**
 * Utility functions for coverage and mosaic.
 *
 * @author Johann Sorel  (Geomatys)
 * @author Rémi Marechal (Geomatys)
 * @author Quentin Boileau (Geomatys)
 * @module
 */
public final class CoverageUtilities {

    private CoverageUtilities() {}

    /**
     * Find the most appropriate pyramid in given pyramid set and given crs.
     * Returned Pyramid may not have the given crs.
     *
     * @param set pyramid set to search in
     * @param crs searched crs
     * @return Pyramid, never null except if the pyramid set is empty
     * TODO: Is it really OK ? If we search a Lambert pyramid, and we've only got polar ones...
     * @deprecated use {@link org.geotoolkit.coverage.finder.StrictlyCoverageFinder#findPyramid(PyramidSet, org.opengis.referencing.crs.CoordinateReferenceSystem)}
     */
    public static Pyramid findPyramid(final MultiResolutionResource set, final CoordinateReferenceSystem crs) throws FactoryException, DataStoreException {
        CoverageFinder finder = new StrictlyCoverageFinder();
        return finder.findPyramid(set, crs);
    }

    /**
     * Find the most appropriate mosaic in the pyramid with the given information.
     *
     * @deprecated use {@link org.geotoolkit.coverage.finder.StrictlyCoverageFinder#findMosaic(Pyramid, double, double, org.opengis.geometry.Envelope, Integer)}
     */
<<<<<<< HEAD
    public static GridMosaic findMosaic(final Pyramid pyramid, final double resolution,
            final double tolerance, final Envelope env, int maxTileNumber) throws FactoryException
    {
=======
    public static Mosaic findMosaic(final Pyramid pyramid, final double resolution,
            final double tolerance, final Envelope env, int maxTileNumber) throws FactoryException{
>>>>>>> 49dc8fdb
        CoverageFinder finder = new StrictlyCoverageFinder();
        return finder.findMosaic(pyramid, resolution, tolerance, env, maxTileNumber);
    }

    /**
     * Search in the given pyramid all of the mosaics which fit the given parameters. 2 modes
     * are possible :
     * - Contains only : Suitable mosaics must be CONTAINED (or equal) to given spatial filter.
     * - Intersection  : Suitable mosaics must INTERSECT given filter.
     *
     * TODO port this method in CoverageFinder
     *
     * @param toSearchIn The pyramid to get mosaics from.
     * @param filter The {@link Envelope} to use to  specify spatial position of wanted mosaics.
     * @param containOnly True if you want 'Contains only' mode, false if you want 'Intersection' mode.
     * @return A list containing all the mosaics which fit the given envelope. Never null, but can be empty.
     * @throws TransformException If input filter {@link CoordinateReferenceSystem} is not compatible with
     * input mosaics one.
     */
    public static List<Mosaic> findMosaics(final Pyramid toSearchIn, Envelope filter, boolean containOnly) throws TransformException {
        final ArrayList<Mosaic> result = new ArrayList<Mosaic>();

        // Rebuild filter envelope from pyramid CRS
        final GeneralEnvelope tmpFilter = new GeneralEnvelope(
                ReferencingUtilities.transform(filter, toSearchIn.getCoordinateReferenceSystem()));

        for (Mosaic source : toSearchIn.getMosaics()) {
            final Envelope sourceEnv = source.getEnvelope();
            if ((containOnly && tmpFilter.contains(sourceEnv, true))
                    || (!containOnly && tmpFilter.intersects(sourceEnv, true))) {
                result.add(source);
            }
        }
        return result;
    }

    /**
     * Compute ratio on each ordinate, not within 2D part of {@link CoordinateReferenceSystem},
     * which represent recovery from each ordinate of searchEnvelope on gridEnvelope.
     *
     * @param searchEnvelope user coverage area search.
     * @param gridEnvelope mosaic envelope.
     * @return computed ratio.
     */
    public static double getRatioND(Envelope searchEnvelope, Envelope gridEnvelope) {
        ArgumentChecks.ensureNonNull("gridEnvelope", gridEnvelope);
        ArgumentChecks.ensureNonNull("findEnvelope", searchEnvelope);
        final CoordinateReferenceSystem crs = gridEnvelope.getCoordinateReferenceSystem();
        //find index ordinate of crs2D part of this crs.
        int minOrdinate2D = 0;
        boolean find = false;
        for (CoordinateReferenceSystem ccrrss : CRS.getSingleComponents(crs)) {
            final CoordinateSystem cs = ccrrss.getCoordinateSystem();
            if ((cs instanceof CartesianCS) || (cs instanceof SphericalCS) || (cs instanceof EllipsoidalCS)) {
                find = true;
                break;
            }
            minOrdinate2D += cs.getDimension();
        }
        final int maxOrdinate2D = minOrdinate2D + 1;
        // compute distance
        if (!find) throw new IllegalArgumentException("CRS 2D part, not find");
        final GeneralEnvelope intersection = new GeneralEnvelope(searchEnvelope);
        intersection.intersect(gridEnvelope);
        double sumRatio = 0;
        final int dimension = crs.getCoordinateSystem().getDimension();
        for (int d = 0; d < dimension; d++) {
            if (d != minOrdinate2D && d != maxOrdinate2D) {
                final double ges = gridEnvelope.getSpan(d);
                // if intersect a slice part of gridEnvelope.
                // avoid divide by zero
                if (Math.abs(ges) <= 1E-12) continue;
                sumRatio += intersection.getSpan(d) / ges;
            }
        }
        return sumRatio;
    }

    /**
     * Retrieve index of the first axis of the geographic component in the input {@link CoordinateReferenceSystem}.
     *
     * @param crs {@link CoordinateReferenceSystem} which is analysed.
     * @return Index of the first horizontal axis in this CRS
     * @throws java.lang.IllegalArgumentException if input CRS has no horizontal component.
     *
     * @deprecated moved to {@link org.geotoolkit.internal.referencing.CRSUtilities#firstHorizontalAxis(org.opengis.referencing.crs.CoordinateReferenceSystem)}
     */
    public static int getMinOrdinate(final CoordinateReferenceSystem crs) {
        int tempOrdinate = 0;
        for (CoordinateReferenceSystem ccrrss : CRS.getSingleComponents(crs)) {
            final CoordinateSystem cs = ccrrss.getCoordinateSystem();
            if((cs instanceof CartesianCS) || (cs instanceof SphericalCS) || (cs instanceof EllipsoidalCS)) {
                return tempOrdinate;
            }
            tempOrdinate += cs.getDimension();
        }
        throw new IllegalArgumentException("crs doesn't have any horizontal crs");
    }

    /**
     * Copy a set of pyramid pointed by source coverage reference into destination
     * reference.
     * @param sourceRef The {@link PyramidalCoverageResource} to copy data from.
     * @param targetRef The {@link PyramidalCoverageResource} to copy data to.
     * @throws DataStoreException If a problem occurs at pyramid access.
     * @throws IOException If a problem occurs at image reading/writing.
     */
    public static void copyPyramidReference(PyramidalCoverageResource sourceRef, PyramidalCoverageResource targetRef) throws DataStoreException, IOException {
        final Collection<? extends Pyramid> pyramids = Pyramids.getPyramids(sourceRef);

        // Create pyramids
        for (Pyramid sP : pyramids) {
            final Pyramid tP = (Pyramid) targetRef.createModel(new DefiningPyramid(sP.getCoordinateReferenceSystem()));

<<<<<<< HEAD
            // Create mosaics
            for (GridMosaic sM : sP.getMosaics()) {
                final GridMosaic tM = targetRef.createMosaic(tP.getId(), sM.getGridSize(), sM.getTileSize(), sM.getUpperLeftCorner(), sM.getScale());
=======
            //create mosaics
            for (Mosaic sM : sP.getMosaics()) {
                final Mosaic tM = tP.createMosaic(sM);
>>>>>>> 49dc8fdb

                final int height = sM.getGridSize().height;
                final int width = sM.getGridSize().width;

                // Write tiles
                for (int y = 0; y < height; y++) {
                    for (int x = 0; x < width; x++) {
                        if (!sM.isMissing(x, y)) {
<<<<<<< HEAD
                            final TileReference sT = sM.getTile(x, y, null);

                            final RenderedImage sourceImg;
                            ImageReader reader = null;
                            try {
                                if (sT.getInput() instanceof RenderedImage) {
                                    sourceImg = (RenderedImage) sT.getInput();
                                } else {
                                    final int imgIdx = sT.getImageIndex();
                                    reader = sT.getImageReader();
                                    sourceImg = sT.getImageReader().read(imgIdx);
                                }
                            } finally {
                                if (reader != null) {
                                    XImageIO.dispose(reader);
                                }
                            }
                            targetRef.writeTile(tP.getId(), tM.getId(), x, y, sourceImg);
=======
                            final ImageTile sT = (ImageTile) sM.getTile(x, y);
                            final RenderedImage sourceImg = sT.getImage();
                            tM.writeTiles(Stream.of(new DefaultImageTile(sourceImg, new Point(x, y))), null);
>>>>>>> 49dc8fdb
                        }
                    }
                }
            }
        }
    }

    public static int getDataType(SampleDimensionType sdt) {
        if (SampleDimensionType.REAL_32BITS.equals(sdt)) {
            return DataBuffer.TYPE_FLOAT;
        } else if (SampleDimensionType.REAL_64BITS.equals(sdt)) {
            return DataBuffer.TYPE_DOUBLE;
        } else if (SampleDimensionType.SIGNED_8BITS.equals(sdt)) {
            return DataBuffer.TYPE_BYTE;
        } else if (SampleDimensionType.SIGNED_16BITS.equals(sdt)) {
            return DataBuffer.TYPE_SHORT;
        } else if (SampleDimensionType.SIGNED_32BITS.equals(sdt)) {
            return DataBuffer.TYPE_INT;
        } else if (SampleDimensionType.UNSIGNED_1BIT.equals(sdt)) {
            return DataBuffer.TYPE_BYTE;
        } else if (SampleDimensionType.UNSIGNED_2BITS.equals(sdt)) {
            return DataBuffer.TYPE_BYTE;
        } else if (SampleDimensionType.UNSIGNED_4BITS.equals(sdt)) {
            return DataBuffer.TYPE_BYTE;
        } else if (SampleDimensionType.UNSIGNED_8BITS.equals(sdt)) {
            return DataBuffer.TYPE_BYTE;
        } else if (SampleDimensionType.UNSIGNED_16BITS.equals(sdt)) {
            return DataBuffer.TYPE_USHORT;
        } else if (SampleDimensionType.UNSIGNED_32BITS.equals(sdt)) {
            return DataBuffer.TYPE_INT;
        }else {
            throw new IllegalArgumentException("Unexprected data type : "+sdt);
        }
    }

    /**
     * Get or create a pyramid and it's mosaic for the given envelope and scales.
     */
    public static Pyramid getOrCreatePyramid(PyramidalCoverageResource container,
            Envelope envelope, Dimension tileSize, double[] scales) throws DataStoreException
    {
        // Find if we already have a pyramid in the given CRS
        Pyramid pyramid = null;
        final CoordinateReferenceSystem crs = envelope.getCoordinateReferenceSystem();
        for (Pyramid candidate : Pyramids.getPyramids(container)) {
            if (Utilities.equalsApproximatively(crs, candidate.getCoordinateReferenceSystem())) {
                pyramid = candidate;
                break;
            }
        }
        if (pyramid == null) {
<<<<<<< HEAD
            // We didn't find a pyramid, create one
            pyramid = container.createPyramid(crs);
=======
            //we didn't find a pyramid, create one
            pyramid = (Pyramid) container.createModel(new DefiningPyramid(crs));
>>>>>>> 49dc8fdb
        }

        // Those parameters can change if another mosaic already exist
        final DirectPosition newUpperleft = new GeneralDirectPosition(crs);
        // We found the second horizontale axis dimension.
        final int maxHorizOrdinate = CRSUtilities.firstHorizontalAxis(crs) + 1;
        for (int d = 0; d < crs.getCoordinateSystem().getDimension(); d++) {
            final double v = (d == maxHorizOrdinate) ? envelope.getMaximum(d) : envelope.getMinimum(d);
            newUpperleft.setOrdinate(d, v);
        }

        // Generate each mosaic
        for (final double scale : scales) {
            final double gridWidth  = envelope.getSpan(0) / (scale*tileSize.width);
            final double gridHeight = envelope.getSpan(1) / (scale*tileSize.height);

            final int dataPixelWidth  = (int) (envelope.getSpan(0) / scale);        // Fully filled area
            final int dataPixelHeight = (int) (envelope.getSpan(1) / scale);

            Dimension tileDim = tileSize;
            Dimension gridSize = new Dimension( (int)(Math.ceil(gridWidth)), (int)(Math.ceil(gridHeight)));

            // Check if we already have a mosaic at this scale
            boolean mosaicFound = false;
<<<<<<< HEAD
            for (GridMosaic m : pyramid.getMosaics()) {
=======
            int index = 0;
            for (Mosaic m : pyramid.getMosaics()) {
>>>>>>> 49dc8fdb
                if (m.getScale() == scale) {
                    mosaicFound = true;
                    break;
                }
            }
            if (!mosaicFound) {
<<<<<<< HEAD
                // Create a new mosaic
                container.createMosaic(pyramid.getId(),gridSize, tileDim, new Dimension(dataPixelWidth, dataPixelHeight), newUpperleft, scale);
=======
                //create a new mosaic
                final DefiningMosaic dm = new DefiningMosaic(null, newUpperleft,
                        scale, tileSize, gridSize, new Rectangle(dataPixelWidth, dataPixelHeight));
                pyramid.createMosaic(dm);
>>>>>>> 49dc8fdb
            }
        }
        return pyramid;
    }

    /**
     * Extract recursively the first GridCoverage2D from a GridCoverage object.
     *
     * @param coverage a GridCoverage2D or GridCoverageStack
     * @return first GridCoverage2D. Can't be null.
     * @throws CoverageStoreException if GridCoverage2D not found or a empty GridCoverageStack
     */
    public static GridCoverage2D firstSlice(GridCoverage coverage) throws CoverageStoreException {
        if (coverage instanceof GridCoverage2D) {
            return (GridCoverage2D) coverage;
        } else if (coverage instanceof GridCoverageStack) {
            GridCoverageStack coverageStack = (GridCoverageStack) coverage;
            if (coverageStack.getStackSize() > 0) {
                return firstSlice((GridCoverage) coverageStack.coverageAtIndex(0));
            } else {
                throw new CoverageStoreException("Empty coverage list");
            }
        }
        throw new CoverageStoreException("Unknown GridCoverage");
    }

    /**
     * Compute Pyramid envelope.
     *
     * @param pyramid shouldn't be null
     * @return pyramid Envelope or null if no mosaic found.
     */
    public static GeneralEnvelope getPyramidEnvelope(org.geotoolkit.data.multires.Pyramid pyramid) {
        ArgumentChecks.ensureNonNull("pyramid", pyramid);
        GeneralEnvelope pyramidEnv = null;
        for (Mosaic mosaic : pyramid.getMosaics()) {
            if (pyramidEnv == null) {
                pyramidEnv = new GeneralEnvelope(mosaic.getEnvelope());
            } else {
                pyramidEnv.add(mosaic.getEnvelope());
            }
        }
        return pyramidEnv;
    }
}<|MERGE_RESOLUTION|>--- conflicted
+++ resolved
@@ -88,14 +88,9 @@
      *
      * @deprecated use {@link org.geotoolkit.coverage.finder.StrictlyCoverageFinder#findMosaic(Pyramid, double, double, org.opengis.geometry.Envelope, Integer)}
      */
-<<<<<<< HEAD
-    public static GridMosaic findMosaic(final Pyramid pyramid, final double resolution,
+    public static Mosaic findMosaic(final Pyramid pyramid, final double resolution,
             final double tolerance, final Envelope env, int maxTileNumber) throws FactoryException
     {
-=======
-    public static Mosaic findMosaic(final Pyramid pyramid, final double resolution,
-            final double tolerance, final Envelope env, int maxTileNumber) throws FactoryException{
->>>>>>> 49dc8fdb
         CoverageFinder finder = new StrictlyCoverageFinder();
         return finder.findMosaic(pyramid, resolution, tolerance, env, maxTileNumber);
     }
@@ -210,16 +205,9 @@
         for (Pyramid sP : pyramids) {
             final Pyramid tP = (Pyramid) targetRef.createModel(new DefiningPyramid(sP.getCoordinateReferenceSystem()));
 
-<<<<<<< HEAD
-            // Create mosaics
-            for (GridMosaic sM : sP.getMosaics()) {
-                final GridMosaic tM = targetRef.createMosaic(tP.getId(), sM.getGridSize(), sM.getTileSize(), sM.getUpperLeftCorner(), sM.getScale());
-=======
             //create mosaics
             for (Mosaic sM : sP.getMosaics()) {
                 final Mosaic tM = tP.createMosaic(sM);
->>>>>>> 49dc8fdb
-
                 final int height = sM.getGridSize().height;
                 final int width = sM.getGridSize().width;
 
@@ -227,30 +215,9 @@
                 for (int y = 0; y < height; y++) {
                     for (int x = 0; x < width; x++) {
                         if (!sM.isMissing(x, y)) {
-<<<<<<< HEAD
-                            final TileReference sT = sM.getTile(x, y, null);
-
-                            final RenderedImage sourceImg;
-                            ImageReader reader = null;
-                            try {
-                                if (sT.getInput() instanceof RenderedImage) {
-                                    sourceImg = (RenderedImage) sT.getInput();
-                                } else {
-                                    final int imgIdx = sT.getImageIndex();
-                                    reader = sT.getImageReader();
-                                    sourceImg = sT.getImageReader().read(imgIdx);
-                                }
-                            } finally {
-                                if (reader != null) {
-                                    XImageIO.dispose(reader);
-                                }
-                            }
-                            targetRef.writeTile(tP.getId(), tM.getId(), x, y, sourceImg);
-=======
                             final ImageTile sT = (ImageTile) sM.getTile(x, y);
                             final RenderedImage sourceImg = sT.getImage();
                             tM.writeTiles(Stream.of(new DefaultImageTile(sourceImg, new Point(x, y))), null);
->>>>>>> 49dc8fdb
                         }
                     }
                 }
@@ -302,13 +269,8 @@
             }
         }
         if (pyramid == null) {
-<<<<<<< HEAD
             // We didn't find a pyramid, create one
-            pyramid = container.createPyramid(crs);
-=======
-            //we didn't find a pyramid, create one
             pyramid = (Pyramid) container.createModel(new DefiningPyramid(crs));
->>>>>>> 49dc8fdb
         }
 
         // Those parameters can change if another mosaic already exist
@@ -333,27 +295,18 @@
 
             // Check if we already have a mosaic at this scale
             boolean mosaicFound = false;
-<<<<<<< HEAD
-            for (GridMosaic m : pyramid.getMosaics()) {
-=======
             int index = 0;
             for (Mosaic m : pyramid.getMosaics()) {
->>>>>>> 49dc8fdb
                 if (m.getScale() == scale) {
                     mosaicFound = true;
                     break;
                 }
             }
             if (!mosaicFound) {
-<<<<<<< HEAD
                 // Create a new mosaic
-                container.createMosaic(pyramid.getId(),gridSize, tileDim, new Dimension(dataPixelWidth, dataPixelHeight), newUpperleft, scale);
-=======
-                //create a new mosaic
                 final DefiningMosaic dm = new DefiningMosaic(null, newUpperleft,
                         scale, tileSize, gridSize, new Rectangle(dataPixelWidth, dataPixelHeight));
                 pyramid.createMosaic(dm);
->>>>>>> 49dc8fdb
             }
         }
         return pyramid;
