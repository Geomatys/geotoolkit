--- conflicted
+++ resolved
@@ -162,12 +162,7 @@
             //extract the 2D part of the gridtocrs transform
             final DimensionFilter filter = new DimensionFilter(srcCRSToGrid);
             filter.addSourceDimensionRange(0, 2);
-<<<<<<< HEAD
-            tileQueue = new ByTileQueue(pm, requestedEnvelope, crsCoverage2D, image, nbBand, filter.separate());
-=======
-            tileQueue = new ByTileQueue(pm, requestedEnvelope, crsCoverage2D, image, 
-                    nbBand, filter.separate(srcCRSToGrid),interpolation);
->>>>>>> 98396ca5
+            tileQueue = new ByTileQueue(pm, requestedEnvelope, crsCoverage2D, image, nbBand, filter.separate(), interpolation);
         } catch (DataStoreException ex) {
             throw new CoverageStoreException(ex);
         } catch (FactoryException ex) {
@@ -227,7 +222,7 @@
         private int idy = -1;
 
         private ByTileQueue(PyramidalCoverageReference model, Envelope requestedEnvelope,
-                CoordinateReferenceSystem crsCoverage2D, RenderedImage sourceImage, int nbBand, 
+                CoordinateReferenceSystem crsCoverage2D, RenderedImage sourceImage, int nbBand,
                 MathTransform srcCRSToGrid, InterpolationCase interpolation) throws DataStoreException{
             this.model = model;
             this.requestedEnvelope = requestedEnvelope;
