/*
 *    Geotoolkit - An Open Source Java GIS Toolkit
 *    http://www.geotoolkit.org
 *
 *    (C) 2013, Geomatys
 *
 *    This library is free software; you can redistribute it and/or
 *    modify it under the terms of the GNU Lesser General Public
 *    License as published by the Free Software Foundation;
 *    version 2.1 of the License.
 *
 *    This library is distributed in the hope that it will be useful,
 *    but WITHOUT ANY WARRANTY; without even the implied warranty of
 *    MERCHANTABILITY or FITNESS FOR A PARTICULAR PURPOSE.  See the GNU
 *    Lesser General Public License for more details.
 */
package org.geotoolkit.coverage.memory;

import java.awt.image.*;
import java.util.Collection;
import java.util.Iterator;
import java.util.List;
import java.util.UUID;
import java.util.concurrent.atomic.AtomicLong;
import org.apache.sis.storage.DataStoreException;
import org.apache.sis.util.ArgumentChecks;
import org.geotoolkit.coverage.*;
import org.geotoolkit.coverage.grid.ViewType;
import org.geotoolkit.coverage.io.CoverageStoreException;
import org.geotoolkit.data.multires.MultiResolutionModel;
import org.geotoolkit.data.multires.Pyramid;
import org.geotoolkit.data.multires.Pyramids;
import org.geotoolkit.storage.coverage.*;
<<<<<<< HEAD
import org.opengis.geometry.DirectPosition;
import org.opengis.referencing.crs.CoordinateReferenceSystem;
=======
>>>>>>> 49dc8fdb
import org.opengis.util.GenericName;

/**
 *
 *
 * @author Marechal Remi (Geomatys).
 */
public class MPCoverageResource extends AbstractPyramidalCoverageResource {

    private final DefaultPyramidSet pyramidSet;
    final AtomicLong mosaicID = new AtomicLong(0);
    private ViewType viewType;
    private List<GridSampleDimension> dimensions;
    private SampleModel sampleModel;
    private ColorModel colorModel;

    public MPCoverageResource(final MPCoverageStore store, final GenericName name) {
        super(store,name,0);
        this.pyramidSet = new DefaultPyramidSet();
    }

    /**
     * {@inheritDoc }.
     */
    @Override
    public boolean isWritable() throws CoverageStoreException {
        return true;
    }

    /**
     * {@inheritDoc }.
     */
    public DefaultPyramidSet getPyramidSet() {
        return pyramidSet;
    }

    /**
     * {@inheritDoc }.
     */
    @Override
<<<<<<< HEAD
    public List<GridSampleDimension> getGridSampleDimensions() throws DataStoreException {
=======
    public Collection<Pyramid> getModels() throws DataStoreException {
        return pyramidSet.getPyramids();
    }

    /**
     * {@inheritDoc }.
     */
    @Override
    public List<GridSampleDimension> getSampleDimensions() throws DataStoreException {
>>>>>>> 49dc8fdb
        return dimensions;
    }

    /**
     * {@inheritDoc }.
     */
    @Override
    public void setGridSampleDimensions(List<GridSampleDimension> dimensions) throws DataStoreException {
        this.dimensions = dimensions;
    }

    /**
     * {@inheritDoc }.
     */
    @Override
    public ColorModel getColorModel() throws DataStoreException {
        return colorModel;
    }

    /**
     * {@inheritDoc }.
     */
    @Override
    public void setColorModel(ColorModel colorModel) {
        if (this.colorModel != null)
            assert colorModel.equals(this.colorModel) : "Into Pyramid, internal data ColorModel must be equals. "
                    + "                                 Expected : "+this.colorModel+", found : "+colorModel;
        this.colorModel = colorModel;
    }

    /**
     * {@inheritDoc }.
     */
    @Override
    public SampleModel getSampleModel() throws DataStoreException {
        return sampleModel;
    }

    /**
     * {@inheritDoc }.
     */
    @Override
    public void setSampleModel(SampleModel sampleModel) {
        this.sampleModel = sampleModel;
    }

    /**
     * {@inheritDoc }.
     */
    @Override
    public ViewType getPackMode() throws DataStoreException {
        return viewType;
    }

    /**
     * {@inheritDoc }.
     */
    @Override
    public void setPackMode(ViewType packMode) throws DataStoreException {
        this.viewType = packMode;
    }

    /**
     * {@inheritDoc }.
     */
    @Override
    public MultiResolutionModel createModel(MultiResolutionModel template) throws DataStoreException {
        if (template instanceof Pyramid) {
            final Pyramid p = (Pyramid) template;
            final MPPyramid py = new MPPyramid(this, UUID.randomUUID().toString(), p.getCoordinateReferenceSystem());
            Pyramids.copyStructure(p, py);
            pyramidSet.getPyramids().add(py);
            return py;
        } else {
            throw new DataStoreException("Unsupported model "+template);
        }
    }

    @Override
    public void removeModel(String identifier) throws DataStoreException {
        ArgumentChecks.ensureNonNull("identifier", identifier);
        final Collection<Pyramid> coll = pyramidSet.getPyramids();
        final Iterator<Pyramid> it     = coll.iterator();
        while (it.hasNext()) {
            final Pyramid py = it.next();
            if (identifier.equalsIgnoreCase(py.getIdentifier())) {
                coll.remove(py);
                return;
            }
        }
        throw new DataStoreException("Identifier "+identifier+" not found in models.");
    }

}<|MERGE_RESOLUTION|>--- conflicted
+++ resolved
@@ -31,11 +31,6 @@
 import org.geotoolkit.data.multires.Pyramid;
 import org.geotoolkit.data.multires.Pyramids;
 import org.geotoolkit.storage.coverage.*;
-<<<<<<< HEAD
-import org.opengis.geometry.DirectPosition;
-import org.opengis.referencing.crs.CoordinateReferenceSystem;
-=======
->>>>>>> 49dc8fdb
 import org.opengis.util.GenericName;
 
 /**
@@ -76,9 +71,6 @@
      * {@inheritDoc }.
      */
     @Override
-<<<<<<< HEAD
-    public List<GridSampleDimension> getGridSampleDimensions() throws DataStoreException {
-=======
     public Collection<Pyramid> getModels() throws DataStoreException {
         return pyramidSet.getPyramids();
     }
@@ -87,8 +79,7 @@
      * {@inheritDoc }.
      */
     @Override
-    public List<GridSampleDimension> getSampleDimensions() throws DataStoreException {
->>>>>>> 49dc8fdb
+    public List<GridSampleDimension> getGridSampleDimensions() throws DataStoreException {
         return dimensions;
     }
 
@@ -181,5 +172,4 @@
         }
         throw new DataStoreException("Identifier "+identifier+" not found in models.");
     }
-
 }