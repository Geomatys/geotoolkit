--- conflicted
+++ resolved
@@ -25,27 +25,13 @@
 import org.apache.sis.storage.Aggregate;
 import org.apache.sis.storage.DataStore;
 import org.apache.sis.storage.DataStoreException;
-<<<<<<< HEAD
 import org.apache.sis.storage.DataStoreProvider;
+import org.opengis.metadata.Metadata;
 import org.apache.sis.storage.event.ChangeEvent;
 import org.apache.sis.storage.event.ChangeListener;
-import org.geotoolkit.storage.DataStores;
-import org.geotoolkit.storage.Resource;
-import org.geotoolkit.util.NamesExt;
-import org.opengis.metadata.Metadata;
-=======
-import org.apache.sis.storage.event.ChangeEvent;
-import org.apache.sis.storage.event.ChangeListener;
-import org.geotoolkit.storage.coverage.AbstractCoverageResource;
-import org.geotoolkit.storage.coverage.AbstractCoverageStore;
-import org.geotoolkit.coverage.io.CoverageStoreException;
-import org.geotoolkit.coverage.io.GridCoverageReader;
-import org.geotoolkit.coverage.io.GridCoverageWriter;
-import org.geotoolkit.storage.DataStoreFactory;
 import org.geotoolkit.util.NamesExt;
 import org.geotoolkit.storage.DataStores;
 import org.geotoolkit.storage.Resource;
->>>>>>> 6df9a057
 import org.opengis.parameter.ParameterValue;
 import org.opengis.parameter.ParameterValueGroup;
 
@@ -60,13 +46,9 @@
  */
 public class CoverageSQLStore extends DataStore implements Aggregate {
 
-<<<<<<< HEAD
     private final Parameters parameters;
     final CoverageDatabase db;
-=======
-    private final CoverageDatabase db;
     private final Set<ChangeListener> geotkListeners = new HashSet<>();
->>>>>>> 6df9a057
 
     private static Parameters adaptParameter(ParameterValueGroup parameters) {
         final Parameters params = Parameters.castOrWrap(CoverageDatabase.PARAMETERS.createValue());
@@ -127,25 +109,18 @@
     }
 
     @Override
-<<<<<<< HEAD
     public Metadata getMetadata() throws DataStoreException {
         throw new UnsupportedOperationException("Not supported yet.");
-=======
+    }
+
+    @Override
     public <T extends ChangeEvent> void addListener(ChangeListener<? super T> listener, Class<T> eventType) {
         synchronized (geotkListeners) {
             geotkListeners.add(listener);
         }
->>>>>>> 6df9a057
     }
 
     @Override
-<<<<<<< HEAD
-    public <T extends ChangeEvent> void addListener(ChangeListener<? super T> listener, Class<T> eventType) {
-    }
-
-    @Override
-    public <T extends ChangeEvent> void removeListener(ChangeListener<? super T> listener, Class<T> eventType) {
-=======
     public <T extends ChangeEvent> void removeListener(ChangeListener<? super T> listener, Class<T> eventType) {
         synchronized (geotkListeners) {
             geotkListeners.remove(listener);
@@ -164,7 +139,6 @@
         for (final ChangeListener listener : lst) {
             listener.changeOccured(event);
         }
->>>>>>> 6df9a057
     }
 
 }