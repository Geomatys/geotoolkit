--- conflicted
+++ resolved
@@ -24,10 +24,6 @@
 import java.io.IOException;
 import java.lang.ref.ReferenceQueue;
 import java.util.*;
-import java.util.concurrent.BlockingQueue;
-import java.util.concurrent.LinkedBlockingQueue;
-import java.util.concurrent.ThreadPoolExecutor;
-import java.util.concurrent.TimeUnit;
 import java.util.logging.Level;
 import java.util.logging.Logger;
 import javax.media.jai.TileCache;
@@ -48,14 +44,8 @@
  */
 public final class LargeCache implements TileCache {
 
-<<<<<<< HEAD
     private static final Logger LOGGER = Logging.getLogger("org.geotoolkit.image.io.large");
 
-    private static final BlockingQueue<Runnable> FLUSH_QUEUE = new LinkedBlockingQueue<>(64);
-    static final ThreadPoolExecutor WRITER__EXECUTOR = new ThreadPoolExecutor(1, 4, 5, TimeUnit.MINUTES, FLUSH_QUEUE, new ThreadPoolExecutor.CallerRunsPolicy());
-=======
-    private static final Logger LOGGER = Logging.getLogger(LargeCache.class.getName());
->>>>>>> 708ae406
     private final ReferenceQueue<RenderedImage> phantomQueue = new ReferenceQueue<>();
 
     private volatile long memoryCapacity;
