--- conflicted
+++ resolved
@@ -348,13 +348,8 @@
                         candidateId = grpwid.generateId();
                     }
                 }
-<<<<<<< HEAD
-                f.setPropertyValue(AttributeConvention.IDENTIFIER_PROPERTY.toString(), candidateId);
+                f.setPropertyValue(AttributeConvention.IDENTIFIER, candidateId);
                 addedIds.add(FF.resourceId(String.valueOf(candidateId)));
-=======
-                f.setPropertyValue(AttributeConvention.IDENTIFIER, candidateId);
-                addedIds.add(FF.featureId(String.valueOf(candidateId)));
->>>>>>> e1287f53
             }
 
             //copy the feature
