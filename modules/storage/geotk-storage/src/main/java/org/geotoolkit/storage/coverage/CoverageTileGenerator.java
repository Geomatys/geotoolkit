--- conflicted
+++ resolved
@@ -276,30 +276,15 @@
                 r.setSampleDimensions(resource.getSampleDimensions());
                 r.getModels().add(pm);
 
-<<<<<<< HEAD
-                GridCoverageResource agg;
-                try {
-                    //aggregate with original data
-                    //upper level tiles may expand over tiles which are not available,
-                    //we specify Mode ORDER, we want pregenerated tiles to be used first
-                    //this way only border tiles may use the original resource
-                    agg = AggregatedCoverageResource.create(r.getGridGeometry().getCoordinateReferenceSystem(), AggregatedCoverageResource.Mode.ORDER, r, this.resource);
-                } catch (TransformException ex) {
-                    throw new DataStoreException(ex.getMessage(), ex);
-                }
-
-                resource = agg;
-=======
                 //we must still use the original resource for generation because
                 //lower level tiles may not be sufficient to generate border tiles
                 final AggregatedCoverageResource aggregated = new AggregatedCoverageResource();
                 aggregated.setMode(AggregatedCoverageResource.Mode.ORDER);
                 aggregated.add(r);
                 aggregated.add(this.resource);
-                aggregated.setInterpolation(interpolation);
+                aggregated.setInterpolation(interpolation.toSis());
 
                 resource = aggregated;
->>>>>>> fa2e3cc9
             }
         }
     }
