/*
 *    Geotoolkit - An Open Source Java GIS Toolkit
 *    http://www.geotoolkit.org
 *
 *    (C) 2013, Geomatys
 *
 *    This library is free software; you can redistribute it and/or
 *    modify it under the terms of the GNU Lesser General Public
 *    License as published by the Free Software Foundation;
 *    version 2.1 of the License.
 *
 *    This library is distributed in the hope that it will be useful,
 *    but WITHOUT ANY WARRANTY; without even the implied warranty of
 *    MERCHANTABILITY or FITNESS FOR A PARTICULAR PURPOSE.  See the GNU
 *    Lesser General Public License for more details.
 */
package org.geotoolkit.db.session;

import java.sql.Connection;
import java.util.Collection;
import java.util.HashMap;
import java.util.List;
import java.util.Map;
import org.apache.sis.internal.feature.AttributeConvention;
import org.geotoolkit.storage.feature.FeatureIterator;
import org.geotoolkit.storage.feature.FeatureStore;
import org.geotoolkit.storage.feature.session.AddDelta;
import org.geotoolkit.storage.feature.session.Session;
import org.geotoolkit.db.DefaultJDBCFeatureStore;
import org.apache.sis.storage.DataStoreException;
import org.opengis.feature.Feature;
import org.opengis.filter.ResourceId;

/**
 * Makes all queries in JDBC transaction.
 *
 * @author Johann Sorel (Geomatys)
 */
public class JDBCAddDelta extends AddDelta{

    public JDBCAddDelta(Session session, String typeName, Collection<? extends Feature> features) {
        super(session, typeName, features);
    }

    @Override
    public Map<String, String> commit(FeatureStore store) throws DataStoreException {
        final DefaultJDBCFeatureStore jdbcstore = (DefaultJDBCFeatureStore) store;
        final Connection cnx = ((JDBCSession)session).getTransaction();

        final List<ResourceId> createdIds = jdbcstore.addFeatures(type, features, cnx, null);

        //iterator and list should have the same size
        final Map<String,String> updates = new HashMap<>();
        final FeatureIterator ite = features.iterator();
        int i=0;
        try{
            if(createdIds != null && !createdIds.isEmpty()){
                while(ite.hasNext()){
                    final Feature f = ite.next();
<<<<<<< HEAD
                    final String id = (String) f.getPropertyValue(AttributeConvention.IDENTIFIER_PROPERTY.toString());
                    updates.put(id, createdIds.get(i).getIdentifier());
=======
                    final String id = (String) f.getPropertyValue(AttributeConvention.IDENTIFIER);
                    updates.put(id, createdIds.get(i).getID());
>>>>>>> e1287f53
                    i++;
                }
            }
        }finally{
            ite.close();
        }
        features.clear();
        return updates;
    }
}<|MERGE_RESOLUTION|>--- conflicted
+++ resolved
@@ -57,13 +57,8 @@
             if(createdIds != null && !createdIds.isEmpty()){
                 while(ite.hasNext()){
                     final Feature f = ite.next();
-<<<<<<< HEAD
-                    final String id = (String) f.getPropertyValue(AttributeConvention.IDENTIFIER_PROPERTY.toString());
+                    final String id = (String) f.getPropertyValue(AttributeConvention.IDENTIFIER);
                     updates.put(id, createdIds.get(i).getIdentifier());
-=======
-                    final String id = (String) f.getPropertyValue(AttributeConvention.IDENTIFIER);
-                    updates.put(id, createdIds.get(i).getID());
->>>>>>> e1287f53
                     i++;
                 }
             }
