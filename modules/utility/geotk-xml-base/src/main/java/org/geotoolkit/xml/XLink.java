--- conflicted
+++ resolved
@@ -17,15 +17,6 @@
  */
 package org.geotoolkit.xml;
 
-<<<<<<< HEAD
-import java.net.URI;
-import java.util.Locale;
-import java.io.Serializable;
-import javax.xml.bind.annotation.XmlEnum;
-import javax.xml.bind.annotation.XmlEnumValue;
-import javax.xml.bind.annotation.XmlAttribute;
-=======
->>>>>>> 0dcdbbba
 import javax.xml.bind.annotation.XmlTransient;
 import net.jcip.annotations.ThreadSafe;
 
@@ -118,692 +109,7 @@
      *
      * @param link The link to copy, or {@code null} if none.
      */
-<<<<<<< HEAD
-    public XLink(final XLink link) {
-        if (link != null) {
-            type    = link.type;
-            href    = link.href;
-            role    = link.role;
-            arcrole = link.arcrole;
-            title   = link.title;
-            show    = link.show;
-            actuate = link.actuate;
-            label   = link.label;
-            from    = link.from;
-            to      = link.to;
-        }
-    }
-
-    /**
-     * The type of a {@code xlink}. This type can be determined from the set of non-null
-     * attribute values in a {@link XLink} instance.
-     *
-     * @author Martin Desruisseaux (Geomatys)
-     * @version 3.18
-     *
-     * @see XLink#getType()
-     *
-     * @since 3.18
-     * @module
-     */
-    @XmlEnum
-    public static enum Type {
-        /**
-         * A simple link. Allows the {@link XLink#getHRef() href}, {@link XLink#getRole() role},
-         * {@link XLink#getArcRole() arcrole}, {@link #getTitle() title}, {@link XLink#getShow()
-         * show} and {@link XLink#getActuate() actuate} attributes, all of them being optional.
-         */
-        @XmlEnumValue("simple") SIMPLE(0x1 | 0x2 | 0x4 | 0x8 | 0x10 | 0x20 | 0x40, 0x1),
-
-        /**
-         * An extended, possibly multi-resource, link. Allows the {@link XLink#getRole() role}
-         * and {@link #getTitle() title} attributes, all of them being optional.
-         */
-        @XmlEnumValue("extended") EXTENDED(0x1 | 0x4 | 0x10, 0x1),
-
-        /**
-         * A pointer to an external resource. Allows the {@link XLink#getHRef() href},
-         * {@link XLink#getRole() role}, {@link #getTitle() title} and {@link XLink#getLabel()
-         * label} attributes, where {@code href} is mandatory and all other are optional.
-         */
-        @XmlEnumValue("locator") LOCATOR(0x1 | 0x2 | 0x4 | 0x10 | 0x80, 0x1 | 0x2),
-
-        /**
-         * An internal resource. Allows the {@link XLink#getRole() role},  {@link #getTitle() title}
-         * and {@link #getLabel() label} attributes, all of them being optional.
-         */
-        @XmlEnumValue("resource") RESOURCE(0x1 | 0x4 | 0x10 | 0x80, 0x1),
-
-        /**
-         * A traversal rule between resources. Allows the {@link XLink#getArcRole() arcrole},
-         * {@link #getTitle() title}, {@link XLink#getShow() show}, {@link XLink#getActuate()
-         * actuate} {@link #getFrom() from} and {@link #getTo() to} attributes, all of them
-         * being optional.
-         */
-        @XmlEnumValue("arc") ARC(0x1 | 0x8 | 0x10 | 0x20 | 0x40 | 0x100 | 0x200, 0x1),
-
-        /**
-         * A descriptive title for another linking element.
-         */
-        @XmlEnumValue("title") TITLE(0x1, 0x1),
-
-        /**
-         * A special value for computing the type automatically from the {@link XLink} attributes.
-         * After a call to {@code XLink.setType(AUTO)}, any call to {@code XLink.getType()} will
-         * infer the type from the non-null attributes as according the table documented in the
-         * {@link XLink} javadoc.
-         */
-        AUTO(-1, 0);
-
-        /**
-         * A bitmask which specified the non-null fields expected for a given type.
-         * The bit values are:
-         * <ul>
-         *   <li>{@code type}:     0x1</li>
-         *   <li>{@code href}:     0x2</li>
-         *   <li>{@code role}:     0x4</li>
-         *   <li>{@code arcrole}:  0x8</li>
-         *   <li>{@code title}:   0x10</li>
-         *   <li>{@code show}:    0x20</li>
-         *   <li>{@code actuate}: 0x40</li>
-         *   <li>{@code label}:   0x80</li>
-         *   <li>{@code from}:   0x100</li>
-         *   <li>{@code to}:     0x200</li>
-         * </ul>
-         */
-        final int fieldMask, mandatory;
-
-        /**
-         * Creates a new type which allows the fields specified by the given mask.
-         */
-        private Type(final int mask, final int mandatory) {
-            this.fieldMask = mask;
-            this.mandatory = mandatory;
-        }
-
-        /**
-         * Returns the attribute name for this type.
-         */
-        final String identifier() {
-            return name().toLowerCase(Locale.US);
-        }
-    }
-
-    /**
-     * Returns a mask of fields for which a non-null value has been defined.
-     * The bit values are defined in the {@link XLink.Type#fieldMask} javadoc.
-     */
-    private int fieldMask() {
-        int mask = 0;
-        if (type    != null) mask |= 0x1;
-        if (href    != null) mask |= 0x2;
-        if (role    != null) mask |= 0x4;
-        if (arcrole != null) mask |= 0x8;
-        if (title   != null) mask |= 0x10;
-        if (show    != null) mask |= 0x20;
-        if (actuate != null) mask |= 0x40;
-        if (label   != null) mask |= 0x80;
-        if (from    != null) mask |= 0x100;
-        if (to      != null) mask |= 0x200;
-        return mask;
-    }
-
-    /**
-     * Returns the type of link. May have one of the following values:
-     * <p>
-     * <ul>
-     *   <li><b>simple:</b>   a simple link</li>
-     *   <li><b>extended:</b> an extended, possibly multi-resource, link</li>
-     *   <li><b>locator:</b>  a pointer to an external resource</li>
-     *   <li><b>resource:</b> an internal resource</li>
-     *   <li><b>arc:</b>      a traversal rule between resources</li>
-     *   <li><b>title:</b>    a descriptive title for another linking element</li>
-     * </ul>
-     * <p>
-     * The default value is {@code null}. If the {@link #setType(XLink.Type)} method has been
-     * invoked with the {@link org.geotoolkit.xml.XLink.Type#AUTO AUTO} enum, then this method
-     * will infer a type from the attributes having a non-null value.
-     *
-     * @return The type of link, or {@code null}.
-     */
-    @XmlAttribute(name = "type", namespace = Namespaces.XLINK, required = true)
-    public synchronized Type getType() {
-        if (type != Type.AUTO) {
-            return type;
-        }
-        Type best = null;
-        int min = Integer.SIZE;
-        final int defined = fieldMask();
-        final int undefined = ~(defined | 0x1);
-        for (final Type candidate : Type.values()) {
-            final int forbidden = ~candidate.fieldMask;
-            if (forbidden == 0) {
-                continue; // Skip the AUTO enum.
-            }
-            // Test if this XLink instance defines only values allowed by the candidate type.
-            if ((defined & forbidden) != 0) {
-                continue;
-            }
-            // Test if this XLink instance defines all mandatory fields.
-            if ((undefined & candidate.mandatory) != 0) {
-                continue;
-            }
-            // Select the type requerying the smallest amount of fields.
-            final int n = Integer.bitCount(undefined & candidate.fieldMask);
-            if (n < min) {
-                min = n;
-                best = candidate;
-            }
-        }
-        return best; // May still null.
-    }
-
-    /**
-     * Sets the type of link. Any value different than {@link org.geotoolkit.xml.XLink.Type#AUTO
-     * Type.AUTO} (including {@code null}) will overwrite the value inferred automatically by
-     * {@link #getType()}. A {@code AUTO} value will enable automatic type detection.
-     *
-     * @param type The new type of link, or {@code null} if none.
-     */
-    public synchronized void setType(final Type type) {
-        canWrite(0x1, "type", "type"); // We want a non-null value in all cases.
-        if (type != null && (fieldMask() & ~type.fieldMask) != 0) {
-            throw new IllegalStateException(Errors.format(Errors.Keys.INCONSISTENT_PROPERTY_$1, type.identifier()));
-        }
-        this.type = type;
-    }
-
-    /**
-     * Checks if the given property can be set.
-     *
-     * @param  field The property code, as documented in {@link XLink.Type#fieldMask}.
-     * @throws UnsupportedOperationException If this {@code xlink} is unmodifiable.
-     * @throws IllegalStateException If the given field can not be set for this kind of {@code xlink}.
-     */
-    private void canWrite(final int field, final String name, final Object value) throws IllegalStateException {
-        if (hashCode != 0) {
-            throw new UnsupportedOperationException(Errors.format(Errors.Keys.UNMODIFIABLE_OBJECT_$1, "xlink"));
-        }
-        final Type type = this.type;
-        if (type != null) {
-            if (value != null) {
-                if ((type.fieldMask & field) == 0) {
-                    throw new IllegalStateException(Errors.format(
-                            Errors.Keys.FORBIDDEN_ATTRIBUTE_$2, name, type.identifier()));
-                }
-            } else {
-                if ((type.mandatory & field) != 0) {
-                    throw new IllegalStateException(Errors.format(
-                            Errors.Keys.MANDATORY_ATTRIBUTE_$2, name, type.identifier()));
-                }
-            }
-        }
-    }
-
-    /**
-     * Returns a URN to an external resources, or to an other part of a XML document, or an
-     * identifier.
-     *
-     * {@note This serves a role similar to <code>idref</code>. The <code>idref</code>
-     * attribute allows an XML element to refer to another XML element that has a
-     * corresponding <code>id</code> attribute.}
-     *
-     * @return A URN to a resources, or {@code null} if none.
-     * @category locator
-     */
-    @XmlAttribute(name = "href", namespace = Namespaces.XLINK)
-    public synchronized URI getHRef() {
-        return href;
-    }
-
-    /**
-     * Sets the URN to a resources.
-     *
-     * @param  href A URN to a resources, or {@code null} if none.
-     * @throws UnsupportedOperationException If this {@code xlink} is unmodifiable.
-     * @throws IllegalStateException If the link type {@linkplain #setType has been explicitely set}.
-     *         and that type does not allow the {@code "href"} attribute.
-     *
-     * @category locator
-     */
-    public synchronized void setHRef(final URI href) throws IllegalStateException {
-        canWrite(0x2, "href", href);
-        this.href = href;
-    }
-
-    /**
-     * Returns a URI reference for some description of the arc role.
-     *
-     * @return A URI reference for some description of the arc role, or {@code null} if none.
-     * @category semantic
-     */
-    @XmlAttribute(name = "role", namespace = Namespaces.XLINK)
-    public synchronized URI getRole() {
-        return role;
-    }
-
-    /**
-     * Sets the URI reference for some description of the arc role.
-     *
-     * @param  role A URI reference for some description of the arc role, or {@code null} if none.
-     * @throws UnsupportedOperationException If this {@code xlink} is unmodifiable.
-     * @throws IllegalStateException If the link type {@linkplain #setType has been explicitely set}.
-     *         and that type does not allow the {@code "role"} attribute.
-     *
-     * @category semantic
-     */
-    public synchronized void setRole(final URI role) throws IllegalStateException {
-        canWrite(0x4, "role", role);
-        this.role = role;
-    }
-
-    /**
-     * Returns a URI reference for some description of the arc role.
-     *
-     * @return A URI reference for some description of the arc role, or {@code null} if none.
-     * @category semantic
-     */
-    @XmlAttribute(name = "arcrole", namespace = Namespaces.XLINK)
-    public synchronized URI getArcRole() {
-        return arcrole;
-    }
-
-    /**
-     * Sets a URI reference for some description of the arc role.
-     *
-     * @param  arcrole A URI reference for some description of the arc role, or {@code null} if none.
-     * @throws UnsupportedOperationException If this {@code xlink} is unmodifiable.
-     * @throws IllegalStateException If the link type {@linkplain #setType has been explicitely set}.
-     *         and that type does not allow the {@code "arcrole"} attribute.
-     *
-     * @category semantic
-     */
-    public synchronized void setArcRole(final URI arcrole) throws IllegalStateException {
-        canWrite(0x8, "arcrole", arcrole);
-        this.arcrole = arcrole;
-    }
-
-    /**
-     * Returns a human-readable string with a short description for the arc.
-     *
-     * @return A human-readable string with a short description for the arc, or {@code null} if none.
-     * @category semantic
-     */
-    @XmlAttribute(name = "title", namespace = Namespaces.XLINK)
-    public synchronized InternationalString getTitle() {
-        return title;
-    }
-
-    /**
-     * Sets a human-readable string with a short description for the arc.
-     *
-     * @param  title A human-readable string with a short description for the arc,
-     *         or {@code null} if none.
-     * @throws UnsupportedOperationException If this {@code xlink} is unmodifiable.
-     * @throws IllegalStateException If the link type {@linkplain #setType has been explicitely set}.
-     *         and that type does not allow the {@code "title"} attribute.
-     *
-     * @category semantic
-     */
-    public synchronized void setTitle(final InternationalString title) throws IllegalStateException {
-        canWrite(0x10, "title", title);
-        this.title = title;
-    }
-
-    /**
-     * Communicates the desired presentation of the ending resource on traversal
-     * from the starting resource.
-     *
-     * @author Martin Desruisseaux (Geomatys)
-     * @version 3.18
-     *
-     * @see XLink#getShow()
-     *
-     * @since 3.18
-     * @module
-     */
-    @XmlEnum
-    public static enum Show {
-        /**
-         * Load ending resource in a new window, frame, pane, or other presentation context.
-         */
-        @XmlEnumValue("new") NEW,
-
-        /**
-         * Load the resource in the same window, frame, pane, or other presentation context.
-         */
-        @XmlEnumValue("replace") REPLACE,
-
-        /**
-         * Load ending resource in place of the presentation of the starting resource.
-         */
-        @XmlEnumValue("embed") EMBED,
-
-        /**
-         * Behavior is unconstrained; examine other markup in the link for hints.
-         */
-        @XmlEnumValue("other") OTHER,
-
-        /**
-         * Behavior is unconstrained.
-         */
-        @XmlEnumValue("none") NONE
-    }
-
-    /**
-     * Returns the desired presentation of the ending resource on traversal
-     * from the starting resource. It's value should be treated as follows:
-     * <p>
-     * <ul>
-     *   <li><b>new:</b>     load ending resource in a new window, frame, pane, or other presentation context</li>
-     *   <li><b>replace:</b> load the resource in the same window, frame, pane, or other presentation context</li>
-     *   <li><b>embed:</b>   load ending resource in place of the presentation of the starting resource</li>
-     *   <li><b>other:</b>   behavior is unconstrained; examine other markup in the link for hints</li>
-     *   <li><b>none:</b>    behavior is unconstrained</li>
-     * </ul>
-     *
-     * @return The desired presentation of the ending resource, or {@code null} if unspecified.
-     * @category behavior
-     */
-    @XmlAttribute(name = "show", namespace = Namespaces.XLINK)
-    public synchronized Show getShow() {
-        return show;
-    }
-
-    /**
-     * Sets the desired presentation of the ending resource on traversal from the starting resource.
-     *
-     * @param  show The desired presentation of the ending resource, or {@code null} if unspecified.
-     * @throws UnsupportedOperationException If this {@code xlink} is unmodifiable.
-     * @throws IllegalStateException If the link type {@linkplain #setType has been explicitely set}.
-     *         and that type does not allow the {@code "show"} attribute.
-     *
-     * @category behavior
-     */
-    public synchronized void setShow(final Show show) throws IllegalStateException {
-        canWrite(0x20, "show", show);
-        this.show = show;
-    }
-
-    /**
-     * Communicates the desired timing of traversal from the starting resource to the ending
-     * resource.
-     *
-     * @author Martin Desruisseaux (Geomatys)
-     * @version 3.18
-     *
-     * @see XLink#getActuate()
-     *
-     * @since 3.18
-     * @module
-     */
-    @XmlEnum
-    public static enum Actuate {
-        /**
-         * Traverse to the ending resource immediately on loading the starting resource.
-         */
-        @XmlEnumValue("onLoad") ON_LOAD,
-
-        /**
-         * Traverse from the starting resource to the ending resource only on a post-loading event
-         * triggered for this purpose.
-         */
-        @XmlEnumValue("onRequest") ON_REQUEST,
-
-        /**
-         * Behavior is unconstrained; examine other markup in link for hints.
-         */
-        @XmlEnumValue("other") OTHER,
-
-        /**
-         * Behavior is unconstrained.
-         */
-        @XmlEnumValue("none") NONE
-    }
-
-    /**
-     * Returns the desired timing of traversal from the starting resource to the ending
-     * resource. It's value should be treated as follows:
-     * <p>
-     * <ul>
-     *   <li><b>onLoad:</b>    traverse to the ending resource immediately on loading the starting resource</li>
-     *   <li><b>onRequest:</b> traverse from the starting resource to the ending resource only on a post-loading event triggered for this purpose</li>
-     *   <li><b>other:</b>     behavior is unconstrained; examine other markup in link for hints</li>
-     *   <li><b>none:</b>      behavior is unconstrained</li>
-     * </ul>
-     *
-     * @return The desired timing of traversal from the starting resource to the ending resource,
-     *         or {@code null} if unspecified.
-     * @category behavior
-     */
-    @XmlAttribute(name = "actuate", namespace = Namespaces.XLINK)
-    public synchronized Actuate getActuate() {
-        return actuate;
-    }
-
-    /**
-     * Sets the desired timing of traversal from the starting resource to the ending resource.
-     *
-     * @param  actuate The desired timing of traversal from the starting resource to the ending
-     *         resource, or {@code null} if unspecified.
-     * @throws UnsupportedOperationException If this {@code xlink} is unmodifiable.
-     * @throws IllegalStateException If the link type {@linkplain #setType has been explicitely set}.
-     *         and that type does not allow the {@code "actuate"} attribute.
-     *
-     * @category behavior
-     */
-    public synchronized void setActuate(final Actuate actuate) throws IllegalStateException {
-        canWrite(0x40, "actuate", actuate);
-        this.actuate = actuate;
-    }
-
-    /**
-     * Returns an identification of the target of a {@code from} or {@code to} attribute.
-     *
-     * @return An identification of the target of a {@code from} or {@code to} attribute, or {@code null}.
-     * @category traversal
-     */
-    public synchronized String getLabel() {
-        return label;
-    }
-
-    /**
-     * Sets an identification of the target of a {@code from} or {@code to} attribute.
-     *
-     * @param  label An identification of the target of a {@code from} or {@code to} attribute, or {@code null}.
-     * @throws UnsupportedOperationException If this {@code xlink} is unmodifiable.
-     * @throws IllegalStateException If the link type {@linkplain #setType has been explicitely set}.
-     *         and that type does not allow the {@code "label"} attribute.
-     *
-     * @category traversal
-     */
-    public synchronized void setLabel(final String label) throws IllegalStateException {
-        canWrite(0x80, "label", label);
-        this.label = label;
-    }
-
-    /**
-     * Returns the starting resource. The value must correspond to the same value for some
-     * {@code label} attribute.
-     *
-     * @return The starting resource, or {@code null}.
-     * @category traversal
-     */
-    public synchronized String getFrom() {
-        return from;
-    }
-
-    /**
-     * Sets the starting resource. The value must correspond to the same value for some
-     * {@code label} attribute.
-     *
-     * @param  from The starting resource, or {@code null}.
-     * @throws UnsupportedOperationException If this {@code xlink} is unmodifiable.
-     * @throws IllegalStateException If the link type {@linkplain #setType has been explicitely set}.
-     *         and that type does not allow the {@code "from"} attribute.
-     *
-     * @category traversal
-     */
-    public synchronized void setFrom(final String from) throws IllegalStateException {
-        canWrite(0x100, "from", from);
-        this.from = from;
-    }
-
-    /**
-     * Returns the ending resource. The value must correspond to the same value for some
-     * {@code label} attribute.
-     *
-     * @return The ending resource, or {@code null}.
-     * @category traversal
-     */
-    public synchronized String getTo() {
-        return to;
-    }
-
-    /**
-     * Sets the ending resource. The value must correspond to the same value for some
-     * {@code label} attribute.
-     *
-     * @param  to The ending resource, or {@code null}.
-     * @throws UnsupportedOperationException If this {@code xlink} is unmodifiable.
-     * @throws IllegalStateException If the link type {@linkplain #setType has been explicitely set}.
-     *         and that type does not allow the {@code "to"} attribute.
-     *
-     * @category traversal
-     */
-    public synchronized void setTo(final String to) throws IllegalStateException {
-        canWrite(0x200, "to", to);
-        this.to = to;
-    }
-
-    /**
-     * Marks this {@code xlink} as unmodifiable. After this method call, any call to a setter
-     * method will throw an {@link UnsupportedOperationException}.
-     * <p>
-     * After the first call to this method, any subsequent calls have no effect.
-     *
-     * @todo We have a hole, since the {@link #getTitle() title} attribute could be modifiable...
-     */
-    public synchronized void freeze() {
-        if (hashCode == 0) {
-            hashCode = hash();
-        }
-    }
-
-    /**
-     * Compares this {@code XLink} with the given object for equality.
-     *
-     * @param object The object to compare with this XLink.
-     */
-    @Override
-    public synchronized boolean equals(final Object object) {
-        if (object == this) {
-            return true;
-        }
-        if (object != null && object.getClass() == getClass()) {
-            final XLink that = (XLink) object;
-            final int h0 = hashCode;
-            if (h0 != 0) {
-                final int h1 = that.hashCode;
-                if (h1 != 0 && h0 != h1) {
-                    return false; // Slight optimization using the pre-computed hash code values.
-                }
-            }
-            return Utilities.equals(this.type,    that.type)    &&
-                   Utilities.equals(this.href,    that.href)    &&
-                   Utilities.equals(this.role,    that.role)    &&
-                   Utilities.equals(this.arcrole, that.arcrole) &&
-                   Utilities.equals(this.title,   that.title)   &&
-                   Utilities.equals(this.show,    that.show)    &&
-                   Utilities.equals(this.actuate, that.actuate) &&
-                   Utilities.equals(this.label,   that.label)   &&
-                   Utilities.equals(this.from,    that.from)    &&
-                   Utilities.equals(this.to,      that.to);
-        }
-        return false;
-    }
-
-    /**
-     * Returns a hash code value for this XLink.
-     */
-    @Override
-    public synchronized int hashCode() {
-        int hash = hashCode;
-        if (hash == 0) {
-            hash = hash();
-        }
-        return hash;
-    }
-
-    /**
-     * Computes the hash code now. This method is guaranteed to return a value different
-     * than zero, in order to allow us to use 0 as a sentinel value for modifiable xlink.
-     */
-    private int hash() {
-        int hash = Utilities.hash(href,
-                   Utilities.hash(role,
-                   Utilities.hash(arcrole,
-                   Utilities.hash(title,
-                   Utilities.hash(show,
-                   Utilities.hash(actuate,
-                   Utilities.hash(label,
-                   Utilities.hash(from,
-                   Utilities.hash(to, (type != null ? type.hashCode() : 0) ^ (int) serialVersionUID)))))))));
-        if (hash == 0) {
-            hash = -1;
-        }
-        return hash;
-    }
-
-    /**
-     * Returns a string representation of this object. The default implementation returns the
-     * simple class name followed by non-null attributes, as in the example below:
-     *
-     * {@preformat text
-     *     XLink[type="locator", href="urn:ogc:def:method:EPSG::4326"]
-     * }
-     */
-    @Override
-    public synchronized String toString() {
-        final StringBuilder buffer = new StringBuilder(Classes.getShortClassName(this)).append('[');
-        append(buffer, "type",    getType());
-        append(buffer, "href",    getHRef());
-        append(buffer, "role",    getRole());
-        append(buffer, "arcrole", getArcRole());
-        append(buffer, "title",   getTitle());
-        append(buffer, "show",    getShow());
-        append(buffer, "actuate", getActuate());
-        append(buffer, "label",   getLabel());
-        append(buffer, "from",    getFrom());
-        append(buffer, "to",      getTo());
-        return buffer.append(']').toString();
-    }
-
-    /**
-     * Appends the given attribute in the given buffer if the attribute value is not null.
-     * If the given value is an attribute, the XML name will be used rather than the Java
-     * field name.
-     */
-    private static void append(final StringBuilder buffer, final String label, Object value) {
-        if (value != null) {
-            if (buffer.charAt(buffer.length() - 1) != '[') {
-                buffer.append(", ");
-            }
-            if (value instanceof Enum<?>) try {
-                final XmlEnumValue xml = value.getClass().getField(((Enum<?>) value).name()).getAnnotation(XmlEnumValue.class);
-                if (xml != null) {
-                    value = xml.value();
-                }
-            } catch (NoSuchFieldException e) {
-                // Should never happen with Enums. But if it
-                // happen anyway, this is not a fatal error.
-                Logging.unexpectedException(XLink.class, "toString", e);
-            }
-            buffer.append(label).append("=\"").append(value).append('"');
-        }
-=======
     public XLink(final org.apache.sis.xml.XLink link) {
         super(link);
->>>>>>> 0dcdbbba
     }
 }