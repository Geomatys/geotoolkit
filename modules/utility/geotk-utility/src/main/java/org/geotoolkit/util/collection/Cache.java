/*
 *    Geotoolkit.org - An Open Source Java GIS Toolkit
 *    http://www.geotoolkit.org
 *
 *    (C) 2009-2012, Open Source Geospatial Foundation (OSGeo)
 *    (C) 2009-2012, Geomatys
 *
 *    This library is free software; you can redistribute it and/or
 *    modify it under the terms of the GNU Lesser General Public
 *    License as published by the Free Software Foundation;
 *    version 2.1 of the License.
 *
 *    This library is distributed in the hope that it will be useful,
 *    but WITHOUT ANY WARRANTY; without even the implied warranty of
 *    MERCHANTABILITY or FITNESS FOR A PARTICULAR PURPOSE.  See the GNU
 *    Lesser General Public License for more details.
 */
package org.geotoolkit.util.collection;

import java.util.concurrent.Callable;
import java.lang.ref.Reference;
import java.lang.ref.WeakReference;
import java.lang.ref.SoftReference;
import net.jcip.annotations.ThreadSafe;


/**
 * A concurrent cache mechanism. This implementation is thread-safe and supports concurrency.
 * A cache entry can be locked when an object is in process of being created. The steps
 * are as below:
 * <p>
 * <ol>
 *   <li>Check if the value is already available in the map.
 *       If it is, return it immediately and we are done.</li>
 *   <li>Otherwise, get a lock and check again if the value is already available in the map
 *       (because the value could have been computed by an other thread between step 1 and
 *       the obtention of the lock). If it is, release the lock and we are done.</li>
 *   <li>Otherwise compute the value, store the result and release the lock.</li>
 * </ol>
 * <p>
 * The easiest way (except for exception handling) to use this class is to prepare a
 * {@link Callable} statement to be executed only if the object is not in the cache,
 * and to invoke the {@link #getOrCreate getOrCreate} method. Example:
 *
 * {@preformat java
 *     private final Cache<String,MyObject> cache = new Cache<String,MyObject>();
 *
 *     public MyObject getMyObject(final String key) throws MyCheckedException {
 *         try {
 *             return cache.getOrCreate(key, new Callable<MyObject>() {
 *                 MyObject call() throws FactoryException {
 *                     return createMyObject(key);
 *                 }
 *             });
 *         } catch (MyCheckedException e) {
 *             throw e;
 *         } catch (RuntimeException e) {
 *             throw e;
 *         } catch (Exception e) {
 *             throw new UndeclaredThrowableException(e);
 *         }
 *     }
 * }
 *
 * An alternative is to perform explicitly all the steps enumerated above. This alternative
 * avoid the creation of a temporary {@code Callable} statement which may never be executed,
 * and avoid the exception handling due to the {@code throws Exception} clause. Note that the
 * call to {@link Handler#putAndUnlock putAndUnlock} <strong>must</strong> be in the {@code finally}
 * block of a {@code try} block beginning immediately after the call to {@link #lock lock},
 * no matter what the result of the computation is (including {@code null}).
 *
 * {@preformat java
 *     private final Cache<String,MyObject> cache = new Cache<String,MyObject>();
 *
 *     public MyObject getMyObject(final String key) throws MyCheckedException {
 *         MyObject value = cache.peek(key);
 *         if (value == null) {
 *             final Cache.Handler<MyObject> handler = cache.lock(key);
 *             try {
 *                 value = handler.peek();
 *                 if (value == null) {
 *                     value = createMyObject(key);
 *                 }
 *             } finally {
 *                 handler.putAndUnlock(value);
 *             }
 *         }
 *         return value;
 *     }
 * }
 *
 *
 * {@section Eviction of eldest values}
 *
 * <ul>
 *   <li><p>The <cite>cost</cite> of a value is the value returned by {@link #cost}. The default
 *       implementation returns 1 in all cases, but subclasses can override this method for
 *       more elaborated cost computation.</p></li>
 *   <li><p>The <cite>total cost</cite> is the sum of the cost of all values held by strong
 *       reference in this cache. The total cost does not include the cost of values held
 *       by {@linkplain Reference weak or soft reference}.</p></li>
 *   <li><p>The <cite>cost limit</cite> is the maximal value allowed for the total cost. If
 *       the total cost exceed this value, then strong references to the eldest values are
 *       replaced by {@linkplain Reference weak or soft references} until the total cost
 *       become equals or lower than the cost limit.</p></li>
 * </ul>
 *
 * The total cost is given at construction time. If the {@link #cost} method has not been
 * overridden, then the total cost is the maximal amount of values to keep by strong references.
 *
 *
 * {@section Circular dependencies}
 *
 * This implementation assumes that there is no circular dependencies (or cyclic graph) between
 * the values in the cache. For example if creating <var>A</var> implies creating <var>B</var>,
 * then creating <var>B</var> is not allowed to implies (directly or indirectly) the creation of
 * <var>A</var>. If this rule is not meet, deadlock may occur randomly.
 *
 * @param <K> The type of key objects.
 * @param <V> The type of value objects.
 *
 * @author Martin Desruisseaux (Geomatys)
 * @version 3.19
 *
 * @since 3.00
 * @module
 *
 * @deprecated Moved to Apache SIS {@link org.apache.sis.util.collection.Cache}.
 */
@ThreadSafe
@Deprecated
public class Cache<K,V> extends org.apache.sis.util.collection.Cache<K,V> {
    /**
     * Creates a new cache with a default initial capacity and cost limit of 100.
     * The oldest objects will be hold by {@linkplain WeakReference weak references}.
     */
    public Cache() {
        this(12, 100, false);
    }

    /**
     * Creates a new cache using the given initial capacity and cost limit. The initial capacity
     * is the expected number of values to be stored in this cache. More values are allowed, but
     * a little bit of CPU time may be saved if the expected capacity is known before the cache
     * is created.
     * <p>
     * The <cite>cost limit</cite> is the maximal value of the <cite>total cost</cite> (the sum
     * of the {@linkplain #cost cost} of all values) before to replace eldest strong references
     * by {@linkplain Reference weak or soft references}.
     *
     * @param initialCapacity the initial capacity.
     * @param costLimit The maximum number of objects to keep by strong reference.
     * @param soft If {@code true}, use {@link SoftReference} instead of {@link WeakReference}.
     */
    public Cache(int initialCapacity, final long costLimit, final boolean soft) {
<<<<<<< HEAD
        if (initialCapacity < 1) {
            throw new IllegalArgumentException(Errors.format(
                    Errors.Keys.ILLEGAL_ARGUMENT_$2, "initialCapacity", initialCapacity));
        }
        if (costLimit < 0) {
            throw new IllegalArgumentException(Errors.format(
                    Errors.Keys.ILLEGAL_ARGUMENT_$2, "costLimit", costLimit));
        }
        initialCapacity = XCollections.hashMapCapacity(initialCapacity);
        this.map        = new ConcurrentHashMap<K,Object>(initialCapacity);
        this.costs      = new LinkedHashMap<K,Integer>((int) Math.min(initialCapacity, costLimit), 0.75f, true);
        this.costLimit  = costLimit;
        this.soft       = soft;
    }

    /**
     * Clears the content of this cache.
     */
    @Override
    public void clear() {
        map.clear();
        // Do not update "costs" and "totalCost". Instead let adjustReferences(...)
        // do its job, which needs to be done in a different thread.
    }

    /**
     * Returns {@code true} if this cache is empty.
     *
     * @return {@code true} if this cache do not contains any element.
     */
    @Override
    public boolean isEmpty() {
        return map.isEmpty();
    }

    /**
     * Returns the number of elements in this cache. The count includes values keep by strong,
     * {@linkplain SoftReference soft} or {@linkplain WeakReference weak} references, and the
     * values under computation at the time this method is invoked.
     *
     * @return The number of elements currently cached.
     */
    @Override
    public int size() {
        return map.size();
    }

    /**
     * Returns {@code true} if this map contains the specified key.
     */
    @Override
    public boolean containsKey(final Object key) {
        return map.containsKey(key);
    }

    /**
     * Returns {@code true} if the given value is an instance of one of the reserved types
     * used internally by this class.
     */
    static boolean isReservedType(final Object value) {
        return (value instanceof Handler<?> || value instanceof Reference<?>);
    }

    /**
     * Returns the value of the given object, unwrapping it if possible.
     */
    @SuppressWarnings("unchecked")
    private static <V> V valueOf(final Object value) {
        if (value instanceof Reference<?>) {
            return ((Reference<V>) value).get();
        }
        if (value instanceof Handler<?>) {
            final Handler<V> handler = (Handler<V>) value;
            final ReentrantLock lock = (ReentrantLock) value;
            /*
             * A ClassCastException on the above line would be a bug in this class.
             * See the comment in Cache.lock(K) method for more explanations.  The
             * remainder of this block is an adaptation of Cache.Work.get().
             */
            if (lock.isHeldByCurrentThread()) {
                return null;
            }
            lock.lock();
            try {
                return handler.peek();
            } finally {
                lock.unlock();
            }
        }
        return (V) value;
    }

    /**
     * Puts the given value in cache.
     *
     * @param  key   The key for which to set a value.
     * @param  value The value to store.
     * @return The value previously stored at the given key, or {@code null} if none.
     */
    @Override
    public V put(final K key, final V value) {
        if (isReservedType(value)) {
            throw new IllegalArgumentException(Errors.format(
                    Errors.Keys.ILLEGAL_PARAMETER_TYPE_$2, "value", value.getClass()));
        }
        final Object previous;
        if (value != null) {
            previous = map.put(key, value);
            Threads.executeWork(new Strong(key, value));
        } else {
            previous = map.remove(key);
        }
        return Cache.<V>valueOf(previous);
    }

    /**
     * Removes the value associated to the given key in the cache.
     *
     * @param  key The key of the value to removed.
     * @return The value that were associated to the given key, or {@code null} if none.
     */
    @Override
    public V remove(final Object key) {
        return Cache.<V>valueOf(map.remove(key));
    }

    /**
     * Returns the value associated to the given key in the cache. This method is similar to
     * {@link #peek} except that it blocks if the value is currently under computation in an
     * other thread.
     *
     * @param  key The key of the value to get.
     * @return The value associated to the given key, or {@code null} if none.
     */
    @Override
    public V get(final Object key) {
        return Cache.<V>valueOf(map.get(key));
    }

    /**
     * Returns the value for the given key. If a value already exists in the cache, then it
     * is returned immediately. Otherwise the {@code creator.call()} method is invoked and
     * its result is saved in this cache for future reuse.
     *
     * @param  key The key for which to get the cached or created value.
     * @param  creator A method for creating a value, to be invoked only if no value are
     *         cached for the given key.
     * @return The value for the given key, which may have been created as a result of this
     *         method call.
     * @throws Exception If an exception occurred during the execution of {@code creator.call()}.
     */
    public V getOrCreate(final K key, final Callable<? extends V> creator) throws Exception {
        V value = peek(key);
        if (value == null) {
            final Handler<V> handler = lock(key);
            try {
                value = handler.peek();
                if (value == null) {
                    value = creator.call();
                }
            } finally {
                handler.putAndUnlock(value);
            }
        }
        return value;
    }

    /**
     * If a value is already cached for the given key, returns it. Otherwise returns {@code null}.
     * This method is similar to {@link #get(Object)} except that it doesn't block if the value is
     * in process of being computed in an other thread; it returns {@code null} in such case.
     *
     * @param  key The key for which to get the cached value.
     * @return The cached value for the given key, or {@code null} if there is none.
     */
    public V peek(final K key) {
        final Object value = map.get(key);
        if (value instanceof Handler<?>) {
            // The value is under computation. We will not wait for it since it is
            // not the purpose of this method (we should use lock(key) for that).
            return null;
        }
        if (value instanceof Reference<?>) {
            @SuppressWarnings("unchecked")
            final Reference<V> ref = (Reference<V>) value;
            final V result = ref.get();
            if (result != null && map.replace(key, ref, result)) {
                ref.clear(); // Prevents the reference from being enqueued.
                Threads.executeWork(new Strong(key, result));
            }
            return result;
        }
        @SuppressWarnings("unchecked")
        final V result = (V) value;
        return result;
    }

    /**
     * Invoked from the a background thread after a {@linkplain WeakReference weak}
     * or {@linkplain SoftReference soft} reference has been replaced by a strong one. It will
     * looks for older strong references to replace by weak references so that the total cost
     * stay below the cost limit.
     */
    private final class Strong implements Runnable {
        private final K key;
        private final V value;

        Strong(final K key, final V value) {
            this.key = key;
            this.value = value;
        }

        /**
         * Process to the replacement of eldest strong references by weak references.
         * This method should be invoked from the background thread only.
         */
        @Override public void run() {
            Cache.this.adjustReferences(key, value);
        }
    }

    /**
     * Gets a lock for the entry at the given key and returns a handler to be used by the caller
     * for unlocking and storing the result. This method <strong>must</strong> be used together
     * with a {@link Handler#putAndUnlock putAndUnlock} call in {@code try} &hellip; {@code catch}
     * blocks as in the example below:
     *
     * {@preformat java
     *     Cache.Handler handler = cache.lock();
     *     try {
     *         // Compute the result...
     *     } finally {
     *         handler.putAndUnlock(result);
     *     }
     * }
     *
     * @param  key The key for the entry to lock.
     * @return A handler to use for unlocking and storing the result.
     */
    public Handler<V> lock(final K key) {
        final Work handler = new Work(key);
        handler.lock();
        Object value;
        try {
            do {
                /*
                 * Put the handler in the map, providing that the entry is not already occupied.
                 * Note that the handler must be locked BEFORE we attempt to add it to the map.
                 */
                value = map.putIfAbsent(key, handler);
                if (value == null) {
                    /*
                     * We succeed in adding the handler in the map (we know that because all our
                     * map.put(...) or map.replace(...) operations are guaranteed to put non-null
                     * values). We are done. But before to leave, lock again for canceling the
                     * effect of unlock in the finally clause (we want the lock to still active).
                     */
                    handler.lock();
                    return handler;
                }
                /*
                 * If the value is a valid reference (strong, soft or weak), stop the loop and
                 * release the lock. We will process that value after the finally block.
                 */
                if (!(value instanceof Reference<?>)) {
                    break;
                }
                @SuppressWarnings("unchecked")
                final Reference<V> ref = (Reference<V>) value;
                final V result = ref.get();
                if (result != null) {
                    /*
                     * The value is a valid weak reference. Replaces it by a strong reference
                     * before to return it in a wrapper. Note: the call to ref.clear() is for
                     * preventing the reference from being enqueued for ReferenceQueueConsumer
                     * processing. It would not hurt if we let the processing happen, but it
                     * would be useless.
                     */
                    if (map.replace(key, ref, result)) {
                        ref.clear(); // Prevents the reference from being enqueued.
                        Threads.executeWork(new Strong(key, result));
                    }
                    return new Simple<V>(result);
                }
                /*
                 * The weak reference is invalid but not yet discarded (it looks like that this
                 * thread is going faster than ReferenceQueueConsumer). Try to replace it by our
                 * handler.
                 */
                if (map.replace(key, ref, handler)) {
                    handler.lock();
                    return handler;
                }
                // The map content changed. Try again.
            } while (true);
        } finally {
            handler.unlock();
        }
        /*
         * From this point, we abandon our handler.
         */
        if (value instanceof Handler<?>) {
            /*
             * A value is already under computation. Returns a handler which will wait for the
             * completion of the worker thread and returns its result. Note that the handler
             * should never be any kind other than Work because this is the only kind we put
             * in the map (see a few lines above in this method), so if we get a ClassCastException
             * here this is a bug in this class.
             */
            @SuppressWarnings("unchecked")
            final Work work = (Work) value;
            if (work.isHeldByCurrentThread()) {
                if (isKeyCollisionAllowed()) {
                    /*
                     * Example of key collision: the EPSG database defines the CoordinateOperation
                     * 8653 ("ED50 to WGS84" using polynomial equations).  The EPSG factory sets a
                     * lock for this code, then searches for OperationParameters associated to this
                     * operation. One of those parameters ("Bu0v4") has the same key (EPSG:8653).
                     * So we get a key collision. If we ignore the second occurrence, its value will
                     * not be cached. This is okay since the value that we really want to cache is
                     * CoordinateOperation, which is associated to the first occurrence of that key.
                     */
                    return new Simple<V>(null);
                }
                throw new IllegalStateException(Errors.format(Errors.Keys.RECURSIVE_CALL_$1, key));
            }
            return work.new Wait();
        }
        /*
         * A calculation has already been completed. Returns a wrapper
         * which will just return the result without any processing.
         */
        assert (value != null) && !isReservedType(value) : value;
        @SuppressWarnings("unchecked")
        final V result = (V) value;
        return new Simple<V>(result);
    }

    /**
     * The handler returned by {@link Cache#lock}, to be used for unlocking and storing the
     * result. This handler should be used as below (note the {@code try} &hellip; {@code catch}
     * blocks, which are <strong>mandatory</strong>):
     *
     * {@preformat java
     *     Value V = null;
     *     Cache.Handler<V> handler = cache.lock(key);
     *     try {
     *         value = handler.peek();
     *         if (value == null) {
     *             value = createMyObject(key);
     *         }
     *     } finally {
     *         handler.putAndUnlock(value);
     *     }
     * }
     *
     * See the {@link Cache} javadoc for a more complete example.
     *
     * @param <V> The type of value objects.
     *
     * @author Martin Desruisseaux (Geomatys)
     * @version 3.00
     *
     * @since 3.00
     * @module
     */
    public interface Handler<V> {
        /**
         * If the value is already in the cache, returns it. Otherwise returns {@code null}.
         * This method should be invoked after the {@code Handler} creation in case a value
         * has been computed in an other thread.
         *
         * @return The value from the cache, or {@code null} if none.
         */
        V peek();

        /**
         * Stores the given value in the cache and release the lock. This method
         * <strong>must</strong> be invoked in a {@code finally} block, no matter
         * what the result is.
         *
         * @param result The result to store in the cache, or {@code null} for removing
         *        the entry from the cache. If an entry is removed, a new computation
         *        will be attempted the next time a handler is created for the same key.
         *
         * @throws IllegalStateException May be thrown if this method is not invoked in
         *         the pattern described in class javadoc, or if a key collision occurs.
         */
        void putAndUnlock(V result) throws IllegalStateException;
    }

    /**
     * A simple handler implementation wrapping an existing value. This implementation
     * is used when the value has been fully calculated in an other thread before this
     * thread could start its work.
     */
    private final class Simple<V> implements Handler<V> {
        /**
         * The result calculated in an other thread.
         */
        private final V value;

        /**
         * Creates a new handler wrapping the given value.
         */
        Simple(final V value) {
            this.value = value;
        }

        /**
         * Returns the calculated value.
         */
        @Override
        public V peek() {
            return value;
        }

        /**
         * Do nothing (except checking for programming error), since we don't hold any lock.
         * We do not localize the exception message since it is targeted to the developer
         * rather than the end user.
         *
         * {@note An alternative would have been to store the result in the map anyway.
         *        But doing so is unsafe because we have no lock; we have no guarantee that
         *        nothing has happened in an other thread between peek and putAndUnlock.}
         */
        @Override
        public void putAndUnlock(final V result) throws IllegalStateException {
            if (result != value && !isKeyCollisionAllowed()) {
                throw new IllegalStateException("Key collision: the cache already has a value.");
            }
        }
    }

    /**
     * A handler implementation used for telling to other threads that the current thread is
     * computing a value.
     */
    @SuppressWarnings("serial") // Actually not intended to be serialized.
    final class Work extends ReentrantLock implements Handler<V>, Runnable {
        /**
         * The key to use for storing the result in the map.
         */
        private final K key;

        /**
         * The result. This is initially null, as we expect since the value has not yet
         * been created. When it will get a value, this value should not change anymore.
         */
        private V value;

        /**
         * Creates a new handler which will store the result in the given map at the given key.
         */
        Work(final K key) {
            this.key = key;
        }

        /**
         * Waits for the completion of the value computation and returns this result. This
         * method should be invoked only from an other thread than the one doing the calculation.
         */
        final V get() {
            if (isHeldByCurrentThread()) {
                throw new IllegalStateException();
            }
            final V v;
            lock();
            v = value;
            unlock();
            return v;
        }

        /**
         * Usually returns {@code null} since the value is not yet computed. May returns the
         * result if this method is invoked again after the computation, but this is not the
         * typical use case.
         */
        @Override
        public V peek() {
            return value;
        }

        /**
         * Stores the result and release the lock.
         *
         * @throws IllegalStateException If the current thread does not hold the lock.
         */
        @Override
        public void putAndUnlock(final V result) throws IllegalStateException {
            final boolean done;
            try {
                if (isReservedType(result)) {
                    throw new IllegalArgumentException(Errors.format(
                            Errors.Keys.ILLEGAL_PARAMETER_TYPE_$2, "result", result.getClass()));
                }
                // Assignation of 'value' must happen before we release the lock.
                value = result;
                if (result != null) {
                    done = map.replace(key, this, result);
                } else {
                    done = map.remove(key, this);
                }
            } finally {
                unlock();
            }
            if (done) {
                Threads.executeWork(this);
            }
        }

        /**
         * A handler implementation used when the value is in process of being computed in an
         * other thread. At the difference of the {@code Simple} handler, the computation is
         * not yet completed, so this handler has to wait.
         */
        final class Wait implements Handler<V> {
            /**
             * Waits that the worker finish its work and returns its value.
             */
            @Override
            public V peek() {
                return get();
            }

            /**
             * Do nothing (except checking for programming error), since we don't hold any lock.
             * We do not localize the exception message since it is targeted to the developer
             * rather than the end user.
             *
             * {@note An alternative would have been to store the result in the map anyway.
             *        But doing so is unsafe because we have no lock; we have no guarantee and
             *        nothing has happened in an other thread between peek and putAndUnlock.}
             */
            @Override
            public void putAndUnlock(final V result) throws IllegalStateException {
                if (result != get() && !isKeyCollisionAllowed()) {
                    throw new IllegalStateException("Key collision: the cache already has a value.");
                }
            }
        }

        /**
         * Invoked in a background thread after a value has been set in the map.
         * This method computes a cost estimation of the new value. If the total cost is greater
         * than the cost limit, then oldest strong references are replaced by weak references.
         */
        @Override
        public void run() {
            final V value = this.value;
            if (value != null) {
                Cache.this.adjustReferences(key, value);
            }
        }
    }

    /**
     * Invoked in a background thread after a value has been set in the map.
     * This method computes a cost estimation of the new value. If the total cost is greater
     * than the cost limit, then oldest strong references are replaced by weak references.
     */
    final void adjustReferences(final K key, final V value) {
        int cost = cost(value);
        synchronized (costs) {
            final Integer old = costs.put(key, cost);
            if (old != null) {
                cost -= old;
            }
            if ((totalCost += cost) > costLimit) {
                final Iterator<Map.Entry<K,Integer>> it = costs.entrySet().iterator();
                while (it.hasNext()) {
                    /*
                     * Converts the current entry from strong reference to weak/soft reference.
                     * We perform this conversion even if the entry is for the value just added
                     * to the cache, if it happen that the cost is higher than the maximal one.
                     * That entry should not be garbage collected to early anyway because the
                     * caller should still have a strong reference to the value he just created.
                     */
                    final Map.Entry<K,Integer> entry = it.next();
                    final K oldKey = entry.getKey();
                    final Object oldValue = map.get(oldKey);
                    if (oldValue != null && !isReservedType(oldValue)) {
                        @SuppressWarnings("unchecked")
                        final Reference<V> ref = soft ? new Soft<K,V>(map, oldKey, (V) oldValue)
                                                      : new Weak<K,V>(map, oldKey, (V) oldValue);
                        if (!map.replace(oldKey, oldValue, ref)) {
                            ref.clear(); // Prevents the reference to be enqueued.
                        }
                    }
                    it.remove();
                    if ((totalCost -= entry.getValue()) <= costLimit) {
                        break;
                    }
                }
            }
        }
    }

    /**
     * A soft reference which remove itself from the concurrent map when the reference
     * is garbage-collected.
     */
    private static final class Soft<K,V> extends SoftReference<V> implements Disposable {
        /** The key of the referenced value.      */ private final K key;
        /** The map which contains the reference. */ private final ConcurrentMap<K,Object> map;

        /** Creates a references to be stored in the given map under the given key. */
        Soft(final ConcurrentMap<K,Object> map, final K key, final V value) {
            super(value, ReferenceQueueConsumer.DEFAULT.queue);
            this.map = map;
            this.key = key;
        }

        /** Removes the reference from the map. */
        @Override public void dispose() {
            map.remove(key, this);
            // There is nothing to remove from the cost map, since the later
            // contains only the keys of objects hold by strong reference.
        }
    }

    /**
     * A weak reference which remove itself from the concurrent map when the reference
     * is garbage-collected.
     */
    private static final class Weak<K,V> extends WeakReference<V> implements Disposable {
        /** The key of the referenced value.      */ private final K key;
        /** The map which contains the reference. */ private final ConcurrentMap<K,Object> map;

        /** Creates a references to be stored in the given map under the given key. */
        Weak(final ConcurrentMap<K,Object> map, final K key, final V value) {
            super(value, ReferenceQueueConsumer.DEFAULT.queue);
            this.map = map;
            this.key = key;
        }

        /** Removes the reference from the map. */
        @Override public void dispose() {
            map.remove(key, this);
            // There is nothing to remove from the cost map, since the later
            // contains only the keys of objects hold by strong reference.
        }
    }

    /**
     * Returns the set of keys in this cache. The returned set is subjects to the same caution
     * than the ones documented in the {@link ConcurrentHashMap#keySet()} method.
     */
    @Override
    public Set<K> keySet() {
        return map.keySet();
    }

    /**
     * Returns the set of entries in this cache. The returned set is subjects to the same caution
     * than the ones documented in the {@link ConcurrentHashMap#entrySet()} method, except that
     * it doesn't support removal of elements (including through the {@link Iterator#remove}
     * method call).
     */
    @Override
    public Set<Entry<K,V>> entrySet() {
        final Set<Entry<K,V>> es = entries;
        return (es != null) ? es : (entries = new CacheEntries<K,V>(map.entrySet()));
    }

    /**
     * Returns {@code true} if different values may be assigned to the same key.
     * The default value is {@code false}.
     *
     * @return {@code true} if key collisions are allowed.
     */
    public boolean isKeyCollisionAllowed() {
        return keyCollisionAllowed;
    }

    /**
     * If set to {@code true}, different values may be assigned to the same key. This is usually an
     * error, so the default {@code Cache} behavior is to thrown an {@link IllegalStateException}
     * in such cases, typically when {@link Handler#putAndUnlock} is invoked. However in some cases
     * we may want to relax this check. For example the EPSG database sometime assigns the same key
     * to different kind of objects.
     * <p>
     * If key collisions are allowed, then if two threads invoke {@link #lock} concurrently for the
     * same key, then the value to be stored in the map will be the one computed by the first thread
     * to get the lock. The value computed by any other concurrent thread will be ignored by this
     * {@code Cache} class (however that thread would still return its computed value to its user).
     * <p>
     * This property can also be set in order to allow some recursivity. If during the creation of
     * an object, the program asks to this {@code Cache} for the same object (using the same key),
     * then the default {@code Cache} implementation will consider this situation as a key collision
     * unless this property has been set to {@code true}.
     *
     * @param allowed {@code true} if key collisions should be allowed.
     */
    public void setKeyCollisionAllowed(final boolean allowed) {
        keyCollisionAllowed = allowed;
    }

    /**
     * Computes an estimation of the cost of the given value. The default implementation returns 1
     * in all cases. Subclasses should override this method if they have some easy way to measure
     * the relative cost of value objects.
     *
     * @param  value The object for which to get an estimation of its cost.
     * @return The estimated cost of the given object.
     *
     * @see java.lang.instrument.Instrumentation#getObjectSize(Object)
     */
    protected int cost(final V value) {
        return 1;
=======
        super(initialCapacity, costLimit, soft);
>>>>>>> 00921351
    }
}<|MERGE_RESOLUTION|>--- conflicted
+++ resolved
@@ -153,719 +153,6 @@
      * @param soft If {@code true}, use {@link SoftReference} instead of {@link WeakReference}.
      */
     public Cache(int initialCapacity, final long costLimit, final boolean soft) {
-<<<<<<< HEAD
-        if (initialCapacity < 1) {
-            throw new IllegalArgumentException(Errors.format(
-                    Errors.Keys.ILLEGAL_ARGUMENT_$2, "initialCapacity", initialCapacity));
-        }
-        if (costLimit < 0) {
-            throw new IllegalArgumentException(Errors.format(
-                    Errors.Keys.ILLEGAL_ARGUMENT_$2, "costLimit", costLimit));
-        }
-        initialCapacity = XCollections.hashMapCapacity(initialCapacity);
-        this.map        = new ConcurrentHashMap<K,Object>(initialCapacity);
-        this.costs      = new LinkedHashMap<K,Integer>((int) Math.min(initialCapacity, costLimit), 0.75f, true);
-        this.costLimit  = costLimit;
-        this.soft       = soft;
-    }
-
-    /**
-     * Clears the content of this cache.
-     */
-    @Override
-    public void clear() {
-        map.clear();
-        // Do not update "costs" and "totalCost". Instead let adjustReferences(...)
-        // do its job, which needs to be done in a different thread.
-    }
-
-    /**
-     * Returns {@code true} if this cache is empty.
-     *
-     * @return {@code true} if this cache do not contains any element.
-     */
-    @Override
-    public boolean isEmpty() {
-        return map.isEmpty();
-    }
-
-    /**
-     * Returns the number of elements in this cache. The count includes values keep by strong,
-     * {@linkplain SoftReference soft} or {@linkplain WeakReference weak} references, and the
-     * values under computation at the time this method is invoked.
-     *
-     * @return The number of elements currently cached.
-     */
-    @Override
-    public int size() {
-        return map.size();
-    }
-
-    /**
-     * Returns {@code true} if this map contains the specified key.
-     */
-    @Override
-    public boolean containsKey(final Object key) {
-        return map.containsKey(key);
-    }
-
-    /**
-     * Returns {@code true} if the given value is an instance of one of the reserved types
-     * used internally by this class.
-     */
-    static boolean isReservedType(final Object value) {
-        return (value instanceof Handler<?> || value instanceof Reference<?>);
-    }
-
-    /**
-     * Returns the value of the given object, unwrapping it if possible.
-     */
-    @SuppressWarnings("unchecked")
-    private static <V> V valueOf(final Object value) {
-        if (value instanceof Reference<?>) {
-            return ((Reference<V>) value).get();
-        }
-        if (value instanceof Handler<?>) {
-            final Handler<V> handler = (Handler<V>) value;
-            final ReentrantLock lock = (ReentrantLock) value;
-            /*
-             * A ClassCastException on the above line would be a bug in this class.
-             * See the comment in Cache.lock(K) method for more explanations.  The
-             * remainder of this block is an adaptation of Cache.Work.get().
-             */
-            if (lock.isHeldByCurrentThread()) {
-                return null;
-            }
-            lock.lock();
-            try {
-                return handler.peek();
-            } finally {
-                lock.unlock();
-            }
-        }
-        return (V) value;
-    }
-
-    /**
-     * Puts the given value in cache.
-     *
-     * @param  key   The key for which to set a value.
-     * @param  value The value to store.
-     * @return The value previously stored at the given key, or {@code null} if none.
-     */
-    @Override
-    public V put(final K key, final V value) {
-        if (isReservedType(value)) {
-            throw new IllegalArgumentException(Errors.format(
-                    Errors.Keys.ILLEGAL_PARAMETER_TYPE_$2, "value", value.getClass()));
-        }
-        final Object previous;
-        if (value != null) {
-            previous = map.put(key, value);
-            Threads.executeWork(new Strong(key, value));
-        } else {
-            previous = map.remove(key);
-        }
-        return Cache.<V>valueOf(previous);
-    }
-
-    /**
-     * Removes the value associated to the given key in the cache.
-     *
-     * @param  key The key of the value to removed.
-     * @return The value that were associated to the given key, or {@code null} if none.
-     */
-    @Override
-    public V remove(final Object key) {
-        return Cache.<V>valueOf(map.remove(key));
-    }
-
-    /**
-     * Returns the value associated to the given key in the cache. This method is similar to
-     * {@link #peek} except that it blocks if the value is currently under computation in an
-     * other thread.
-     *
-     * @param  key The key of the value to get.
-     * @return The value associated to the given key, or {@code null} if none.
-     */
-    @Override
-    public V get(final Object key) {
-        return Cache.<V>valueOf(map.get(key));
-    }
-
-    /**
-     * Returns the value for the given key. If a value already exists in the cache, then it
-     * is returned immediately. Otherwise the {@code creator.call()} method is invoked and
-     * its result is saved in this cache for future reuse.
-     *
-     * @param  key The key for which to get the cached or created value.
-     * @param  creator A method for creating a value, to be invoked only if no value are
-     *         cached for the given key.
-     * @return The value for the given key, which may have been created as a result of this
-     *         method call.
-     * @throws Exception If an exception occurred during the execution of {@code creator.call()}.
-     */
-    public V getOrCreate(final K key, final Callable<? extends V> creator) throws Exception {
-        V value = peek(key);
-        if (value == null) {
-            final Handler<V> handler = lock(key);
-            try {
-                value = handler.peek();
-                if (value == null) {
-                    value = creator.call();
-                }
-            } finally {
-                handler.putAndUnlock(value);
-            }
-        }
-        return value;
-    }
-
-    /**
-     * If a value is already cached for the given key, returns it. Otherwise returns {@code null}.
-     * This method is similar to {@link #get(Object)} except that it doesn't block if the value is
-     * in process of being computed in an other thread; it returns {@code null} in such case.
-     *
-     * @param  key The key for which to get the cached value.
-     * @return The cached value for the given key, or {@code null} if there is none.
-     */
-    public V peek(final K key) {
-        final Object value = map.get(key);
-        if (value instanceof Handler<?>) {
-            // The value is under computation. We will not wait for it since it is
-            // not the purpose of this method (we should use lock(key) for that).
-            return null;
-        }
-        if (value instanceof Reference<?>) {
-            @SuppressWarnings("unchecked")
-            final Reference<V> ref = (Reference<V>) value;
-            final V result = ref.get();
-            if (result != null && map.replace(key, ref, result)) {
-                ref.clear(); // Prevents the reference from being enqueued.
-                Threads.executeWork(new Strong(key, result));
-            }
-            return result;
-        }
-        @SuppressWarnings("unchecked")
-        final V result = (V) value;
-        return result;
-    }
-
-    /**
-     * Invoked from the a background thread after a {@linkplain WeakReference weak}
-     * or {@linkplain SoftReference soft} reference has been replaced by a strong one. It will
-     * looks for older strong references to replace by weak references so that the total cost
-     * stay below the cost limit.
-     */
-    private final class Strong implements Runnable {
-        private final K key;
-        private final V value;
-
-        Strong(final K key, final V value) {
-            this.key = key;
-            this.value = value;
-        }
-
-        /**
-         * Process to the replacement of eldest strong references by weak references.
-         * This method should be invoked from the background thread only.
-         */
-        @Override public void run() {
-            Cache.this.adjustReferences(key, value);
-        }
-    }
-
-    /**
-     * Gets a lock for the entry at the given key and returns a handler to be used by the caller
-     * for unlocking and storing the result. This method <strong>must</strong> be used together
-     * with a {@link Handler#putAndUnlock putAndUnlock} call in {@code try} &hellip; {@code catch}
-     * blocks as in the example below:
-     *
-     * {@preformat java
-     *     Cache.Handler handler = cache.lock();
-     *     try {
-     *         // Compute the result...
-     *     } finally {
-     *         handler.putAndUnlock(result);
-     *     }
-     * }
-     *
-     * @param  key The key for the entry to lock.
-     * @return A handler to use for unlocking and storing the result.
-     */
-    public Handler<V> lock(final K key) {
-        final Work handler = new Work(key);
-        handler.lock();
-        Object value;
-        try {
-            do {
-                /*
-                 * Put the handler in the map, providing that the entry is not already occupied.
-                 * Note that the handler must be locked BEFORE we attempt to add it to the map.
-                 */
-                value = map.putIfAbsent(key, handler);
-                if (value == null) {
-                    /*
-                     * We succeed in adding the handler in the map (we know that because all our
-                     * map.put(...) or map.replace(...) operations are guaranteed to put non-null
-                     * values). We are done. But before to leave, lock again for canceling the
-                     * effect of unlock in the finally clause (we want the lock to still active).
-                     */
-                    handler.lock();
-                    return handler;
-                }
-                /*
-                 * If the value is a valid reference (strong, soft or weak), stop the loop and
-                 * release the lock. We will process that value after the finally block.
-                 */
-                if (!(value instanceof Reference<?>)) {
-                    break;
-                }
-                @SuppressWarnings("unchecked")
-                final Reference<V> ref = (Reference<V>) value;
-                final V result = ref.get();
-                if (result != null) {
-                    /*
-                     * The value is a valid weak reference. Replaces it by a strong reference
-                     * before to return it in a wrapper. Note: the call to ref.clear() is for
-                     * preventing the reference from being enqueued for ReferenceQueueConsumer
-                     * processing. It would not hurt if we let the processing happen, but it
-                     * would be useless.
-                     */
-                    if (map.replace(key, ref, result)) {
-                        ref.clear(); // Prevents the reference from being enqueued.
-                        Threads.executeWork(new Strong(key, result));
-                    }
-                    return new Simple<V>(result);
-                }
-                /*
-                 * The weak reference is invalid but not yet discarded (it looks like that this
-                 * thread is going faster than ReferenceQueueConsumer). Try to replace it by our
-                 * handler.
-                 */
-                if (map.replace(key, ref, handler)) {
-                    handler.lock();
-                    return handler;
-                }
-                // The map content changed. Try again.
-            } while (true);
-        } finally {
-            handler.unlock();
-        }
-        /*
-         * From this point, we abandon our handler.
-         */
-        if (value instanceof Handler<?>) {
-            /*
-             * A value is already under computation. Returns a handler which will wait for the
-             * completion of the worker thread and returns its result. Note that the handler
-             * should never be any kind other than Work because this is the only kind we put
-             * in the map (see a few lines above in this method), so if we get a ClassCastException
-             * here this is a bug in this class.
-             */
-            @SuppressWarnings("unchecked")
-            final Work work = (Work) value;
-            if (work.isHeldByCurrentThread()) {
-                if (isKeyCollisionAllowed()) {
-                    /*
-                     * Example of key collision: the EPSG database defines the CoordinateOperation
-                     * 8653 ("ED50 to WGS84" using polynomial equations).  The EPSG factory sets a
-                     * lock for this code, then searches for OperationParameters associated to this
-                     * operation. One of those parameters ("Bu0v4") has the same key (EPSG:8653).
-                     * So we get a key collision. If we ignore the second occurrence, its value will
-                     * not be cached. This is okay since the value that we really want to cache is
-                     * CoordinateOperation, which is associated to the first occurrence of that key.
-                     */
-                    return new Simple<V>(null);
-                }
-                throw new IllegalStateException(Errors.format(Errors.Keys.RECURSIVE_CALL_$1, key));
-            }
-            return work.new Wait();
-        }
-        /*
-         * A calculation has already been completed. Returns a wrapper
-         * which will just return the result without any processing.
-         */
-        assert (value != null) && !isReservedType(value) : value;
-        @SuppressWarnings("unchecked")
-        final V result = (V) value;
-        return new Simple<V>(result);
-    }
-
-    /**
-     * The handler returned by {@link Cache#lock}, to be used for unlocking and storing the
-     * result. This handler should be used as below (note the {@code try} &hellip; {@code catch}
-     * blocks, which are <strong>mandatory</strong>):
-     *
-     * {@preformat java
-     *     Value V = null;
-     *     Cache.Handler<V> handler = cache.lock(key);
-     *     try {
-     *         value = handler.peek();
-     *         if (value == null) {
-     *             value = createMyObject(key);
-     *         }
-     *     } finally {
-     *         handler.putAndUnlock(value);
-     *     }
-     * }
-     *
-     * See the {@link Cache} javadoc for a more complete example.
-     *
-     * @param <V> The type of value objects.
-     *
-     * @author Martin Desruisseaux (Geomatys)
-     * @version 3.00
-     *
-     * @since 3.00
-     * @module
-     */
-    public interface Handler<V> {
-        /**
-         * If the value is already in the cache, returns it. Otherwise returns {@code null}.
-         * This method should be invoked after the {@code Handler} creation in case a value
-         * has been computed in an other thread.
-         *
-         * @return The value from the cache, or {@code null} if none.
-         */
-        V peek();
-
-        /**
-         * Stores the given value in the cache and release the lock. This method
-         * <strong>must</strong> be invoked in a {@code finally} block, no matter
-         * what the result is.
-         *
-         * @param result The result to store in the cache, or {@code null} for removing
-         *        the entry from the cache. If an entry is removed, a new computation
-         *        will be attempted the next time a handler is created for the same key.
-         *
-         * @throws IllegalStateException May be thrown if this method is not invoked in
-         *         the pattern described in class javadoc, or if a key collision occurs.
-         */
-        void putAndUnlock(V result) throws IllegalStateException;
-    }
-
-    /**
-     * A simple handler implementation wrapping an existing value. This implementation
-     * is used when the value has been fully calculated in an other thread before this
-     * thread could start its work.
-     */
-    private final class Simple<V> implements Handler<V> {
-        /**
-         * The result calculated in an other thread.
-         */
-        private final V value;
-
-        /**
-         * Creates a new handler wrapping the given value.
-         */
-        Simple(final V value) {
-            this.value = value;
-        }
-
-        /**
-         * Returns the calculated value.
-         */
-        @Override
-        public V peek() {
-            return value;
-        }
-
-        /**
-         * Do nothing (except checking for programming error), since we don't hold any lock.
-         * We do not localize the exception message since it is targeted to the developer
-         * rather than the end user.
-         *
-         * {@note An alternative would have been to store the result in the map anyway.
-         *        But doing so is unsafe because we have no lock; we have no guarantee that
-         *        nothing has happened in an other thread between peek and putAndUnlock.}
-         */
-        @Override
-        public void putAndUnlock(final V result) throws IllegalStateException {
-            if (result != value && !isKeyCollisionAllowed()) {
-                throw new IllegalStateException("Key collision: the cache already has a value.");
-            }
-        }
-    }
-
-    /**
-     * A handler implementation used for telling to other threads that the current thread is
-     * computing a value.
-     */
-    @SuppressWarnings("serial") // Actually not intended to be serialized.
-    final class Work extends ReentrantLock implements Handler<V>, Runnable {
-        /**
-         * The key to use for storing the result in the map.
-         */
-        private final K key;
-
-        /**
-         * The result. This is initially null, as we expect since the value has not yet
-         * been created. When it will get a value, this value should not change anymore.
-         */
-        private V value;
-
-        /**
-         * Creates a new handler which will store the result in the given map at the given key.
-         */
-        Work(final K key) {
-            this.key = key;
-        }
-
-        /**
-         * Waits for the completion of the value computation and returns this result. This
-         * method should be invoked only from an other thread than the one doing the calculation.
-         */
-        final V get() {
-            if (isHeldByCurrentThread()) {
-                throw new IllegalStateException();
-            }
-            final V v;
-            lock();
-            v = value;
-            unlock();
-            return v;
-        }
-
-        /**
-         * Usually returns {@code null} since the value is not yet computed. May returns the
-         * result if this method is invoked again after the computation, but this is not the
-         * typical use case.
-         */
-        @Override
-        public V peek() {
-            return value;
-        }
-
-        /**
-         * Stores the result and release the lock.
-         *
-         * @throws IllegalStateException If the current thread does not hold the lock.
-         */
-        @Override
-        public void putAndUnlock(final V result) throws IllegalStateException {
-            final boolean done;
-            try {
-                if (isReservedType(result)) {
-                    throw new IllegalArgumentException(Errors.format(
-                            Errors.Keys.ILLEGAL_PARAMETER_TYPE_$2, "result", result.getClass()));
-                }
-                // Assignation of 'value' must happen before we release the lock.
-                value = result;
-                if (result != null) {
-                    done = map.replace(key, this, result);
-                } else {
-                    done = map.remove(key, this);
-                }
-            } finally {
-                unlock();
-            }
-            if (done) {
-                Threads.executeWork(this);
-            }
-        }
-
-        /**
-         * A handler implementation used when the value is in process of being computed in an
-         * other thread. At the difference of the {@code Simple} handler, the computation is
-         * not yet completed, so this handler has to wait.
-         */
-        final class Wait implements Handler<V> {
-            /**
-             * Waits that the worker finish its work and returns its value.
-             */
-            @Override
-            public V peek() {
-                return get();
-            }
-
-            /**
-             * Do nothing (except checking for programming error), since we don't hold any lock.
-             * We do not localize the exception message since it is targeted to the developer
-             * rather than the end user.
-             *
-             * {@note An alternative would have been to store the result in the map anyway.
-             *        But doing so is unsafe because we have no lock; we have no guarantee and
-             *        nothing has happened in an other thread between peek and putAndUnlock.}
-             */
-            @Override
-            public void putAndUnlock(final V result) throws IllegalStateException {
-                if (result != get() && !isKeyCollisionAllowed()) {
-                    throw new IllegalStateException("Key collision: the cache already has a value.");
-                }
-            }
-        }
-
-        /**
-         * Invoked in a background thread after a value has been set in the map.
-         * This method computes a cost estimation of the new value. If the total cost is greater
-         * than the cost limit, then oldest strong references are replaced by weak references.
-         */
-        @Override
-        public void run() {
-            final V value = this.value;
-            if (value != null) {
-                Cache.this.adjustReferences(key, value);
-            }
-        }
-    }
-
-    /**
-     * Invoked in a background thread after a value has been set in the map.
-     * This method computes a cost estimation of the new value. If the total cost is greater
-     * than the cost limit, then oldest strong references are replaced by weak references.
-     */
-    final void adjustReferences(final K key, final V value) {
-        int cost = cost(value);
-        synchronized (costs) {
-            final Integer old = costs.put(key, cost);
-            if (old != null) {
-                cost -= old;
-            }
-            if ((totalCost += cost) > costLimit) {
-                final Iterator<Map.Entry<K,Integer>> it = costs.entrySet().iterator();
-                while (it.hasNext()) {
-                    /*
-                     * Converts the current entry from strong reference to weak/soft reference.
-                     * We perform this conversion even if the entry is for the value just added
-                     * to the cache, if it happen that the cost is higher than the maximal one.
-                     * That entry should not be garbage collected to early anyway because the
-                     * caller should still have a strong reference to the value he just created.
-                     */
-                    final Map.Entry<K,Integer> entry = it.next();
-                    final K oldKey = entry.getKey();
-                    final Object oldValue = map.get(oldKey);
-                    if (oldValue != null && !isReservedType(oldValue)) {
-                        @SuppressWarnings("unchecked")
-                        final Reference<V> ref = soft ? new Soft<K,V>(map, oldKey, (V) oldValue)
-                                                      : new Weak<K,V>(map, oldKey, (V) oldValue);
-                        if (!map.replace(oldKey, oldValue, ref)) {
-                            ref.clear(); // Prevents the reference to be enqueued.
-                        }
-                    }
-                    it.remove();
-                    if ((totalCost -= entry.getValue()) <= costLimit) {
-                        break;
-                    }
-                }
-            }
-        }
-    }
-
-    /**
-     * A soft reference which remove itself from the concurrent map when the reference
-     * is garbage-collected.
-     */
-    private static final class Soft<K,V> extends SoftReference<V> implements Disposable {
-        /** The key of the referenced value.      */ private final K key;
-        /** The map which contains the reference. */ private final ConcurrentMap<K,Object> map;
-
-        /** Creates a references to be stored in the given map under the given key. */
-        Soft(final ConcurrentMap<K,Object> map, final K key, final V value) {
-            super(value, ReferenceQueueConsumer.DEFAULT.queue);
-            this.map = map;
-            this.key = key;
-        }
-
-        /** Removes the reference from the map. */
-        @Override public void dispose() {
-            map.remove(key, this);
-            // There is nothing to remove from the cost map, since the later
-            // contains only the keys of objects hold by strong reference.
-        }
-    }
-
-    /**
-     * A weak reference which remove itself from the concurrent map when the reference
-     * is garbage-collected.
-     */
-    private static final class Weak<K,V> extends WeakReference<V> implements Disposable {
-        /** The key of the referenced value.      */ private final K key;
-        /** The map which contains the reference. */ private final ConcurrentMap<K,Object> map;
-
-        /** Creates a references to be stored in the given map under the given key. */
-        Weak(final ConcurrentMap<K,Object> map, final K key, final V value) {
-            super(value, ReferenceQueueConsumer.DEFAULT.queue);
-            this.map = map;
-            this.key = key;
-        }
-
-        /** Removes the reference from the map. */
-        @Override public void dispose() {
-            map.remove(key, this);
-            // There is nothing to remove from the cost map, since the later
-            // contains only the keys of objects hold by strong reference.
-        }
-    }
-
-    /**
-     * Returns the set of keys in this cache. The returned set is subjects to the same caution
-     * than the ones documented in the {@link ConcurrentHashMap#keySet()} method.
-     */
-    @Override
-    public Set<K> keySet() {
-        return map.keySet();
-    }
-
-    /**
-     * Returns the set of entries in this cache. The returned set is subjects to the same caution
-     * than the ones documented in the {@link ConcurrentHashMap#entrySet()} method, except that
-     * it doesn't support removal of elements (including through the {@link Iterator#remove}
-     * method call).
-     */
-    @Override
-    public Set<Entry<K,V>> entrySet() {
-        final Set<Entry<K,V>> es = entries;
-        return (es != null) ? es : (entries = new CacheEntries<K,V>(map.entrySet()));
-    }
-
-    /**
-     * Returns {@code true} if different values may be assigned to the same key.
-     * The default value is {@code false}.
-     *
-     * @return {@code true} if key collisions are allowed.
-     */
-    public boolean isKeyCollisionAllowed() {
-        return keyCollisionAllowed;
-    }
-
-    /**
-     * If set to {@code true}, different values may be assigned to the same key. This is usually an
-     * error, so the default {@code Cache} behavior is to thrown an {@link IllegalStateException}
-     * in such cases, typically when {@link Handler#putAndUnlock} is invoked. However in some cases
-     * we may want to relax this check. For example the EPSG database sometime assigns the same key
-     * to different kind of objects.
-     * <p>
-     * If key collisions are allowed, then if two threads invoke {@link #lock} concurrently for the
-     * same key, then the value to be stored in the map will be the one computed by the first thread
-     * to get the lock. The value computed by any other concurrent thread will be ignored by this
-     * {@code Cache} class (however that thread would still return its computed value to its user).
-     * <p>
-     * This property can also be set in order to allow some recursivity. If during the creation of
-     * an object, the program asks to this {@code Cache} for the same object (using the same key),
-     * then the default {@code Cache} implementation will consider this situation as a key collision
-     * unless this property has been set to {@code true}.
-     *
-     * @param allowed {@code true} if key collisions should be allowed.
-     */
-    public void setKeyCollisionAllowed(final boolean allowed) {
-        keyCollisionAllowed = allowed;
-    }
-
-    /**
-     * Computes an estimation of the cost of the given value. The default implementation returns 1
-     * in all cases. Subclasses should override this method if they have some easy way to measure
-     * the relative cost of value objects.
-     *
-     * @param  value The object for which to get an estimation of its cost.
-     * @return The estimated cost of the given object.
-     *
-     * @see java.lang.instrument.Instrumentation#getObjectSize(Object)
-     */
-    protected int cost(final V value) {
-        return 1;
-=======
         super(initialCapacity, costLimit, soft);
->>>>>>> 00921351
     }
 }