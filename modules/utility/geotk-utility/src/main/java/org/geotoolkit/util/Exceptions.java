--- conflicted
+++ resolved
@@ -119,29 +119,7 @@
      */
     @Deprecated
     public static <T extends Throwable> T setMessage(final T exception, String message, final boolean append) {
-<<<<<<< HEAD
-        if (append) {
-            String em = exception.getLocalizedMessage();
-            if (em != null && !(em = em.trim()).isEmpty()) {
-                final StringBuilder buffer = new StringBuilder(message.trim());
-                final int length = buffer.length();
-                if (length != 0 && Character.isLetterOrDigit(buffer.charAt(length-1))) {
-                    buffer.append(". ");
-                }
-                message = buffer.append(em).toString();
-            }
-        }
-        final Throwable ne;
-        try {
-            ne = exception.getClass().getConstructor(String.class).newInstance(message);
-        } catch (Exception e) {
-            return exception;
-        }
-        ne.setStackTrace(exception.getStackTrace());
-        return (T) ne;
-=======
         return org.apache.sis.util.Exceptions.setMessage(exception, message, append);
->>>>>>> 00921351
     }
 
     /**
@@ -167,56 +145,7 @@
      */
     @Deprecated
     public static String formatChainedMessages(String header, Throwable cause) {
-<<<<<<< HEAD
-        Set<String> done = null;
-        String lineSeparator = null;
-        StringBuilder buffer = null;
-        while (cause != null) {
-            String message = cause.getLocalizedMessage();
-            if (message != null && !(message = message.trim()).isEmpty()) {
-                if (buffer == null) {
-                    done = new HashSet<String>();
-                    buffer = new StringBuilder();
-                    lineSeparator = System.getProperty("line.separator", "\n");
-                    if (header != null && !(header = header.trim()).isEmpty()) {
-                        buffer.append(header);
-                        done.add(header);
-                        /*
-                         * The folowing is for avoiding to repeat the same message in the
-                         * common case where the header contains the exception class name
-                         * followed by the message, as in:
-                         *
-                         * FooException: InnerException: the inner message.
-                         */
-                        int s=0;
-                        while ((s=header.indexOf(':', s)) >= 0) {
-                            done.add(header.substring(++s).trim());
-                        }
-                    }
-                }
-                if (done.add(message)) {
-                    if (buffer.length() != 0) {
-                        buffer.append(lineSeparator);
-                    }
-                    buffer.append(message);
-                }
-            }
-            if (cause instanceof SQLException) {
-                final SQLException next = ((SQLException) cause).getNextException();
-                if (next != null) {
-                    cause = next;
-                    continue;
-                }
-            }
-            cause = cause.getCause();
-        }
-        if (buffer != null) {
-            header = buffer.toString();
-        }
-        return header;
-=======
         return org.apache.sis.util.Exceptions.formatChainedMessages(null, header, cause);
->>>>>>> 00921351
     }
 
     /**
