/*
 *    Geotoolkit.org - An Open Source Java GIS Toolkit
 *    http://www.geotoolkit.org
 *
 *    (C) 2002-2012, Open Source Geospatial Foundation (OSGeo)
 *    (C) 2009-2012, Geomatys
 *
 *    This library is free software; you can redistribute it and/or
 *    modify it under the terms of the GNU Lesser General Public
 *    License as published by the Free Software Foundation;
 *    version 2.1 of the License.
 *
 *    This library is distributed in the hope that it will be useful,
 *    but WITHOUT ANY WARRANTY; without even the implied warranty of
 *    MERCHANTABILITY or FITNESS FOR A PARTICULAR PURPOSE.  See the GNU
 *    Lesser General Public License for more details.
 */
package org.geotoolkit.util.collection;

import java.util.Collections;
import net.jcip.annotations.ThreadSafe;
import org.geotoolkit.util.Cloneable;


/**
 * A {@linkplain Collections#checkedSet checked} and {@linkplain Collections#synchronizedSet
 * synchronized} {@link java.util.Set}. Type checks are performed at run-time in addition of
 * compile-time checks. The synchronization lock can be modified at runtime by overriding the
 * {@link #getLock} method.
 * <p>
 * This class is similar to using the wrappers provided in {@link Collections}, minus the cost
 * of indirection levels and with the addition of overrideable methods.
 *
 * @param <E> The type of elements in the set.
 *
 * @author Jody Garnett (Refractions)
 * @author Martin Desruisseaux (IRD)
 * @version 3.00
 *
 * @see Collections#checkedSet
 * @see Collections#synchronizedSet
 *
 * @since 2.1
 * @module
 *
 * @deprecated Moved to Apache SIS {@link org.apache.sis.util.collection.CheckedHashSet}.
 */
@ThreadSafe
@Deprecated
public class CheckedHashSet<E> extends org.apache.sis.util.collection.CheckedHashSet<E> implements CheckedCollection<E>, Cloneable {
    /**
     * Serial version UID for compatibility with different versions.
     */
    private static final long serialVersionUID = -9014541457174735097L;

    /**
     * Constructs a set of the specified type.
     *
     * @param type The element type (should not be null).
     */
    public CheckedHashSet(final Class<E> type) {
        super(type);
    }

    /**
     * Constructs a set of the specified type and initial capacity.
     *
     * @param type The element type (should not be null).
     * @param capacity The initial capacity.
     *
     * @since 2.4
     */
    public CheckedHashSet(final Class<E> type, final int capacity) {
        super(type, capacity);
    }

    /**
     * Checks the type of the specified object. The default implementation ensure
     * that the object is assignable to the type specified at construction time.
     *
     * @param  element the object to check, or {@code null}.
     * @throws IllegalArgumentException if the specified element is not of the expected type.
     */
<<<<<<< HEAD
    protected void ensureValidType(final E element) throws IllegalArgumentException {
        if (element!=null && !type.isInstance(element)) {
            throw new IllegalArgumentException(Errors.format(
                    Errors.Keys.ILLEGAL_CLASS_$2, element.getClass(), type));
        }
    }

    /**
     * Checks the type of all elements in the specified collection.
     *
     * @param  collection the collection to check, or {@code null}.
     * @throws IllegalArgumentException if at least one element is not of the expected type.
     */
    private void ensureValid(final Collection<? extends E> collection) throws IllegalArgumentException {
        if (collection != null) {
            for (final E element : collection) {
                ensureValidType(element);
            }
        }
    }

    /**
     * Checks if changes in this collection are allowed. This method is automatically invoked
     * after this collection got the {@linkplain #getLock lock} and before any operation that
     * may change the content. The default implementation does nothing (i.e. this collection
     * is modifiable). Subclasses should override this method if they want to control write
     * access.
     *
     * @throws UnsupportedOperationException if this collection is unmodifiable.
     *
     * @since 2.5
     */
    protected void checkWritePermission() throws UnsupportedOperationException {
    }

    /**
     * Returns the synchronization lock. The default implementation returns {@code this}.
     * Subclasses that override this method should be careful to update the lock reference
     * when this set is {@linkplain #clone cloned}.
     *
     * @return The synchronization lock.
     *
     * @since 2.5
     */
    protected Object getLock() {
        return this;
    }

    /**
     * Returns an iterator over the elements in this set.
     */
    @Override
    public Iterator<E> iterator() {
        final Object lock = getLock();
        synchronized (lock) {
            return new SynchronizedIterator<E>(super.iterator(), lock);
        }
    }

    /**
     * Returns the number of elements in this set.
     */
    @Override
    public int size() {
        synchronized (getLock()) {
            return super.size();
        }
    }

    /**
     * Returns {@code true} if this set contains no elements.
     */
    @Override
    public boolean isEmpty() {
        synchronized (getLock()) {
            return super.isEmpty();
        }
    }

    /**
     * Returns {@code true} if this set contains the specified element.
     */
    @Override
    public boolean contains(final Object o) {
        synchronized (getLock()) {
            return super.contains(o);
        }
    }

    /**
     * Adds the specified element to this set if it is not already present.
     *
     * @param  element element to be added to this set.
     * @return {@code true} if the set did not already contain the specified element.
     * @throws IllegalArgumentException if the specified element is not of the expected type.
     * @throws UnsupportedOperationException if this collection is unmodifiable.
     */
=======
>>>>>>> 00921351
    @Override
    protected final void ensureValid(final E element) throws IllegalArgumentException {
        ensureValidType(element);
    }

    /**
     * Checks the type of the specified object. The default implementation ensure
     * that the object is assignable to the type specified at construction time.
     *
     * @param  element the object to check, or {@code null}.
     * @throws IllegalArgumentException if the specified element is not of the expected type.
     *
     * @deprecated Renamed {@link #ensureValid(Object)}.
     */
    @Deprecated
    protected void ensureValidType(final E element) throws IllegalArgumentException {
        super.ensureValid(element);
    }

    /**
     * Returns a shallow copy of this set.
     *
     * @return A shallow copy of this set.
     */
    @Override
    @SuppressWarnings("unchecked")
    public CheckedHashSet<E> clone() {
        return (CheckedHashSet<E>) super.clone();
    }
}<|MERGE_RESOLUTION|>--- conflicted
+++ resolved
@@ -81,106 +81,6 @@
      * @param  element the object to check, or {@code null}.
      * @throws IllegalArgumentException if the specified element is not of the expected type.
      */
-<<<<<<< HEAD
-    protected void ensureValidType(final E element) throws IllegalArgumentException {
-        if (element!=null && !type.isInstance(element)) {
-            throw new IllegalArgumentException(Errors.format(
-                    Errors.Keys.ILLEGAL_CLASS_$2, element.getClass(), type));
-        }
-    }
-
-    /**
-     * Checks the type of all elements in the specified collection.
-     *
-     * @param  collection the collection to check, or {@code null}.
-     * @throws IllegalArgumentException if at least one element is not of the expected type.
-     */
-    private void ensureValid(final Collection<? extends E> collection) throws IllegalArgumentException {
-        if (collection != null) {
-            for (final E element : collection) {
-                ensureValidType(element);
-            }
-        }
-    }
-
-    /**
-     * Checks if changes in this collection are allowed. This method is automatically invoked
-     * after this collection got the {@linkplain #getLock lock} and before any operation that
-     * may change the content. The default implementation does nothing (i.e. this collection
-     * is modifiable). Subclasses should override this method if they want to control write
-     * access.
-     *
-     * @throws UnsupportedOperationException if this collection is unmodifiable.
-     *
-     * @since 2.5
-     */
-    protected void checkWritePermission() throws UnsupportedOperationException {
-    }
-
-    /**
-     * Returns the synchronization lock. The default implementation returns {@code this}.
-     * Subclasses that override this method should be careful to update the lock reference
-     * when this set is {@linkplain #clone cloned}.
-     *
-     * @return The synchronization lock.
-     *
-     * @since 2.5
-     */
-    protected Object getLock() {
-        return this;
-    }
-
-    /**
-     * Returns an iterator over the elements in this set.
-     */
-    @Override
-    public Iterator<E> iterator() {
-        final Object lock = getLock();
-        synchronized (lock) {
-            return new SynchronizedIterator<E>(super.iterator(), lock);
-        }
-    }
-
-    /**
-     * Returns the number of elements in this set.
-     */
-    @Override
-    public int size() {
-        synchronized (getLock()) {
-            return super.size();
-        }
-    }
-
-    /**
-     * Returns {@code true} if this set contains no elements.
-     */
-    @Override
-    public boolean isEmpty() {
-        synchronized (getLock()) {
-            return super.isEmpty();
-        }
-    }
-
-    /**
-     * Returns {@code true} if this set contains the specified element.
-     */
-    @Override
-    public boolean contains(final Object o) {
-        synchronized (getLock()) {
-            return super.contains(o);
-        }
-    }
-
-    /**
-     * Adds the specified element to this set if it is not already present.
-     *
-     * @param  element element to be added to this set.
-     * @return {@code true} if the set did not already contain the specified element.
-     * @throws IllegalArgumentException if the specified element is not of the expected type.
-     * @throws UnsupportedOperationException if this collection is unmodifiable.
-     */
-=======
->>>>>>> 00921351
     @Override
     protected final void ensureValid(final E element) throws IllegalArgumentException {
         ensureValidType(element);
