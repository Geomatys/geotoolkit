--- conflicted
+++ resolved
@@ -1055,8 +1055,6 @@
         }
         return null;
     }
-<<<<<<< HEAD
-=======
 
     /**
      * Test if two envelopes intersects.
@@ -1097,6 +1095,4 @@
 
         return false;
     }
-
->>>>>>> b2622210
 }