/*
 * Geotoolkit.org - An Open Source Java GIS Toolkit
 * http://www.geotoolkit.org
 *
 * (C) 2018, Geomatys.
 *
 *
 * This library is free software; you can redistribute it and/or
 * modify it under the terms of the GNU Lesser General Public
 * License as published by the Free Software Foundation;
 * version 2.1 of the License.
 *
 * This library is distributed in the hope that it will be useful,
 * but WITHOUT ANY WARRANTY; without even the implied warranty of
 * MERCHANTABILITY or FITNESS FOR A PARTICULAR PURPOSE.  See the GNU
 * Lesser General Public License for more details.
 */
package org.geotoolkit.util.grid;

import java.awt.geom.Point2D;
import java.util.Arrays;
import java.util.List;
import java.util.Spliterator;
import java.util.function.Consumer;
import java.util.stream.Stream;
import java.util.stream.StreamSupport;
import org.apache.sis.util.ArgumentChecks;

/**
 * Find all intersections between a regular grid (whose cells are aligned with 0 origin, and size is 1 on each of their
 * axes) and a polyline. It returns all points of the polyline, adding intersection points on the fly.
 *
 * To acquire a stream of all points in the populated line string, use {@link #stream(double[], int, boolean, boolean)}
 * or the {@link Builder} class.
 *
 * @implNote
 * This algorithm complexity is roughly O(d*n), with d the number of dimensions of the polyline, and n is the total
 * number of intersection point found.
 *
 * It is partially splittable : each segment of input polyline will be treated in a separate thread if using a parallel
 * stream. Also, if one of the polyline segment is aligned on an reference axis (meaning only one of the dimension is
 * changing along the segment), it can be splitted too.
 *
 * TODO : make compliant with future ISO-19107 API.
 *
 * @author Alexis Manin (Geomatys)
 */
public class GridTraversal implements Spliterator<double[]> {

<<<<<<< HEAD
    static final double EPSILON = 1e-5;
=======
    /**
     * Authorized rounding when testing if two values are close. Note that changing that will impact your unit tests
     * because:
     * <ul>
     *     <li>A test check the rounding tolerance</li>
     *     <li>
     *         Another test checks this algorithm tolerance to big values.
     *         However, as we restrict to double precision, there could be rounding errors too big for this delta.
     *     </li>
     * </ul>
     */
    static final double EPSILON = 1e-8;

    /**
     * The epsilon to use when checking for colinearity. It is less precise than default epsilon, because it's used as
     * a check at the end of the operation chain, where there's more rounding errors.
     */
    static final double COLINEAR_EPSILON = 1e-5;
>>>>>>> ab4e230e

    private final PointList trajectory;

    private int startPoint;
    private final int endPoint;

    private Spliterator<double[]> intersectionEvaluator;

    /**
     * Create a new traversal analyzer for given polyline.
     *
     * @param trajectory The polyline coordinates. We expect coordinates of each points are given in order. Example: for
     * a 3 dimension polyline composed of points a and b, we expect the array to be: [a0, a1, a2, b0, b1, b2].
     */
    private GridTraversal(PointList trajectory) {
        this.trajectory = trajectory;
        startPoint = 0;
        endPoint = this.trajectory.size() - 1;

        prepareSegment();
    }

    private GridTraversal(final PointList trajectory, final int startPoint, final int endPoint) {
        this.trajectory = trajectory;
        this.startPoint = startPoint;
        this.endPoint = endPoint;

        prepareSegment();
    }

    @Override
    public boolean tryAdvance(Consumer<? super double[]> action) {
        while (intersectionEvaluator != null) {
            boolean pushedForward = intersectionEvaluator.tryAdvance(action);
            if (pushedForward) {
                return true;
            }

            intersectionEvaluator = null;
            startPoint++;
            prepareSegment();
        }

        return false;
    }

    /**
     * Prepare analysis for the polyline segment denoted by currently configured start and end point.
     */
    private void prepareSegment() {
        if (startPoint >= endPoint)
            return;
        final double[] start = trajectory.getPoint(startPoint);
        final double[] end = trajectory.getPoint(startPoint+1);

        double[] vec = toVector(start, end);
        int nonZeroCount = 0; int lastNonZero = 0;
        for (int i = 0 ; i < vec.length ; i++) {
            if (!isNearZero(vec[i])) {
                nonZeroCount++;
                lastNonZero = i;
            }
        }

        switch (nonZeroCount) {
            case 0:
                startPoint++;
                prepareSegment();
                break;
            case 1:
                intersectionEvaluator = new MonoDimensionMove(lastNonZero, start, vec[lastNonZero]);
                break;
            default:
                intersectionEvaluator = new MultiDimensionMove(start, end);
                break;
        }
    }

    @Override
    public Spliterator<double[]> trySplit() {
        final int span = endPoint - startPoint;
        if (span > 1) {
            final int splitPoint = startPoint + span / 2;
            // At least two segments remain
            final Spliterator<double[]> prefix = new GridTraversal(trajectory, startPoint, splitPoint);
            this.startPoint = splitPoint;
            prepareSegment();
            return prefix;
        }

        // Last hope : maybe our inner spliterator is splittable
        if (intersectionEvaluator == null) {
            prepareSegment();
        }

        if (intersectionEvaluator != null) {
            return intersectionEvaluator.trySplit();
        }

        return null;
    }

    @Override
    public long estimateSize() {
        return Long.MAX_VALUE;
    }

    @Override
    public int characteristics() {
        // We cannot mark it immutable, because input trajectory is a double array which could be modified externally.
        return ORDERED | NONNULL | DISTINCT;
    }

    static double ceilOrIncrement(final double source) {
        double upper = Math.ceil(source);
        if (isNearZero(source - upper)) {
            upper += 1;
        }

        return upper;
    }

    static double floorOrDecrement(final double source) {
        double lower = Math.floor(source);
        if (isNearZero(source - lower)) {
            lower -= 1;
        }

        return lower;
    }

    static boolean isNearZero(double ordinate) {
        return -EPSILON <= ordinate && ordinate <= EPSILON;
    }

    static double[] toVector(double[] start, double[] end) {
        double[] vec = new double[start.length];
        for (int i = 0; i < vec.length; i++) {
            vec[i] = end[i] - start[i];
        }

        return vec;
    }

    /**
     * A simple abstraction allowing to access input polyline points, whatever structure it is in. For now, we only
     * manage 1D array of value, but in the future, we could simply add a new PointList using a JTS polyline as input,
     * or any other structure.
     *
     * TODO : replace with true {@link List} interface.
     */
    interface PointList {
        int size();
        boolean isEmpty();
        double[] getPoint(int index);

        /**
         *
         * @return Number of coordinates in a single point (length of a point vector).
         */
        int getDimension();
    }

    private static class ContiguousArrayPoint implements PointList {

        final double[] coordinates;
        final int dimension;

        final int size;

        public ContiguousArrayPoint(int dimension, double... coordinates) {
            ArgumentChecks.ensureStrictlyPositive("dimension", dimension);
            if (coordinates.length % dimension != 0) {
                throw new IllegalArgumentException(String.format(
                        "Given array size (%d) is not a multiple the number of dimensions (%d) specified",
                        coordinates.length, dimension
                ));
            }
            this.coordinates = coordinates;
            this.dimension = dimension;
            size = coordinates.length / dimension;
        }

        @Override
        public int size() {
            return size;
        }

        @Override
        public boolean isEmpty() {
            return coordinates.length <= 0;
        }

        @Override
        public double[] getPoint(int index) {
            index *= dimension;
            return Arrays.copyOfRange(coordinates, index, index + dimension);
        }

        @Override
        public int getDimension() {
            return dimension;
        }
    }

    private static class Point2DList implements PointList {

        final List<Point2D> source;

        Point2DList(final List<Point2D> source) {
            this.source = source;
        }

        @Override
        public int size() {
            return source.size();
        }

        @Override
        public boolean isEmpty() {
            return source.isEmpty();
        }

        @Override
        public double[] getPoint(int index) {
            final Point2D pt2d = source.get(index);
            return new double[]{pt2d.getX(), pt2d.getY()};
        }

        @Override
        public int getDimension() {
            return 2;
        }
    }

    /**
     * Return a new polyline, populated with points intersecting a grid of reference - origin on (0, 0) and cell size
     * is 1.
     *
     * @param trajectory The polyline coordinates. We expect coordinates of each points are given in order. Example: for
     * a 3 dimension polyline composed of points a and b, we expect the array to be: [a0, a1, a2, b0, b1, b2].
     * @param dimension Number of dimension of the polyline.
     * @param includeStart True if we want result stream to give back start point of given trajectory on first move.
     * False if we want it to omit the first point of input polyline.
     * @param parallel True if we want returned stream to use multi-threading, false otherwise.
     * @return A stream giving back in order points composing given polyline, adding points intersecting virual grid in
     * the same time.
     */
    public static Stream<double[]> stream(final double[] trajectory, final int dimension, final boolean includeStart, final boolean parallel) {
        return new GridTraversal.Builder()
                .setPolyline(trajectory, dimension)
                .setIncludeStart(includeStart)
                .setParallel(parallel)
                .stream();

    }

    /**
     * Prepare a grid traversal tool. You have to specify at least the polyline to study using one of the
     * setPolyline methods (see {@link #setPolyline(double[], int)}, {@link #setPolyline(java.awt.geom.Point2D...) } or
     * {@link #setPolyline(java.util.List) }.
     *
     * You can optionally specify if you want returned point stream to be evaluated with multi-threading using
     * {@link #setParallel(boolean) } method.
     *
     * IMPORTANT: There's a method allowwing to configure resulting point stream to omit the polyline first point. That
     * can be useful for ray analysis. By default, result stream return the given polyline start point as first element.
     * Configure this behavior with {@link #setIncludeStart(boolean) }.
     */
    public static class Builder {
        PointList polyline;
        boolean includeStart = true;
        boolean parallel = false;

        public Builder setPolyline(Point2D... coordinates) {
            if (coordinates == null || coordinates.length == 0) {
                polyline = null;
            }

            return setPolyline(Arrays.asList(coordinates));
        }

        public Builder setPolyline(final List<Point2D> coordinates) {
            polyline = coordinates == null? null : new Point2DList(coordinates);
            return this;
        }

        /**
         *
         * @param coordinates
         * @param dimension
         * @return
         * @deprecated Use {@link #setPolyline(int, double...)} instead.
         */
        @Deprecated
        public Builder setPolyline(final double[] coordinates, final int dimension) {
            return setPolyline(dimension, coordinates);
        }

        public Builder setPolyline(final int dimension, final double... coordinates) {
            polyline = coordinates == null? null : new ContiguousArrayPoint(dimension, coordinates);
            return this;
        }

        /**
         *
         * @param includeStart True if you want the first point of result stream to be input polyline start point. False
         * to omit it.
         *
         * @return this builder for further configuration.
         */
        public Builder setIncludeStart(boolean includeStart) {
            this.includeStart = includeStart;
            return this;
        }

        public Builder setParallel(boolean parallel) {
            this.parallel = parallel;
            return this;
        }

        public Stream<double[]> stream() {
            ArgumentChecks.ensureNonNull("Polyline", polyline);
            if (polyline.isEmpty()) {
                return Stream.empty();
            } else if (polyline.size() == 1) {
                return includeStart ? Stream.of(polyline.getPoint(0)) : Stream.empty();
            } else {
                Stream<double[]> pointStream = StreamSupport.stream(new GridTraversal(polyline), parallel);
                if (includeStart) {
                    // Spliterator omit the very first point, so we must add it manually.
                    double[] firstPoint = polyline.getPoint(0);
                    final Stream<double[]> startPoint = Stream.of(firstPoint);
                    return Stream.concat(startPoint, pointStream);
                } else {
                    return pointStream;
                }
            }
        }
    }

    /**
     * Ensure that vector encoded by first parameter is proportional (u = kv) to the second given one.
     * Note that any non finite value in any of the source vectors will cause a detection failure (return false).
     *
     * <em>Note on precision</em>: this code rely on {@link GridTraversal#COLINEAR_EPSILON}, so it's required precision
     * (and therefore limit) is around this magnitude.
     *
     * @param u First vector to compare (should be avector representing a segment, or a move along a segment).
     * @param v Second vector in the comparison (should be avector representing a segment, or a move along a segment).
     * @return True if we detect that the two vectors are colinear. False if not.
     */
    static boolean areColinear(final double[] u, final double[] v) {
        // Ensure that u = kv for any moving/non null dimension.
        double coef = Double.NaN;
        for (int i = 0 ; i < u.length ; i++) {
            double uv = v[i] - u[i];
            if (!Double.isFinite(uv)) {
                return false;
            } else if (isNearZero(uv)) {
                // No need to take into account. No move along this dimension
                continue;
            } else if (isNearZero(u[i])) {
                return false;
            } else if (!Double.isFinite(coef)) {
                coef = v[i] / u[i];
            } else if (Math.abs(coef - (v[i] / u[i])) > COLINEAR_EPSILON) {
                return false;
            }
        }

        return true;
    }
}<|MERGE_RESOLUTION|>--- conflicted
+++ resolved
@@ -47,9 +47,6 @@
  */
 public class GridTraversal implements Spliterator<double[]> {
 
-<<<<<<< HEAD
-    static final double EPSILON = 1e-5;
-=======
     /**
      * Authorized rounding when testing if two values are close. Note that changing that will impact your unit tests
      * because:
@@ -68,7 +65,6 @@
      * a check at the end of the operation chain, where there's more rounding errors.
      */
     static final double COLINEAR_EPSILON = 1e-5;
->>>>>>> ab4e230e
 
     private final PointList trajectory;
 
