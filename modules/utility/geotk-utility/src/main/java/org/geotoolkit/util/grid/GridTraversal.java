/*
 * Geotoolkit.org - An Open Source Java GIS Toolkit
 * http://www.geotoolkit.org
 *
 * (C) 2018, Geomatys.
 *
 *
 * This library is free software; you can redistribute it and/or
 * modify it under the terms of the GNU Lesser General Public
 * License as published by the Free Software Foundation;
 * version 2.1 of the License.
 *
 * This library is distributed in the hope that it will be useful,
 * but WITHOUT ANY WARRANTY; without even the implied warranty of
 * MERCHANTABILITY or FITNESS FOR A PARTICULAR PURPOSE.  See the GNU
 * Lesser General Public License for more details.
 */
package org.geotoolkit.util.grid;

import java.awt.geom.Point2D;
import java.util.Arrays;
import java.util.List;
import java.util.Spliterator;
import java.util.function.Consumer;
import java.util.stream.Stream;
import java.util.stream.StreamSupport;
import org.apache.sis.util.ArgumentChecks;

/**
 * Find all intersections between a regular grid (whose cells are aligned with 0 origin, and size is 1 on each of their
 * axes) and a polyline. It returns all points of the polyline, adding intersection points on the fly.
 *
 * To acquire a stream of all points in the populated line string, use {@link #stream(double[], int, boolean, boolean)}
 * or the {@link Builder} class.
 *
 * @implNote
 * This algorithm complexity is roughly O(d*n), with d the number of dimensions of the polyline, and n is the total
 * number of intersection point found.
 *
 * It is partially splittable : each segment of input polyline will be treated in a separate thread if using a parallel
 * stream. Also, if one of the polyline segment is aligned on an reference axis (meaning only one of the dimension is
 * changing along the segment), it can be splitted too.
 *
 * TODO : make compliant with future ISO-19107 API.
 *
 * @author Alexis Manin (Geomatys)
 */
public class GridTraversal implements Spliterator<double[]> {

    static final double EPSILON = 1e-7;

    private final PointList trajectory;

    private int startPoint;
    private final int endPoint;

    private Spliterator<double[]> intersectionEvaluator;

    /**
     * Create a new traversal analyzer for given polyline.
     *
     * @param trajectory The polyline coordinates. We expect coordinates of each points are given in order. Example: for
     * a 3 dimension polyline composed of points a and b, we expect the array to be: [a0, a1, a2, b0, b1, b2].
     */
    private GridTraversal(PointList trajectory) {
        this.trajectory = trajectory;
        startPoint = 0;
        endPoint = this.trajectory.size() - 1;

        prepareSegment();
    }

    private GridTraversal(final PointList trajectory, final int startPoint, final int endPoint) {
        this.trajectory = trajectory;
        this.startPoint = startPoint;
        this.endPoint = endPoint;

        prepareSegment();
    }

    @Override
    public boolean tryAdvance(Consumer<? super double[]> action) {
        while (intersectionEvaluator != null) {
            boolean pushedForward = intersectionEvaluator.tryAdvance(action);
            if (pushedForward) {
                return true;
            }

            intersectionEvaluator = null;
            startPoint++;
            prepareSegment();
        }

        return false;
    }

    /**
     * Prepare analysis for the polyline segment denoted by currently configured start and end point.
     */
    private void prepareSegment() {
        if (startPoint >= endPoint)
            return;
        final double[] start = trajectory.getPoint(startPoint);
        final double[] end = trajectory.getPoint(startPoint+1);

        double[] vec = toVector(start, end);
        int nonZeroCount = 0; int lastNonZero = 0;
        for (int i = 0 ; i < vec.length ; i++) {
            if (!isNearZero(vec[i])) {
                nonZeroCount++;
                lastNonZero = i;
            }
        }

        switch (nonZeroCount) {
            case 0:
                startPoint++;
                prepareSegment();
                break;
            case 1:
                intersectionEvaluator = new MonoDimensionMove(lastNonZero, start, vec[lastNonZero]);
                break;
            default:
                intersectionEvaluator = new MultiDimensionMove(start, end);
                break;
        }
    }

    @Override
    public Spliterator<double[]> trySplit() {
        final int span = endPoint - startPoint;
        if (span > 1) {
            final int splitPoint = startPoint + span / 2;
            // At least two segments remain
            final Spliterator<double[]> prefix = new GridTraversal(trajectory, startPoint, splitPoint);
            this.startPoint = splitPoint;
            prepareSegment();
            return prefix;
        }

        // Last hope : maybe our inner spliterator is splittable
        if (intersectionEvaluator == null) {
            prepareSegment();
        }

        if (intersectionEvaluator != null) {
            return intersectionEvaluator.trySplit();
        }

        return null;
    }

    @Override
    public long estimateSize() {
        return Long.MAX_VALUE;
    }

    @Override
    public int characteristics() {
        // We cannot mark it immutable, because input trajectory is a double array which could be modified externally.
        return ORDERED | NONNULL | DISTINCT;
    }

    static double ceilOrIncrement(final double source) {
        double upper = Math.ceil(source);
        if (source - EPSILON < upper && upper < source + EPSILON) {
            upper += 1;
        }

        return upper;
    }

    static double floorOrDecrement(final double source) {
        double lower = Math.floor(source);
        if (source - EPSILON < lower && lower < source + EPSILON) {
            lower -= 1;
        }

        return lower;
    }

    static boolean isNearZero(double ordinate) {
        return -EPSILON < ordinate && ordinate < EPSILON;
    }

    static double[] toVector(double[] start, double[] end) {
        double[] vec = new double[start.length];
        for (int i = 0; i < vec.length; i++) {
            vec[i] = end[i] - start[i];
        }

        return vec;
    }

    /**
     * A simple abstraction allowing to access input polyline points, whatever structure it is in. For now, we only
     * manage 1D array of value, but in the future, we could simply add a new PointList using a JTS polyline as input,
     * or any other structure.
     *
     * TODO : replace with true {@link List} interface.
     */
    interface PointList {
        int size();
        boolean isEmpty();
        double[] getPoint(int index);

        /**
         *
         * @return Number of coordinates in a single point (length of a point vector).
         */
        int getDimension();
    }

    private static class ContiguousArrayPoint implements PointList {

        final double[] coordinates;
        final int dimension;

        final int size;

<<<<<<< HEAD
        public ContiguousArrayPoint(int dimension, double... ordinates) {
=======
        public ContiguousArrayPoint(double[] coordinates, int dimension) {
>>>>>>> 2aca5283
            ArgumentChecks.ensureStrictlyPositive("dimension", dimension);
            if (coordinates.length % dimension != 0) {
                throw new IllegalArgumentException(String.format(
                        "Given array size (%d) is not a multiple the number of dimensions (%d) specified",
                        coordinates.length, dimension
                ));
            }
            this.coordinates = coordinates;
            this.dimension = dimension;
            size = coordinates.length / dimension;
        }

        @Override
        public int size() {
            return size;
        }

        @Override
        public boolean isEmpty() {
            return coordinates.length <= 0;
        }

        @Override
        public double[] getPoint(int index) {
            index *= dimension;
            return Arrays.copyOfRange(coordinates, index, index + dimension);
        }

        @Override
        public int getDimension() {
            return dimension;
        }
    }

    private static class Point2DList implements PointList {

        final List<Point2D> source;

        Point2DList(final List<Point2D> source) {
            this.source = source;
        }

        @Override
        public int size() {
            return source.size();
        }

        @Override
        public boolean isEmpty() {
            return source.isEmpty();
        }

        @Override
        public double[] getPoint(int index) {
            final Point2D pt2d = source.get(index);
            return new double[]{pt2d.getX(), pt2d.getY()};
        }

        @Override
        public int getDimension() {
            return 2;
        }
    }

    /**
     * Return a new polyline, populated with points intersecting a grid of reference - origin on (0, 0) and cell size
     * is 1.
     *
     * @param trajectory The polyline coordinates. We expect coordinates of each points are given in order. Example: for
     * a 3 dimension polyline composed of points a and b, we expect the array to be: [a0, a1, a2, b0, b1, b2].
     * @param dimension Number of dimension of the polyline.
     * @param includeStart True if we want result stream to give back start point of given trajectory on first move.
     * False if we want it to omit the first point of input polyline.
     * @param parallel True if we want returned stream to use multi-threading, false otherwise.
     * @return A stream giving back in order points composing given polyline, adding points intersecting virual grid in
     * the same time.
     */
    public static Stream<double[]> stream(final double[] trajectory, final int dimension, final boolean includeStart, final boolean parallel) {
        return new GridTraversal.Builder()
                .setPolyline(trajectory, dimension)
                .setIncludeStart(includeStart)
                .setParallel(parallel)
                .stream();

    }

    /**
     * Prepare a grid traversal tool. You have to specify at least the polyline to study using one of the
     * setPolyline methods (see {@link #setPolyline(double[], int)}, {@link #setPolyline(java.awt.geom.Point2D...) } or
     * {@link #setPolyline(java.util.List) }.
     *
     * You can optionally specify if you want returned point stream to be evaluated with multi-threading using
     * {@link #setParallel(boolean) } method.
     *
     * IMPORTANT: There's a method allowwing to configure resulting point stream to omit the polyline first point. That
     * can be useful for ray analysis. By default, result stream return the given polyline start point as first element.
     * Configure this behavior with {@link #setIncludeStart(boolean) }.
     */
    public static class Builder {
        PointList polyline;
        boolean includeStart = true;
        boolean parallel = false;

        public Builder setPolyline(Point2D... coordinates) {
            if (coordinates == null || coordinates.length == 0) {
                polyline = null;
            }

            return setPolyline(Arrays.asList(coordinates));
        }

        public Builder setPolyline(final List<Point2D> coordinates) {
            polyline = coordinates == null? null : new Point2DList(coordinates);
            return this;
        }

        /**
         *
         * @param coordinates
         * @param dimension
         * @return
         * @deprecated Use {@link #setPolyline(int, double...)} instead.
         */
        @Deprecated
        public Builder setPolyline(final double[] coordinates, final int dimension) {
            return setPolyline(dimension, coordinates);
        }

        public Builder setPolyline(final int dimension, final double... coordinates) {
            polyline = coordinates == null? null : new ContiguousArrayPoint(dimension, coordinates);
            return this;
        }

        /**
         *
         * @param includeStart True if you want the first point of result stream to be input polyline start point. False
         * to omit it.
         *
         * @return this builder for further configuration.
         */
        public Builder setIncludeStart(boolean includeStart) {
            this.includeStart = includeStart;
            return this;
        }

        public Builder setParallel(boolean parallel) {
            this.parallel = parallel;
            return this;
        }

        public Stream<double[]> stream() {
            ArgumentChecks.ensureNonNull("Polyline", polyline);
            if (polyline.isEmpty()) {
                return Stream.empty();
            } else if (polyline.size() == 1) {
                return includeStart ? Stream.of(polyline.getPoint(0)) : Stream.empty();
            } else {
                Stream<double[]> pointStream = StreamSupport.stream(new GridTraversal(polyline), parallel);
                if (includeStart) {
                    // Spliterator omit the very first point, so we must add it manually.
                    double[] firstPoint = polyline.getPoint(0);
                    final Stream<double[]> startPoint = Stream.of(firstPoint);
                    return Stream.concat(startPoint, pointStream);
                } else {
                    return pointStream;
                }
            }
        }
    }
}<|MERGE_RESOLUTION|>--- conflicted
+++ resolved
@@ -218,11 +218,7 @@
 
         final int size;
 
-<<<<<<< HEAD
-        public ContiguousArrayPoint(int dimension, double... ordinates) {
-=======
-        public ContiguousArrayPoint(double[] coordinates, int dimension) {
->>>>>>> 2aca5283
+        public ContiguousArrayPoint(int dimension, double... coordinates) {
             ArgumentChecks.ensureStrictlyPositive("dimension", dimension);
             if (coordinates.length % dimension != 0) {
                 throw new IllegalArgumentException(String.format(
