/*
 *    Geotoolkit.org - An Open Source Java GIS Toolkit
 *    http://www.geotoolkit.org
 *
 *    (C) 2016, Geomatys
 *
 *    This library is free software; you can redistribute it and/or
 *    modify it under the terms of the GNU Lesser General Public
 *    License as published by the Free Software Foundation;
 *    version 2.1 of the License.
 *
 *    This library is distributed in the hope that it will be useful,
 *    but WITHOUT ANY WARRANTY; without even the implied warranty of
 *    MERCHANTABILITY or FITNESS FOR A PARTICULAR PURPOSE.  See the GNU
 *    Lesser General Public License for more details.
 */
package org.geotoolkit.internal.io;

import java.nio.file.Files;
import java.nio.file.Path;
import java.util.ArrayList;
import java.util.Hashtable;
import java.util.List;
import java.util.Properties;
import java.io.IOException;
import java.util.logging.Level;
import javax.sql.DataSource;
import javax.naming.Binding;
import javax.naming.Context;
import javax.naming.Name;
import javax.naming.NameParser;
import javax.naming.NameClassPair;
import javax.naming.NameNotFoundException;
import javax.naming.NamingEnumeration;
import javax.naming.NamingException;
import javax.naming.spi.InitialContextFactory;
import javax.naming.InitialContext;
import javax.naming.NameAlreadyBoundException;
import javax.naming.event.EventContext;
import javax.naming.event.NamingEvent;
import javax.naming.event.NamingListener;
import javax.naming.event.ObjectChangeListener;
import javax.naming.OperationNotSupportedException;
import org.apache.sis.internal.metadata.sql.Initializer;
import org.apache.sis.referencing.CRS;
import org.apache.sis.referencing.factory.MultiAuthoritiesFactory;
import org.apache.sis.util.logging.Logging;
import org.geotoolkit.internal.sql.DefaultDataSource;
import org.geotoolkit.internal.sql.AuthenticatedDataSource;
import org.opengis.util.FactoryException;


/**
 * Tiny JNDI context, used only for specifying an EPSG data source to Apache SIS.
 *
 * @author Martin Desruisseaux (Geomatys)
 * @module
 */
public final class JNDI implements EventContext, InitialContextFactory {
    /**
     * Invoked from {@link org.geotoolkit.lang.Setup} for setting a pseudo-JNDI environment.
     */
    public static void install() {
        // define at least the derby folder if not set
        boolean reload = false;
        if (System.getProperty("derby.system.home") == null) {
            final Path path = Installation.SIS.directory(true);
            if (!Files.exists(path)) {
                try {
                    Files.createDirectories(path);
                } catch (IOException ex) {
                    throw new IllegalStateException(ex);
                }
            }
            if (Files.isDirectory(path)) {
                System.setProperty("derby.system.home", path.toAbsolutePath().toString());
                reload = true;
            }
        }
        if (!Initializer.hasJNDI()) {
            System.setProperty(INITIAL_CONTEXT_FACTORY, JNDI.class.getName());
            reload = true;
        }
        if (reload) {
            try {
                ((MultiAuthoritiesFactory) CRS.getAuthorityFactory(null)).reload();
            } catch (FactoryException ex) {
                throw new IllegalStateException(ex);        // Should never happen.
            }
        }
    }

    /**
     * Invoked from {@link org.geotoolkit.lang.Setup} for removing our pseudo-JNDI environment.
     */
    public static void uninstall() {
        if (JNDI.class.getName().equals(System.getProperty(INITIAL_CONTEXT_FACTORY))) {
            System.clearProperty(INITIAL_CONTEXT_FACTORY);
        }
    }

    /**
     * The last {@code JNDI} instance created. Considered as the unique JNDI instance.
     */
    private static volatile JNDI instance;

    /**
     * Data source for the EPSG database, or {@code null} if none.
     */
    private static DataSource EPSG;

    /**
     * Explicitly set datasource called by {@link #setEPSG}.
     *
     */
    private static DataSource overrideEPSG;

    /**
     * Listeners to notify when {@link #EPSG} changed.
     * Must be a static list, because JNDI creates new {@code Context} instances on various method calls.
     */
    private static final List<ObjectChangeListener> listeners = new ArrayList<>();

    /**
     * Sets the data source for the EPSG database.
     *
     * @param source Data source for the EPSG database, or {@code null} if none.
     */
    public static synchronized void setEPSG(final DataSource source) throws NamingException {
        if (overrideEPSG == null && source == null) {
<<<<<<< HEAD
            // Datasource has not been overriden.
=======
            // DataSource has not been override
>>>>>>> de3eb120
            return;
        }

        overrideEPSG = source;
        EPSG = source;
        if (Initializer.hasJNDI()) {
            final Context env = (Context) InitialContext.doLookup("java:comp/env");
            if (!(env instanceof JNDI)) {
                try {
                    env.bind(Initializer.JNDI, source);
<<<<<<< HEAD
                } catch (NameAlreadyBoundException ex) {
=======
                } catch (NameAlreadyBoundException | OperationNotSupportedException ex) {
>>>>>>> de3eb120
                    Logging.getLogger("org.geotoolkit.referencing").log(Level.CONFIG, ex.getMessage(), ex);
                }
            }
        }
        final JNDI instance = JNDI.instance;
        if (instance != null) {
            final ObjectChangeListener[] ls = listeners.toArray(new ObjectChangeListener[listeners.size()]);
            final NamingEvent event = new NamingEvent(instance, NamingEvent.OBJECT_CHANGED, null, null, null);
            for (final ObjectChangeListener listener : ls) {
                listener.objectChanged(event);
            }
        }
    }

    /**
     * Returns the EPSG data source.
     */
    public static synchronized DataSource getEPSG() throws IOException {
        if (EPSG == null) {
            final Properties properties = Installation.EPSG.getDataSource();
            if (properties != null) {
                final String url = properties.getProperty("URL");
                if (url != null) {
                    EPSG = new DefaultDataSource(url);
                    final String user = properties.getProperty("user");
                    if (user != null) {
                        EPSG = new AuthenticatedDataSource(EPSG, user, properties.getProperty("password"), true);
                    }
                }
            }
        }
        return EPSG;
    }

    /**
     * Invoked by JNDI through reflection for creating the {@link InitialContextFactory}.
     */
    public JNDI() {
        instance = this;
    }

    /**
     * Invoked by JNDI for creating the {@link Context}.
     *
     * @param environment ignored.
     * @return The context.
     */
    @Override
    public Context getInitialContext(Hashtable<?,?> environment) {
        return this;
    }

    /**
     * Returns the object for the given name.
     *
     * @param  name The object name.
     * @return Value associated to the given name.
     * @throws NamingException if the value can not be obtained.
     */
    @Override
    public Object lookup(final String name) throws NamingException {
        switch (name) {
            case "java:comp/env": return this;
            case Initializer.JNDI: {
                final DataSource ds;
                try {
                    ds = getEPSG();
                } catch (IOException e) {
                    throw (NamingException) new NamingException(e.getMessage()).initCause(e);
                }
                if (ds != null) {
                    return ds;
                }
                throw new NameNotFoundException("EPSG DataSource not set.");
            }
            default: throw new NameNotFoundException(name);
        }
    }

    @Override
    public void bind(String name, Object obj) throws NamingException {
        throw new NamingException("Not supported yet.");
    }

    @Override
    public void rebind(String name, Object obj) throws NamingException {
        throw new NamingException("Not supported yet.");
    }

    @Override
    public void unbind(String name) throws NamingException {
        throw new NamingException("Not supported yet.");
    }

    @Override
    public void rename(String oldName, String newName) throws NamingException {
        throw new NamingException("Not supported yet.");
    }

    @Override
    public NamingEnumeration<NameClassPair> list(String name) throws NamingException {
        throw new NamingException("Not supported yet.");
    }

    @Override
    public NamingEnumeration<Binding> listBindings(String name) throws NamingException {
        throw new NamingException("Not supported yet.");
    }

    @Override
    public void destroySubcontext(String name) throws NamingException {
        throw new NamingException("Not supported yet.");
    }

    @Override
    public Context createSubcontext(String name) throws NamingException {
        throw new NamingException("Not supported yet.");
    }

    @Override
    public Object lookupLink(String name) throws NamingException {
        throw new NamingException("Not supported yet.");
    }

    @Override
    public NameParser getNameParser(String name) throws NamingException {
        throw new NamingException("Not supported yet.");
    }

    @Override
    public String composeName(String name, String prefix) throws NamingException {
        throw new NamingException("Not supported yet.");
    }

    @Override
    public Object addToEnvironment(String propName, Object propVal) throws NamingException {
        throw new NamingException("Not supported yet.");
    }

    @Override
    public Object removeFromEnvironment(String propName) throws NamingException {
        throw new NamingException("Not supported yet.");
    }

    @Override
    public Hashtable<?, ?> getEnvironment() throws NamingException {
        throw new NamingException("Not supported yet.");
    }

    @Override
    public String getNameInNamespace() throws NamingException {
        throw new NamingException("Not supported yet.");
    }

    @Override
    public void addNamingListener(String target, int scope, NamingListener listener) {
        if (listener instanceof ObjectChangeListener && Initializer.JNDI.equals(target)) {
            synchronized (JNDI.class) {
                listeners.add((ObjectChangeListener) listener);
            }
        }
    }

    @Override
    public void removeNamingListener(NamingListener listener) {
        synchronized (JNDI.class) {
            listeners.remove(listener);
        }
    }

    @Override
    public boolean targetMustExist() {
        return false;
    }

    @Override
    public void close() {
    }

    /**
     * Delegates to the methods working on {@link String}.
     *
     * @param  name The name to convert to string.
     * @throws NamingException if the string-based method failed.
     */
    @Override public void                               bind           (Name name, Object obj)   throws NamingException {         bind           (name.toString(), obj);}
    @Override public void                             unbind           (Name name)               throws NamingException {       unbind           (name.toString());}
    @Override public void                             rebind           (Name name, Object obj)   throws NamingException {       rebind           (name.toString(), obj);}
    @Override public void                             rename           (Name name, Name newName) throws NamingException {       rename           (name.toString(), newName.toString());}
    @Override public Object                           lookup           (Name name)               throws NamingException {return lookup           (name.toString());}
    @Override public Object                           lookupLink       (Name name)               throws NamingException {return lookupLink       (name.toString());}
    @Override public NamingEnumeration<NameClassPair> list             (Name name)               throws NamingException {return list             (name.toString());}
    @Override public NamingEnumeration<Binding>       listBindings     (Name name)               throws NamingException {return listBindings     (name.toString());}
    @Override public NameParser                       getNameParser    (Name name)               throws NamingException {return getNameParser    (name.toString());}
    @Override public Context                          createSubcontext (Name name)               throws NamingException {return createSubcontext (name.toString());}
    @Override public void                             destroySubcontext(Name name)               throws NamingException {       destroySubcontext(name.toString());}
    @Override public Name                             composeName      (Name name, Name prefix)  throws NamingException {
        return getNameParser(name).parse(composeName(name.toString(), prefix.toString()));
    }

    @Override
    public void addNamingListener(Name target, int scope, NamingListener l) throws NamingException {
        addNamingListener(target.toString(), scope, l);
    }
}<|MERGE_RESOLUTION|>--- conflicted
+++ resolved
@@ -128,11 +128,7 @@
      */
     public static synchronized void setEPSG(final DataSource source) throws NamingException {
         if (overrideEPSG == null && source == null) {
-<<<<<<< HEAD
             // Datasource has not been overriden.
-=======
-            // DataSource has not been override
->>>>>>> de3eb120
             return;
         }
 
@@ -143,11 +139,7 @@
             if (!(env instanceof JNDI)) {
                 try {
                     env.bind(Initializer.JNDI, source);
-<<<<<<< HEAD
-                } catch (NameAlreadyBoundException ex) {
-=======
                 } catch (NameAlreadyBoundException | OperationNotSupportedException ex) {
->>>>>>> de3eb120
                     Logging.getLogger("org.geotoolkit.referencing").log(Level.CONFIG, ex.getMessage(), ex);
                 }
             }
