--- conflicted
+++ resolved
@@ -179,45 +179,8 @@
      */
     public void shutdown() {
         final Dialect dialect = Dialect.forURL(url);
-<<<<<<< HEAD
-        if (dialect != null) switch (dialect) {
-            case HSQL: {
-                try {
-                    final Connection c = getConnection();
-                    HSQL.shutdown(c, false);
-                    c.close();
-                } catch (SQLException e) {
-                    Logging.unexpectedException(LOGGER, DefaultDataSource.class, "shutdown", e);
-                }
-                break;
-            }
-            case DERBY: {
-                shutdownDerby(url);
-                break;
-            }
-        }
-    }
-
-    /**
-     * Shutdowns the Derby database represented by the given URL.
-     *
-     * @param url The URL of the Derby database to shutdown.
-     *
-     * @since 3.10
-     */
-    public static void shutdownDerby(String url) {
-        final int p = url.indexOf(';');
-        if (p >= 0) {
-            // Trim the parameters, especially ";create=true".
-            url = url.substring(0, p);
-        }
-        url += ";shutdown=true";
-        try {
-            DriverManager.getConnection(url).close();
-=======
         if (dialect != null) try {
             dialect.shutdown(null, url, false);
->>>>>>> 97ab597f
         } catch (SQLException e) {
             Logging.unexpectedException(LOGGER, DefaultDataSource.class, "shutdown", e);
         }
