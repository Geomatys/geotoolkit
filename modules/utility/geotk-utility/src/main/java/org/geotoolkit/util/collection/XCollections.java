/*
 *    Geotoolkit.org - An Open Source Java GIS Toolkit
 *    http://www.geotoolkit.org
 *
 *    (C) 2010-2012, Open Source Geospatial Foundation (OSGeo)
 *    (C) 2010-2012, Geomatys
 *
 *    This library is free software; you can redistribute it and/or
 *    modify it under the terms of the GNU Lesser General Public
 *    License as published by the Free Software Foundation;
 *    version 2.1 of the License.
 *
 *    This library is distributed in the hope that it will be useful,
 *    but WITHOUT ANY WARRANTY; without even the implied warranty of
 *    MERCHANTABILITY or FITNESS FOR A PARTICULAR PURPOSE.  See the GNU
 *    Lesser General Public License for more details.
 */
package org.geotoolkit.util.collection;

import java.util.*;

import java.io.Serializable;
import org.geotoolkit.lang.Static;
import org.apache.sis.util.collection.Containers;
import org.apache.sis.internal.util.CollectionsExt;


/**
 * Static methods working on {@link Collection} objects. This is an extension to the
 * Java {@link Collections} utility class providing:
 * <p>
 * <ul>
 *   <li>Null-safe {@link #clear(Collection) clear}, {@link #isNullOrEmpty(Collection) isNullOrEmpty}
 *       and {@link #addIfNonNull(Collection, Object) addIfNonNull} methods.</li>
 *   <li>{@link #unmodifiableSet(Set) unmodifiableSet} and {@linkplain #unmodifiableMap(Map) unmodifiableMap}
 *       methods slightly more compact than the standard ones when the new collection is not
 *       required to be a view over the given collection.</li>
 *   <li>{@link #asCollection(Object) asCollection} for wrapping arbitrary objects to list or collection.</li>
 *   <li>List and collection {@linkplain #listComparator() comparators}.</li>
 *   <li>{@link #copy(Collection) copy} method for taking a snapshot of an arbitrary implementation
 *       into a stable object.</li>
 * </ul>
 *
 * @author Martin Desruisseaux (IRD, Geomatys)
 * @version 3.20
 *
 * @since 3.10 (derived from 3.00)
 * @module
 */
public final class XCollections extends Static {
    /**
     * Do not allow instantiation of this class.
     */
    private XCollections() {
    }

    /**
     * Clears the given collection, if non-null. If the collection is null, then this method does
     * nothing. This is a convenience method when a null collection is a synonymous of empty.
     *
     * @param collection The collection to clear, or {@code null}.
     *
     * @since 3.18
     */
    public static void clear(final Collection<?> collection) {
        if (collection != null) {
            collection.clear();
        }
    }

    /**
     * Clears the given map, if non-null. If the map is null, then this method does nothing.
     * This is a convenience method when a null map is a synonymous of empty.
     *
     * @param map The map to clear, or {@code null}.
     *
     * @since 3.18
     */
    public static void clear(final Map<?,?> map) {
        if (map != null) {
            map.clear();
        }
    }

    /**
     * Returns {@code true} if the given collection is either null or
     * {@linkplain Collection#isEmpty() empty}. If this method returns {@code false},
     * then the given collection is guaranteed to be non-null and to contain at least
     * one element.
     *
     * @param collection The collection to test, or {@code null}.
     * @return {@code true} if the given collection is null or empty, or {@code false} otherwise.
     *
     * @since 3.18
     *
     * @deprecated Moved to {@link Containers#isNullOrEmpty(Collection)}.
     */
    @Deprecated
    public static boolean isNullOrEmpty(final Collection<?> collection) {
        return Containers.isNullOrEmpty(collection);
    }

    /**
     * Returns {@code true} if the given map is either null or {@linkplain Map#isEmpty() empty}.
     * If this method returns {@code false}, then the given map is guaranteed to be non-null and
     * to contain at least one element.
     *
     * @param map The map to test, or {@code null}.
     * @return {@code true} if the given map is null or empty, or {@code false} otherwise.
     *
     * @since 3.18
     *
     * @deprecated Moved to {@link Containers#isNullOrEmpty(Map)}.
     */
    @Deprecated
    public static boolean isNullOrEmpty(final Map<?,?> map) {
        return Containers.isNullOrEmpty(map);
    }

    /**
     * Adds the given element to the given collection only if the element is non-null.
     * If any of the given argument is null, then this method does nothing.
     *
     * @param  <E>        The type of elements in the collection.
     * @param  collection The collection in which to add elements, or {@code null}.
     * @param  element    The element to add in the collection, or {@code null}.
     * @return {@code true} if the given element has been added, or {@code false} otherwise.
     *
     * @since 3.20
     */
    public static <E> boolean addIfNonNull(final Collection<E> collection, final E element) {
        return (collection != null && element != null) && collection.add(element);
    }

    /**
     * Returns a {@linkplain Queue queue} which is always empty and accepts no element.
     *
     * @param <E> The type of elements in the empty collection.
     * @return An empty collection.
     *
     * @see Collections#emptyList()
     * @see Collections#emptySet()
     *
     * @deprecated No replacement.
     */
    @Deprecated
    public static <E> Queue<E> emptyQueue() {
        return CollectionsExt.emptyQueue();
    }

    /**
     * Returns a {@linkplain SortedSet sorted set} which is always empty and accepts no element.
     *
     * @param <E> The type of elements in the empty collection.
     * @return An empty collection.
     *
     * @see Collections#emptyList()
     * @see Collections#emptySet()
     *
     * @deprecated No replacement, since this method will be provided in JDK8.
     */
    @Deprecated
    public static <E> SortedSet<E> emptySortedSet() {
        return CollectionsExt.emptySortedSet();
    }

    /**
     * Returns the specified array as an immutable set, or {@code null} if the array is null.
     * If the given array contains duplicated elements, i.e. elements that are equal in the
     * sense of {@link Object#equals(Object)}, then only the last instance of the duplicated
     * values will be included in the returned set.
     *
     * @param  <E> The type of array elements.
     * @param  array The array to copy in a set. May be {@code null}.
     * @return A set containing the array elements, or {@code null} if the given array was null.
     *
     * @see Collections#unmodifiableSet(Set)
     *
     * @since 3.17
     */
<<<<<<< HEAD
    @Deprecated
=======
    @SafeVarargs
>>>>>>> 8ede1824
    public static <E> Set<E> immutableSet(final E... array) {
        if (array == null) {
            return null;
        }
        switch (array.length) {
            case 0:  return Collections.emptySet();
            case 1:  return Collections.singleton(array[0]);
            default: return Collections.unmodifiableSet(new LinkedHashSet<>(Arrays.asList(array)));
        }
    }

    /**
     * Returns a unmodifiable version of the given set. This method is different than the
     * standard {@link Collections#unmodifiableSet(Set)} in that it tries to returns a more
     * efficient object when there is zero or one element. <em>The set returned by this
     * method may or may not be a view of the given set</em>. Consequently this method
     * shall be used <strong>only</strong> if the given set will <strong>not</strong> be
     * modified after this method call. In case of doubt, use the standard
     * {@link Collections#unmodifiableSet(Set)} method instead.
     *
     * @param  <E>  The type of elements in the set.
     * @param  set  The set to make unmodifiable, or {@code null}.
     * @return A unmodifiable version of the given set, or {@code null} if the given set was null.
     *
     * @since 3.20
     *
     * @deprecated Renamed {@link #unmodifiableOrCopy(Set)}.
     */
    @Deprecated
    public static <E> Set<E> unmodifiableSet(Set<E> set) {
        return CollectionsExt.unmodifiableOrCopy(set);
    }

    /**
     * Returns a unmodifiable version of the given map. This method is different than the
     * standard {@link Collections#unmodifiableMap(Map)} in that it tries to returns a more
     * efficient object when there is zero or one element. <em>The map returned by this
     * method may or may not be a view of the given map</em>. Consequently this method
     * shall be used <strong>only</strong> if the given map will <strong>not</strong> be
     * modified after this method call. In case of doubt, use the standard
     * {@link Collections#unmodifiableMap(Map)} method instead.
     *
     * @param  <K>  The type of keys in the map.
     * @param  <V>  The type of values in the map.
     * @param  map  The map to make unmodifiable, or {@code null}.
     * @return A unmodifiable version of the given map, or {@code null} if the given map was null.
     *
     * @since 3.18 (derived from 3.17)
     *
     * @deprecated Renamed {@link #unmodifiableOrCopy(Map)}.
     */
    @Deprecated
    public static <K,V> Map<K,V> unmodifiableMap(Map<K,V> map) {
        return CollectionsExt.unmodifiableOrCopy(map);
    }

    /**
     * Returns a unmodifiable version of the given set.
     * This method is different than the standard {@link Collections#unmodifiableSet(Set)}
     * in that it tries to returns a more efficient object when there is zero or one element.
     * Such small set occurs frequently in Apache SIS, especially for
     * {@link org.apache.sis.referencing.AbstractIdentifiedObject} names or identifiers.
     *
     * <p><em>The set returned by this method may or may not be a view of the given set</em>.
     * Consequently this method shall be used <strong>only</strong> if the given set will
     * <strong>not</strong> be modified after this method call. In case of doubt, use the
     * standard {@link Collections#unmodifiableSet(Set)} method instead.</p>
     *
     * @param  <E>  The type of elements in the set.
     * @param  set  The set to make unmodifiable, or {@code null}.
     * @return A unmodifiable version of the given set, or {@code null} if the given set was null.
     */
    public static <E> Set<E> unmodifiableOrCopy(Set<E> set) {
        return CollectionsExt.unmodifiableOrCopy(set);
    }

    /**
     * Returns a unmodifiable version of the given map.
     * This method is different than the standard {@link Collections#unmodifiableMap(Map)}
     * in that it tries to returns a more efficient object when there is zero or one entry.
     * Such small maps occur frequently in Apache SIS.
     *
     * <p><em>The map returned by this method may or may not be a view of the given map</em>.
     * Consequently this method shall be used <strong>only</strong> if the given map will
     * <strong>not</strong> be modified after this method call. In case of doubt, use the
     * standard {@link Collections#unmodifiableMap(Map)} method instead.</p>
     *
     * @param  <K>  The type of keys in the map.
     * @param  <V>  The type of values in the map.
     * @param  map  The map to make unmodifiable, or {@code null}.
     * @return A unmodifiable version of the given map, or {@code null} if the given map was null.
     */
    public static <K,V> Map<K,V> unmodifiableOrCopy(Map<K,V> map) {
        return CollectionsExt.unmodifiableOrCopy(map);
    }

    /**
     * Returns the given value as a collection. Special cases:
     * <p>
     * <ul>
     *   <li>If the value is null, then this method returns an {@linkplain Collections#emptyList() empty list}.</li>
     *   <li>If the value is an instance of {@link Collection}, then it is returned unchanged.</li>
     *   <li>If the value is an array of objects, then it is returned {@linkplain Arrays#asList(Object[]) as a list}.</li>
     *   <li>If the value is an instance of {@link Iterable}, {@link Iterator} or {@link Enumeration}, copies the values in a new list.</li>
     *   <li>Otherwise the value is returned as a {@linkplain Collections#singletonList(Object) singleton list}.</li>
     * </ul>
     * <p>
     * Note that in the {@link Iterator} and {@link Enumeration} cases, the given value object
     * is not valid anymore after this method call since it has been used for the iteration.
     * <p>
     * If the returned object needs to be a list, then this method can be chained
     * with {@link #asList(Collection)} as below:
     *
     * {@preformat java
     *     List<?> list = asList(asCollection(object));
     * }
     *
     * @param  value The value to return as a collection, or {@code null}.
     * @return The value as a collection, or wrapped in a collection (never {@code null}).
     *
     * @since 3.20
     */
    public static Collection<?> asCollection(final Object value) {
        return CollectionsExt.toCollection(value);
    }

    /**
     * Casts o copies the given collection to a list. Special cases:
     * <p>
     * <ul>
     *   <li>If the given collection is {@code null}, then this method returns {@code null}.</li>
     *   <li>If the given collection is already a list, then it is returned unchanged.</li>
     *   <li>Otherwise the elements are copied in a new list, which is returned.</li>
     * </ul>
     * <p>
     * If the argument is not an instance of {@code Collection}, then this method can be chained
     * with {@link #asCollection(Object)} for handling a wider range of types:
     *
     * {@preformat java
     *     List<?> list = asList(asCollection(object));
     * }
     *
     * @param  <T> The type of elements in the given collection.
     * @param  collection The collection to cast or copy to a list.
     * @return The given collection as a list, or a copy of the given collection.
     *
     * @since 3.20
     */
    public static <T> List<T> asList(final Collection<T> collection) {
        return CollectionsExt.toList(collection);
    }

    /**
     * The comparator to be returned by {@link Collections#listComparator()} and similar methods.
     */
    private static final class Compare<T extends Comparable<T>>
            implements Comparator<Collection<T>>, Serializable
    {
        /**
         * For cross-version compatibility.
         */
        private static final long serialVersionUID = 7050753365408754641L;

        /**
         * The unique instance. Can not be public because of parameterized types: we need a method
         * for casting to the expected type. This is the same trick than the one used by the JDK
         * in the {@link Collections#emptySet()} method for instance.
         */
        @SuppressWarnings("rawtypes")
        static final Comparator INSTANCE = new Compare();

        /**
         * Do not allow instantiation other than the unique {@link #INSTANCE}.
         */
        private Compare() {
        }

        /**
         * Compares two collections of comparable objects.
         */
        @Override
        public int compare(final Collection<T> c1, final Collection<T> c2) {
            final Iterator<T> i1 = c1.iterator();
            final Iterator<T> i2 = c2.iterator();
            int c;
            do {
                final boolean h1 = i1.hasNext();
                final boolean h2 = i2.hasNext();
                if (!h1) return h2 ? -1 : 0;
                if (!h2) return +1;
                final T e1 = i1.next();
                final T e2 = i2.next();
                c = e1.compareTo(e2);
            } while (c == 0);
            return c;
        }
    };

    /**
     * Returns a comparator for lists of comparable elements. The first element of each list are
     * {@linkplain Comparable#compareTo(Object) compared}. If one is <cite>greater than</cite> or
     * <cite>less than</cite> the other, the result of that comparison is returned. Otherwise
     * the second element are compared, and so on until either non-equal elements are found,
     * or end-of-list are reached. In the later case, the shortest list is considered
     * <cite>less than</cite> the longest one.
     *
     * <p>If both lists have the same length and equal elements in the sense of
     * {@link Comparable#compareTo}, then the comparator returns 0.</p>
     *
     * @param  <T> The type of elements in both lists.
     * @return The ordering between two lists.
     *
     * @since 3.18 (derived from 2.5)
     */
    @SuppressWarnings("unchecked")
    public static <T extends Comparable<T>> Comparator<List<T>> listComparator() {
        return Compare.INSTANCE;
    }

    /**
     * Returns a comparator for sorted sets of comparable elements. The first element of each set
     * are {@linkplain Comparable#compareTo(Object) compared}. If one is <cite>greater than</cite>
     * or <cite>less than</cite> the other, the result of that comparison is returned. Otherwise
     * the second element are compared, and so on until either non-equal elements are found,
     * or end-of-set are reached. In the later case, the smallest set is considered
     * <cite>less than</cite> the largest one.
     *
     * {@note There is no method accepting an arbitrary <code>Set</code> or <code>Collection</code>
     *        argument because this comparator makes sense only for collections having determinist
     *        iteration order.}
     *
     * @param <T> The type of elements in both sets.
     * @return The ordering between two sets.
     */
    @SuppressWarnings("unchecked")
    public static <T extends Comparable<T>> Comparator<SortedSet<T>> sortedSetComparator() {
        return Compare.INSTANCE;
    }

    /**
     * The comparator to be returned by {@link Collections#valueComparator()}.
     */
    private static final class ValueComparator<K,V extends Comparable<V>>
            implements Comparator<Map.Entry<K,V>>, Serializable
    {
        /**
         * For cross-version compatibility.
         */
        private static final long serialVersionUID = 807166038568740444L;

        /**
         * The unique instance. Can not be public because of parameterized types: we need a method
         * for casting to the expected type. This is the same trick than the one used by the JDK
         * in the {@link Collections#emptySet()} method for instance.
         */
        @SuppressWarnings("rawtypes")
        static final ValueComparator INSTANCE = new ValueComparator();

        /**
         * Do not allow instantiation other than the unique {@link #INSTANCE}.
         */
        private ValueComparator() {
        }

        /**
         * Compares the values of two entries.
         */
        @Override
        public int compare(final Map.Entry<K,V> e1, final Map.Entry<K,V> e2) {
            return e1.getValue().compareTo(e2.getValue());
        }
    }

    /**
     * Returns a comparator for arbitrary collections of comparable elements. The elements are
     * compared in iteration order as for the {@linkplain #listComparator list comparator}.
     *
     * <em>This comparator make sense only for collections having determinist order</em>
     * like {@link java.util.TreeSet}, {@link java.util.LinkedHashSet} or queues.
     * Do <strong>not</strong> use it with {@link java.util.HashSet}.
     *
     * @param <T> The type of elements in both collections.
     * @return The ordering between two collections.
     *
     * @since 3.18 (derived from 2.5)
     *
     * @deprecated No replacement.
     */
    @Deprecated
    @SuppressWarnings({"unchecked","rawtypes"})
    public static <T extends Comparable<T>> Comparator<Collection<T>> collectionComparator() {
<<<<<<< HEAD
        throw new UnsupportedOperationException();
=======
        return Compare.INSTANCE;
>>>>>>> 8ede1824
    }

    /**
     * Returns the capacity to be given to the {@link java.util.HashMap#HashMap(int) HashMap}
     * constructor for holding the given number of elements. This method computes the capacity
     * for the default <cite>load factor</cite>, which is 0.75.
     * <p>
     * The same calculation can be used for {@link java.util.LinkedHashMap} and
     * {@link java.util.HashSet} as well, which are built on top of {@code HashMap}.
     *
     * @param elements The number of elements to be put into the hash map or hash set.
     * @return The optimal initial capacity to be given to the hash map constructor.
     *
     * @deprecated Moved to {@link Containers#hashMapCapacity(int)}.
     */
    @Deprecated
    public static int hashMapCapacity(int elements) {
        return Containers.hashMapCapacity(elements);
    }

    /**
     * Copies the content of the given collection to a standard Java collection. This method can be
     * used when a in-memory, unsynchronized and modifiable copy of a collection is desired without
     * prior knowledge of the collection type. The following table gives the type mapping applied
     * by the method:
     * <p>
     * <table border="1" cellspacing="0" cellpadding="2">
     * <tr bgcolor="lightblue"><th>Input type</th><th>Output type</th></tr>
     * <tr><td>{@link SortedSet}</td><td>{@link TreeSet}</td></tr>
     * <tr><td>{@link HashSet}</td><td>{@link HashSet}</td></tr>
     * <tr><td>Other {@link Set}</td><td>{@link LinkedHashSet}</td></tr>
     * <tr><td>{@link Queue}</td><td>{@link LinkedList}</td></tr>
     * <tr><td>{@link List} or other {@link Collection}</td><td>{@link ArrayList}</td></tr>
     * </table>
     *
     * @param  <E> The type of elements in the collection.
     * @param  collection The collection to copy, or {@code null}.
     * @return A copy of the given collection, or {@code null} if the given collection was null.
     *
     * @since 3.18 (derived from 3.00)
     *
     * @deprecated Moved to {@link CollectionsExt#modifiableCopy(Collection)}.
     */
    @Deprecated
    public static <E> Collection<E> copy(final Collection<E> collection) {
        return CollectionsExt.modifiableCopy(collection);
    }

    /**
     * Copies the content of the given map to a standard Java map. This method can be used when a
     * in-memory, unsynchronized and modifiable copy of a map is desired without prior knowledge
     * of the map type. The following table gives the type mapping applied by the method:
     * <p>
     * <table border="1" cellspacing="0" cellpadding="2">
     * <tr bgcolor="lightblue"><th>Input type</th><th>Output type</th></tr>
     * <tr><td>{@link SortedMap}</td><td>{@link TreeMap}</td></tr>
     * <tr><td>{@link HashMap}</td><td>{@link HashMap}</td></tr>
     * <tr><td>Other {@link Map}</td><td>{@link LinkedHashMap}</td></tr>
     * </table>
     *
     * @param  <K> The type of keys in the map.
     * @param  <V> The type of values in the map.
     * @param  map The map to copy, or {@code null}.
     * @return A copy of the given map, or {@code null} if the given map was null.
     *
     * @since 3.18 (derived from 3.00)
     *
     * @deprecated Moved to {@link CollectionsExt#modifiableCopy(Map)}.
     */
    @Deprecated
    public static <K,V> Map<K,V> copy(final Map<K,V> map) {
        return CollectionsExt.modifiableCopy(map);
    }
}<|MERGE_RESOLUTION|>--- conflicted
+++ resolved
@@ -178,20 +178,8 @@
      *
      * @since 3.17
      */
-<<<<<<< HEAD
-    @Deprecated
-=======
-    @SafeVarargs
->>>>>>> 8ede1824
     public static <E> Set<E> immutableSet(final E... array) {
-        if (array == null) {
-            return null;
-        }
-        switch (array.length) {
-            case 0:  return Collections.emptySet();
-            case 1:  return Collections.singleton(array[0]);
-            default: return Collections.unmodifiableSet(new LinkedHashSet<>(Arrays.asList(array)));
-        }
+        return CollectionsExt.immutableSet(array);
     }
 
     /**
@@ -474,11 +462,7 @@
     @Deprecated
     @SuppressWarnings({"unchecked","rawtypes"})
     public static <T extends Comparable<T>> Comparator<Collection<T>> collectionComparator() {
-<<<<<<< HEAD
-        throw new UnsupportedOperationException();
-=======
         return Compare.INSTANCE;
->>>>>>> 8ede1824
     }
 
     /**
