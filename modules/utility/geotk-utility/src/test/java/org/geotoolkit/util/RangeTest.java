--- conflicted
+++ resolved
@@ -36,7 +36,6 @@
 @Depend(ClassesTest.class)
 public final strictfp class RangeTest {
     /** [-1,1] */
-<<<<<<< HEAD
     private final Range<Integer> UNIT = new Range<Integer>(Integer.class, -1, 1);
 
     /** Anything invalid is considered Empty; ie (1,-1) or (0,0) or (unbounded,unbounded) */
@@ -65,36 +64,6 @@
 
     /** [B,C) */
     private final Range<String> B = new Range<String>(String.class, "B", true, "C", false);
-=======
-    private final Range<Integer> UNIT = new Range<>(Integer.class, -1, 1); // LGPL
-
-    /** Anything invalid is considered Empty; ie (1,-1) or (0,0) or (unbounded,unbounded) */
-    private final Range<Integer> EMPTY = new Range<>(Integer.class, 1, -1); // LGPL
-
-    /** [0,0] */
-    private final Range<Integer> ZERO = new Range<>(Integer.class, 0, 0); // LGPL
-
-    /** 1, 2, 3, 4, ... positive integers   Z-+ */
-    private final Range<Integer> POSITIVE = new Range<>(Integer.class, 0, false, null, true); // LGPL
-
-    /** 0, 1, 2, 3, 4, ...  nonnegative integers    Z-* */
-    private final Range<Integer> NON_NEGATIVE= new Range<>(Integer.class, 0, true, null, true); // LGPL
-
-    /** -1, -2, -3, -4, ... negative integers   Z-- */
-    private final Range<Integer> NEGATIVE = new Range<>(Integer.class, null, true, 0, false); // LGPL
-
-    /** 0, -1, -2, -3, -4, ...  nonpositive integers */
-    private final Range<Integer> NON_POSITIVE = new Range<>(Integer.class, null, true, 0, true); // LGPL
-
-    /** ..., -2, -1, 0, 1, 2, ...    integers    Z */
-    private final Range<Integer> INTEGERS = new Range<>(Integer.class, null, null); // LGPL
-
-    /** [A,B) */
-    private final Range<String> A = new Range<>(String.class, "A", true, "B", false); // LGPL
-
-    /** [B,C) */
-    private final Range<String> B = new Range<>(String.class, "B", true, "C", false); // LGPL
->>>>>>> 00921351
 
     /**
      * The {@link Range} class has a number of assertions that are valuable for our
@@ -162,15 +131,9 @@
      * Tests the comparison of ranges for equality.
      */
     @Test
-<<<<<<< HEAD
     public void testEquals() {
         assertEquals(EMPTY, new Range<Integer>(Integer.class, 2, -2));
         assertEquals(UNIT,  new Range<Integer>(Integer.class, -1, 1));
-=======
-    public void testEquals() { // LGPL
-        assertEquals(EMPTY, new Range<>(Integer.class, 2, -2));
-        assertEquals(UNIT,  new Range<>(Integer.class, -1, 1));
->>>>>>> 00921351
     }
 
     /**
@@ -208,11 +171,7 @@
     @Test
     public void testUnion() {
         Range<?> range = UNIT.union(POSITIVE);
-<<<<<<< HEAD
         assertEquals(new Range<Integer>(Integer.class, -1, null), range);
-=======
-        assertEquals(new Range<>(Integer.class, -1, null), range); // LGPL
->>>>>>> 00921351
 
         range = new Range<Integer>(Integer.class, 0);
         assertEquals(new Range<Integer>(Integer.class, 0), range);
@@ -231,15 +190,9 @@
      * Tests {@link Range#intersect}.
      */
     @Test
-<<<<<<< HEAD
     public void testIntersects() {
         assertEquals("(0,1]",  new Range<Integer>(Integer.class, 0, false, 1, true ), UNIT.intersect(POSITIVE));
         assertEquals("[-1,0)", new Range<Integer>(Integer.class,-1, true,  0, false), UNIT.intersect(NEGATIVE));
-=======
-    public void testIntersects() { // LGPL
-        assertEquals("(0,1]",  new Range<>(Integer.class, 0, false, 1, true ), UNIT.intersect(POSITIVE));
-        assertEquals("[-1,0)", new Range<>(Integer.class,-1, true,  0, false), UNIT.intersect(NEGATIVE));
->>>>>>> 00921351
         assertEquals(EMPTY, POSITIVE.intersect(NEGATIVE));
 
         assertEquals("0+", ZERO, ZERO.intersect(NON_NEGATIVE));
