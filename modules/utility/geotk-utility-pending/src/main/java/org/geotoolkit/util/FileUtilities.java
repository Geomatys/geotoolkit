/*
 *    Geotoolkit - An Open Source Java GIS Toolkit
 *    http://www.geotoolkit.org
 *
 *    (C) 2008 - 2009, Geomatys
 *
 *    This library is free software; you can redistribute it and/or
 *    modify it under the terms of the GNU Lesser General Public
 *    License as published by the Free Software Foundation; either
 *    version 2.1 of the License, or (at your option) any later version.
 *
 *    This library is distributed in the hope that it will be useful,
 *    but WITHOUT ANY WARRANTY; without even the implied warranty of
 *    MERCHANTABILITY or FITNESS FOR A PARTICULAR PURPOSE.  See the GNU
 *    Lesser General Public License for more details.
 */
package org.geotoolkit.util;

import java.io.BufferedInputStream;
import java.io.BufferedOutputStream;
import java.io.BufferedReader;
import java.io.BufferedWriter;
import java.io.File;
import java.io.FileInputStream;
import java.io.FileOutputStream;
import java.io.FileReader;
import java.io.FileWriter;
import java.io.IOException;
import java.io.InputStream;
import java.io.OutputStream;
import java.net.MalformedURLException;
import java.net.URI;
import java.net.URISyntaxException;
import java.net.URL;
import java.util.ArrayList;
import java.util.Enumeration;
import java.util.List;
import java.util.Properties;
import java.util.jar.JarEntry;
import java.util.jar.JarFile;
import java.util.logging.Level;
import java.util.logging.Logger;
import java.util.zip.CRC32;
import java.util.zip.CheckedInputStream;
import java.util.zip.CheckedOutputStream;
import java.util.zip.Checksum;
import java.util.zip.ZipEntry;
import java.util.zip.ZipInputStream;
import java.util.zip.ZipOutputStream;
import org.geotoolkit.internal.io.IOUtilities;
import org.geotoolkit.util.logging.Logging;

/**
 *
 * @author Guilhem Legal (Geomatys)
 * @module pending
 * @Static
 */
public class FileUtilities {

    private static final Logger LOGGER = Logging.getLogger(FileUtilities.class);
    private static final int BUFFER = 2048;

<<<<<<< HEAD
    private FileUtilities() {
    }

    /**
     * Copy all files and directories, from the given source to the target destination.
     *
     * @param src The source file to copy.
     * @param dest The destination directory.
     * @throws IOException
     */
    public static void copy(File src, File dest) throws IOException {
        if (src == null || dest == null) {
            LOGGER.warning("Source and destination files must not be null for the copy");
            return;
        }
        if (!src.exists()) {
            LOGGER.warning("The source file does not exist: "+ src);
            return;
        }
        if (src.isDirectory()) {
            if (!dest.exists()) {
                dest.mkdir();
            }
            String files[] = src.list();
            for (int i = 0; i < files.length; i++) {
                copy(new File(src, files[i]), new File(dest, files[i]));
            }
        } else {
            FileInputStream from = null;
            FileOutputStream to = null;
            try {
                from = new FileInputStream(src);
                to = new FileOutputStream(dest);
                byte[] buffer = new byte[4096];
                int bytesRead;

                while ((bytesRead = from.read(buffer)) != -1) {
                    to.write(buffer, 0, bytesRead); // write
                }
            } finally {
                if (from != null) {
                    try {
                        from.close();
                    } catch (IOException e) {
                        LOGGER.log(Level.FINE, e.getLocalizedMessage(), e);
                    }
                }
                if (to != null) {
                    try {
                        to.close();
                    } catch (IOException e) {
                        LOGGER.log(Level.FINE, e.getLocalizedMessage(), e);
                    }
                }
            }
        }
    }
=======
    private FileUtilities(){}
>>>>>>> abcb2c95

    /**
     * This method delete recursively a file or a folder.
     * 
     * @param file The File or directory to delete.
     */
    public static void deleteDirectory(File dir) {
        if (dir.isDirectory()) {
            for (File f : dir.listFiles()) {
                deleteDirectory(f);
            }
        }
        dir.delete();
    }

    /**
     * Append the specified text at the end of the File.
     *
     * @param text The text to append to the file.
     * @param urlFile The url file.
     *
     * @throws IOException if the file does not exist or cannot be read.
     */
    public static void appendToFile(String text, String urlFile) throws IOException {

        //true means we append a the end of the file
        final FileWriter fw = new FileWriter(urlFile, true);
        final BufferedWriter output = new BufferedWriter(fw);

        output.write(text);
        output.newLine();
        output.flush();
        output.close();
    }

    /**
     * Empty a file.
     *
     * @param urlFile The url file.
     *
     * @throws IOException if the file does not exist or cannot be read.
     */
    public static void emptyFile(final String urlFile) throws IOException {
        final File file = new File(urlFile);
        if (file.exists()) {
            file.delete();
        }
        file.createNewFile();
    }

    /**
     * Read the contents of a file into string.
     *
     * @param f the file name
     * @return The file contents as string
     * @throws IOException if the file does not exist or cannot be read.
     */
    public static String getStringFromFile(File f) throws IOException {

        final StringBuilder sb = new StringBuilder();
        final BufferedReader br = new BufferedReader(new FileReader(f));
        String line;
        while ((line = br.readLine()) != null) {
            sb.append(line).append('\n');
        }
        br.close();
        return sb.toString();
    }

    /**
     * Searches in the Context ClassLoader for the named directory and returns it.
     *
     * @param packagee The name of package.
     *
     * @return A directory if it exist.
     */
    public static File getDirectoryFromResource(final String packagee) {
        File result = null;
        final ClassLoader classloader = Thread.currentThread().getContextClassLoader();

        try {
            final String fileP = packagee.replace('.', '/');
            final Enumeration<URL> urls = classloader.getResources(fileP);
            while (urls.hasMoreElements()) {
                final URL url = urls.nextElement();
                try {
                    final URI uri = url.toURI();
                    result = scanDir(uri, fileP);
                } catch (URISyntaxException e) {
                    LOGGER.log(Level.SEVERE, "URL, {0}cannot be converted to a URI", url);
                }
            }
        } catch (IOException ex) {
            LOGGER.log(Level.SEVERE, "The resources for the package{0}, could not be obtained.\nCause:{1}", new Object[]{packagee, ex.getMessage()});
        }

        return result;
    }

    /**
     * Searches in the Context ClassLoader for the named file and returns it.
     *
     * @param packagee The name of package.
     *
     * @return A directory if it exist.
     */
    public static File getFileFromResource(String packagee) {
        File result = null;
        final ClassLoader classloader = Thread.currentThread().getContextClassLoader();

        try {
            final String extension = packagee.substring(packagee.lastIndexOf('.'), packagee.length());
            packagee = packagee.substring(0, packagee.lastIndexOf('.'));
            final String fileP = packagee.replace('.', '/') + extension;
            final Enumeration<URL> urls = classloader.getResources(fileP);
            while (urls.hasMoreElements()) {
                final URL url = urls.nextElement();
                try {
                    final URI uri = url.toURI();
                    result = scanFile(uri, fileP);
                } catch (URISyntaxException e) {
                    LOGGER.log(Level.SEVERE, "URL, {0}cannot be converted to a URI", url);
                }
            }
        } catch (IOException ex) {
            LOGGER.log(Level.SEVERE, "The resources for the package{0}, could not be obtained.\nCause:{1}", new Object[]{packagee, ex.getMessage()});
        }


        return result;
    }

    /**
     * Load the properties from a properies file.
     *
     * If the file does not exist it will be created and an empty Properties object will be return.
     *
     * @param f a properties file.
     *
     * @return a Properties Object.
     */
    public static Properties getPropertiesFromFile(final File f) throws IOException {
        if (f != null) {
            final Properties prop = new Properties();
            if (f.exists()) {
                final FileInputStream in = new FileInputStream(f);
                prop.load(in);
                in.close();
            } else {
                f.createNewFile();
            }
            return prop;
        } else {
            throw new IllegalArgumentException(" the properties file can't be null");
        }
    }

    /**
     * store an Properties object "prop" into the specified File
     *
     * @param prop A properties Object.
     * @param f    A file.
     * @throws IOException
     */
    public static void storeProperties(final Properties prop, final File f) throws IOException {
        if (prop == null || f == null) {
            throw new IllegalArgumentException(" the properties or file can't be null");
        } else {
            final FileOutputStream out = new FileOutputStream(f);
            prop.store(out, "");
            out.close();
        }
    }

    /**
     * Scan a resource file (a JAR or a directory) and return it as a File.
     *
     * @param u The URI of the file.
     * @param filePackageName The package to scan.
     *
     * @return a list of package names.
     * @throws java.io.IOException
     */
    public static File scanDir(final URI u, final String filePackageName) throws IOException {
        final String scheme = u.getScheme();
        if (scheme.equals("file")) {
            final File f = new File(u.getPath());
            if (f.isDirectory()) {
                return f;
            }
        } else if (scheme.equals("jar") || scheme.equals("zip")) {
            final File f = new File(System.getProperty("java.io.tmpdir") + "/Constellation");
            boolean created = true;
            if (!f.exists()) {
                created = f.mkdir();
            }
            if (created) {
                try {
                    String cleanedUri = u.getSchemeSpecificPart();
                    if (cleanedUri.indexOf('!') != -1) {
                        cleanedUri = cleanedUri.substring(0, cleanedUri.indexOf('!'));
                    }
                    URI newUri = new URI(cleanedUri);
                    InputStream i = newUri.toURL().openStream();
                    IOUtilities.unzip(i, f);
                } catch (URISyntaxException ex) {
                    LOGGER.log(Level.WARNING, null, ex);
                }
                final File fConfig = new File(f, filePackageName);
                if (fConfig.exists() && fConfig.isDirectory()) {
                    return fConfig;
                } else {
                    LOGGER.info("The configuration directory was not found in the temporary folder.");
                }
            } else {
                LOGGER.info("The Constellation directory can't be created in the temporary folder.");
            }
        }
        return null;
    }

    /**
     * Scan a resource file (a JAR or a directory) and return it as a File.
     *
     * @param u The URI of the file.
     * @param filePackageName The package to scan.
     *
     * @return a list of package names.
     * @throws java.io.IOException
     */
    public static File scanFile(final URI u, final String filePackageName) throws IOException {
        final String scheme = u.getScheme();
        if (scheme.equals("file")) {
            return new File(u.getPath());
        }
        if (scheme.equals("jar") || scheme.equals("zip")) {
            final File f = new File(System.getProperty("java.io.tmpdir") + "/Constellation");
            boolean created = true;
            if (!f.exists()) {
                created = f.mkdir();
            }
            if (created) {
                final File fConfig = new File(f, filePackageName);
                if (fConfig.exists() && fConfig.isDirectory()) {
                    return fConfig;
                } else {
                    LOGGER.info("The configuration directory was not found in the temporary folder.");
                }
            } else {
                LOGGER.info("The Constellation directory can't be created in the temporary folder.");
            }
        }
        return null;
    }

    /**
     * Searches in the Context ClassLoader for the named files and returns a
     * {@code List<String>} with, for each named package,
     *
     * @param packages The names of the packages to scan in Java format, i.e.
     *                   using the "." separator, may be null.
     *
     * @return A list of package names.
     */
    public static List<String> searchSubFiles(final String packagee) {
        final List<String> result = new ArrayList<String>();
        final ClassLoader classloader = Thread.currentThread().getContextClassLoader();

        try {
            final String fileP = packagee.replace('.', '/');
            final Enumeration<URL> urls = classloader.getResources(fileP);
            while (urls.hasMoreElements()) {
                final URL url = urls.nextElement();
                try {
                    final URI uri = url.toURI();
                    result.addAll(scan(uri, fileP, false));
                } catch (URISyntaxException e) {
                    LOGGER.log(Level.SEVERE, "URL, {0}cannot be converted to a URI", url);
                }
            }
        } catch (IOException ex) {
            LOGGER.log(Level.SEVERE, "The resources for the package {0}, could not be obtained. \ncause:{1}", new Object[]{packagee, ex.getMessage()});
        }
        return result;
    }

    /**
     * Searches in the Context ClassLoader for the named packages and returns a
     * {@code List<String>} with, for each named package,
     *
     * @param packages The names of the packages to scan in Java format, i.e.
     *                   using the "." separator, may be null.
     *
     * @return A list of package names.
     */
    public static List<String> searchSubPackage(final String... packages) {
        final List<String> result = new ArrayList<String>();
        final ClassLoader classloader = Thread.currentThread().getContextClassLoader();
        for (String p : packages) {
            try {
                final String fileP = p.replace('.', '/');
                final Enumeration<URL> urls = classloader.getResources(fileP);
                while (urls.hasMoreElements()) {
                    final URL url = urls.nextElement();
                    try {
                        final URI uri = url.toURI();
                        List<String> scanned = scan(uri, fileP, true);
                        for (String s : scanned) {
                            if (!result.contains(s)) {
                                result.add(s);
                            }
                        }
                    } catch (URISyntaxException e) {
                        LOGGER.log(Level.SEVERE, "URL, {0} cannot be converted to a URI", url);
                    }
                }
            } catch (IOException ex) {
                LOGGER.log(Level.WARNING, "The resources for the package" + p + ", could not be obtained.", ex);
            }
        }
        return result;
    }

    /**
     * Scan a resource file (a JAR or a directory) to find the sub-package names of
     * the specified "filePackageName"
     *
     * @param u The URI of the file.
     * @param filePackageName The package to scan.
     *
     * @return a list of package names.
     * @throws java.io.IOException
     */
    public static List<String> scan(final URI u, final String filePackageName, boolean directory) throws IOException {
        final List<String> result = new ArrayList<String>();
        final String scheme = u.getScheme();
        if (scheme.equals("file")) {
            final File f = new File(u.getPath());
            if (f.isDirectory()) {
                List<String> scanned = scanDirectory(f, filePackageName, directory);
                for (String s : scanned) {
                    if (!result.contains(s)) {
                        result.add(s);
                    }
                }
            } else if (!directory) {
                result.add(f.getPath());
            }
        } else if (scheme.equals("jar") || scheme.equals("zip")) {
            try {
                String brut = u.getSchemeSpecificPart();
                URI uri = URI.create(brut.replaceAll(" ", "%20"));
                String jarFile = uri.getPath();
                jarFile = jarFile.substring(0, jarFile.indexOf('!'));
                List<String> scanned = scanJar(new File(jarFile), filePackageName, directory);
                for (String s : scanned) {
                    if (!result.contains(s)) {
                        result.add(s);
                    }
                }

            } catch (IllegalArgumentException ex) {
                LOGGER.log(Level.WARNING, "unable to scan jar file: {0}\n cause:{1}", new Object[]{u.getSchemeSpecificPart(), ex.getMessage()});
            }
        }
        return result;
    }

    /**
     * Scan a directory to find the sub-package names of
     * the specified "parent" package
     *
     * @param root The root file (directory) of the package to scan.
     * @param parent the package name.
     *
     * @return a list of package names.
     */
    public static List<String> scanDirectory(final File root, final String parent, boolean directory) {
        final List<String> result = new ArrayList<String>();
        for (File child : root.listFiles()) {
            if (child.isDirectory()) {
                if (directory) {
                    String s = parent.replace('/', '.') + '.' + child.getName();
                    if (!result.contains(s)) {
                        result.add(s);
                    }
                }
                List<String> scanned = scanDirectory(child, parent, directory);
                for (String s : scanned) {
                    if (!result.contains(s)) {
                        result.add(s);
                    }
                }
            } else if (!directory) {
                if (!result.contains(child.getPath())) {
                    result.add(child.getPath());
                }
            }
        }
        return result;
    }

    /**
     * Scan a jar to find the sub-package names of
     * the specified "parent" package
     *
     * @param file the jar file containing the package to scan
     * @param parent the package name.
     *
     * @return a list of package names.
     * @throws java.io.IOException
     */
    public static List<String> scanJar(final File file, final String parent, boolean directory) throws IOException {
        final List<String> result = new ArrayList<String>();
        final JarFile jar = new JarFile(file);
        final Enumeration<JarEntry> entries = jar.entries();
        while (entries.hasMoreElements()) {
            final JarEntry e = entries.nextElement();
            if (e.isDirectory() && e.getName().startsWith(parent) && directory) {
                String s = e.getName().replace('/', '.');
                s = s.substring(0, s.length() - 1);
                if (!result.contains(s)) {
                    result.add(s);
                }
            } else if (!e.isDirectory() && e.getName().startsWith(parent) && !directory) {
                String s = e.getName().replace('/', '.');
                s = s.substring(0, s.length() - 1);
                if (!result.contains(s)) {
                    result.add(s);
                }
            }
        }
        return result;
    }

    /**
     * Write the contents of a file into string.
     *
     * @param f the file name
     * @return The file contents as string
     * @throws IOException if the file does not exist or cannot be read.
     */
    public static void stringToFile(File f, String s) throws IOException {

        final BufferedWriter bw = new BufferedWriter(new FileWriter(f));
        bw.write(s);
        bw.close();
    }

    /**
     * <p>This method allows to put resources into zip archive specified resource,
     * with compression :</p>
     * <ul>
     * <li>Compression method is set to DEFLATED.</li>
     * <li>Level of compression is set to 9.</li>
     * </ul>
     *
     * @param zip The resource which files will be archived into. This argument must be
     * instance of File, String (representing a path), or OutputStream. Cannot be null.
     * @param checksum Checksum object (instance of Alder32 or CRC32).
     * @param resources The files to compress. Tese objects can be File instances or
     * String representing files paths, URL, URI or InputStream. Cannot be null.
     * @throws IOException
     */
    public static void zip(final Object zip, final Checksum checksum, final Object... resources) throws IOException {
        zip(zip, ZipOutputStream.STORED, 0, checksum, resources);
    }

    /**
     * <p>This method allows to put resources into zip archive specified resource.</p>
     *
     * @param zip The resource which files will be archived into. This argument must be
     * instance of File, String (representing a path), or OutputStream. Cannot be null.
     * @param method The compression method is a static int constant from ZipOutputSteeam with
     * two theorical possible values :
     * <ul>
     * <li>DEFLATED to compress archive.</li>
     * <li>STORED to let the archive uncompressed (unsupported).</li>
     * </ul>
     * @param level The compression level is an integer between 0 (not compressed) to 9 (best compression).
     * @param checksum Checksum object (instance of Alder32 or CRC32).
     * @param resources The files to compress. Tese objects can be File instances or
     * String representing files paths, URL, URI or InputStream. Cannot be null.
     * @throws IOException
     */
    public static void zip(final Object zip, final int method, final int level, final Checksum checksum, final Object... resources)
            throws IOException {

        final BufferedOutputStream buf;
        if (checksum != null) {
            CheckedOutputStream cos = new CheckedOutputStream(toOutputStream(zip), checksum);
            buf = new BufferedOutputStream(cos);
        } else {
            buf = new BufferedOutputStream(toOutputStream(zip));
        }

        final ZipOutputStream zout = new ZipOutputStream(buf);
        try {
            zout.setMethod(method);
            zout.setLevel(level);
            zipCore(zout, method, level, "", resources);
        } finally {
            zout.close();
        }
    }

    /**
     * <p>This method creates an OutputStream with ZIP archive from the list of resources parameter.</p>
     *
     * @param zip OutputStrem on ZIP archive that will contain archives of resource files.
     * @param method The compression method is a static int constant from ZipOutputSteeam with
     * two theorical possible values :
     * <ul>
     * <li>DEFLATED to compress archive.</li>
     * <li>STORED to let the archive uncompressed (unsupported).</li>
     * </ul>
     * @param level The compression level is an integer between 0 (not compressed) to 9 (best compression).
     * @param resources The files to compress. Tese objects can be File instances or
     * String representing files paths, URL, URI or InputStream. Cannot be null.
     * @throws IOException
     */
    private static void zipCore(final ZipOutputStream zout, final int method, final int level, final String entryPath, final Object... resources)
            throws IOException {

        final byte[] data = new byte[BUFFER];
        final CRC32 crc = new CRC32();
        boolean stored = false;

        if (ZipOutputStream.STORED == method) {
            stored = true;
            for (Object resource : resources) {
                if (!(resource instanceof File)) {
                    throw new IllegalArgumentException("This compression is supported with File resources only.");
                }
            }
        } else if (ZipOutputStream.DEFLATED != method) {
            throw new IllegalArgumentException("This compression method is not supported.");
        }

        if (Double.isNaN(level) || Double.isInfinite(level) || level > 9 || level < 0) {
            throw new IllegalArgumentException("Illegal compression level.");
        }

        for (int i = 0; i < resources.length; i++) {
            final ZipEntry entry = new ZipEntry(entryPath + getFileName(resources[i]));
            if (stored) {
                final File file = (File) resources[i];
                entry.setCompressedSize(file.length());
                entry.setSize(file.length());
                entry.setCrc(crc.getValue());
            }

            if (resources[i] instanceof File && ((File) resources[i]).isDirectory()) {
                final String zipName = new StringBuilder(entryPath).append(((File) resources[i]).getName()).
                        append(((File) resources[i]).isDirectory() ? '/' : "").toString();
                zipCore(zout, method, level, zipName, (Object[]) ((File) resources[i]).listFiles());
                continue;
            }

            zout.putNextEntry(entry);

            BufferedInputStream buffi = new BufferedInputStream(toInputStream(resources[i]), BUFFER);
            if (stored) {
                try {
                    crc.reset();
                    int bytesRead;
                    while ((bytesRead = buffi.read(data, 0, BUFFER)) != -1) {
                        crc.update(data, 0, bytesRead);
                    }
                } finally {
                    buffi.close();
                }
                buffi = new BufferedInputStream(toInputStream(resources[i]), BUFFER);
            }

            try {
                int count;
                while (-1 != (count = buffi.read(data, 0, BUFFER))) {
                    zout.write(data, 0, count);
                }
            } finally {
                zout.closeEntry();
                buffi.close();
            }
        }

    }

    /**
     * <p>This method extracts a ZIP archive into the directory which contents it.</p>
     *
     * @param zip The archive parameter as File, URL, URI, InputStream or String path.
     * This argument cannot be null.
     * @param checksum Checksum object (instance of Alder32 or CRC32).
     * @throws IOException
     */
    public static void unzip(final Object zip, final Checksum checksum) throws IOException {
        unzip(zip, getParent(zip), checksum);
    }

    /**
     * <p>This method extract a ZIP archive into the specified location.</p>
     *
     * <p>ZIP resource parameter
     *
     * @param zip The archive parameter can be instance of InputStream, File,
     * URL, URI or a String path. This argument cannot be null.
     * @param resource The resource where archive content will be extracted.
     * This resource location can be specified as instance of File or a String path.
     * This argument cannot be null.
     * @param checksum Checksum object (instance of Alder32 or CRC32).
     * @throws IOException
     */
    public static void unzip(final Object zip, final Object resource, final Checksum checksum)
            throws IOException {
        final BufferedInputStream buffi;
        if (checksum != null) {
            CheckedInputStream cis = new CheckedInputStream(toInputStream(zip), checksum);
            buffi = new BufferedInputStream(cis);
        } else {
            buffi = new BufferedInputStream(toInputStream(zip));
        }
        unzipCore(buffi, resource);
    }

    /**
     * <p>This method extract a ZIP archive from an InputStream, into directory
     * whose path is indicated by resource object.</p>
     *
     * @param zip InputStream on ZIP resource that contains resources to extract.
     * @param resource The resource where files will be extracted.
     * Must be instance of File or a String path. This argument cannot be null.
     * @throws IOException
     */
    private static void unzipCore(final InputStream zip, final Object resource)
            throws IOException {

        final byte[] data = new byte[BUFFER];
        final ZipInputStream zis = new ZipInputStream(zip);

        try {
            final String extractPath = getPath(resource);
            ZipEntry entry;
            while ((entry = zis.getNextEntry()) != null) {
                final File file = new File(extractPath, entry.getName());
                if (entry.isDirectory()) {
                    file.mkdirs();
                    continue;
                }
                file.getParentFile().mkdirs();
                final OutputStream fos = toOutputStream(file);
                final BufferedOutputStream dest = new BufferedOutputStream(fos, BUFFER);
                try {
                    int count;
                    while ((count = zis.read(data, 0, BUFFER)) != -1) {
                        dest.write(data, 0, count);
                    }
                    dest.flush();
                } finally {
                    dest.close();
                }
            }
        } finally {
            zis.close();
        }
    }

    /**
     * <p>This method gives an OutputStream to write resource instance of File,
     * or a String path. Resource can be instance of OutputStream and in
     * this case, the method returns the same OutputStream.</p>
     *
     * @param resource Resource instance of OutputStream, File, or a String Path.
     * This argument cannot be null.
     * @return An OutputStream to write zip the given resource.
     * @throws IOException
     */
    private static OutputStream toOutputStream(final Object resource)
            throws IOException {

        OutputStream fot = null;
        if (resource instanceof File) {
            fot = new FileOutputStream((File) resource);
        } else if (resource instanceof String) {
            fot = new FileOutputStream(new File((String) resource));
        } else if (resource instanceof OutputStream) {
            fot = (OutputStream) resource;
        } else if (resource != null) {
            throw new IllegalArgumentException("This argument must be instance of File, "
                    + "String (representing a path) or OutputStream.");
        } else {
            throw new NullPointerException("This argument cannot be null.");
        }
        return fot;
    }

    /**
     * <p>This method gives an InputStream to read resource instance of File,
     * URL, URI or a String path. Resource can be instance of InputStream and in
     * this case, the method returns the same InputStream.</p>
     *
     * @param resource Resource instance of InputStream, File, URL, URI, or a String path.
     * This argument cannot be null.
     * @return An InputStream to read the given resource.
     * @throws IOException
     */
    private static InputStream toInputStream(final Object resource)
            throws IOException {

        InputStream fit = null;
        if (resource instanceof File) {
            fit = new FileInputStream((File) resource);
        } else if (resource instanceof URL) {
            fit = ((URL) resource).openStream();
        } else if (resource instanceof URI) {
            fit = ((URI) resource).toURL().openStream();
        } else if (resource instanceof String) {
            fit = new FileInputStream(new File((String) resource));
        } else if (resource instanceof InputStream) {
            fit = (InputStream) resource;
        } else if (resource != null) {
            throw new IllegalArgumentException("This argument must be instance of File, "
                    + "String (representing a path), URL, URI or InputStream.");
        } else {
            throw new NullPointerException("This argument cannot be null.");
        }
        return fit;
    }

    /**
     * <p>This method returns the path of a given resource which can be
     * instance of File, URL, URI or String. Returns null in other cases.</p>
     *
     * @param resource instance of File, URL, URI, or String path.
     * @return The resource path.
     * @throws MalformedURLException
     */
    private static String getPath(final Object resource)
            throws MalformedURLException {

        String extractPath = null;
        if (resource instanceof File) {
            extractPath = ((File) resource).getPath();
        } else if (resource instanceof URL) {
            extractPath = ((URL) resource).getPath();
        } else if (resource instanceof URI) {
            extractPath = (((URI) resource).toURL()).getPath();
        } else if (resource instanceof String) {
            extractPath = (String) resource;
        }
        return extractPath;
    }

    /**
     * <p>This method returs the path of the resource container (parent directory).
     * Resource can be an instance of File, URL, URI or String path.
     * Return snull in other cases.</p>
     *
     * @param resource instance of File, URL, URI, or String path.
     * @return The path of the resource container.
     * @throws MalformedURLException
     */
    private static String getParent(final Object resource)
            throws MalformedURLException {

        String extractPath = null;
        if (resource instanceof File) {
            extractPath = ((File) resource).getParent();
        } else {
            extractPath = getPath(resource);
            extractPath = extractPath.substring(0, extractPath.lastIndexOf(File.separator) + 1);
        }
        return extractPath;
    }

    /**
     * <p>This method gives the resource file name.
     * Resource can be an instance of File, URL, URI or String path.
     * Return snull in other cases.</p>
     *
     * @param resource instance of File, URL, URI, or String path.
     * @return
     * @throws MalformedURLException
     */
    private static String getFileName(final Object resource)
            throws MalformedURLException {

        String fileName = null;
        if (resource instanceof File) {
            fileName = ((File) resource).getName();
        } else {
            fileName = getPath(resource);
            fileName = fileName.substring(fileName.lastIndexOf(File.separator) + 1, fileName.length());
        }
        return fileName;
    }

}<|MERGE_RESOLUTION|>--- conflicted
+++ resolved
@@ -61,9 +61,7 @@
     private static final Logger LOGGER = Logging.getLogger(FileUtilities.class);
     private static final int BUFFER = 2048;
 
-<<<<<<< HEAD
-    private FileUtilities() {
-    }
+    private FileUtilities(){}
 
     /**
      * Copy all files and directories, from the given source to the target destination.
@@ -119,9 +117,6 @@
             }
         }
     }
-=======
-    private FileUtilities(){}
->>>>>>> abcb2c95
 
     /**
      * This method delete recursively a file or a folder.
@@ -918,5 +913,4 @@
         }
         return fileName;
     }
-
 }