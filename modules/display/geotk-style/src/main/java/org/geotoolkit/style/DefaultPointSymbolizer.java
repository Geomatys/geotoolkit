/*
 *    Geotoolkit - An Open Source Java GIS Toolkit
 *    http://www.geotoolkit.org
 *
 *    (C) 2008 - 2009, Geomatys
 *
 *    This library is free software; you can redistribute it and/or
 *    modify it under the terms of the GNU Lesser General Public
 *    License as published by the Free Software Foundation; either
 *    version 2.1 of the License, or (at your option) any later version.
 *
 *    This library is distributed in the hope that it will be useful,
 *    but WITHOUT ANY WARRANTY; without even the implied warranty of
 *    MERCHANTABILITY or FITNESS FOR A PARTICULAR PURPOSE.  See the GNU
 *    Lesser General Public License for more details.
 */
package org.geotoolkit.style;


import org.geotoolkit.util.converter.Classes;
import javax.measure.unit.Unit;

import org.geotoolkit.util.Utilities;

import org.opengis.style.Description;
import org.opengis.style.Graphic;
import org.opengis.style.PointSymbolizer;
import org.opengis.style.StyleVisitor;

import static org.geotoolkit.style.StyleConstants.*;

/**
 * Immutable implementation of GeoAPI point symbolizer.
 * 
 * @author Johann Sorel (Geomatys)
 * @module pending
 */
public class DefaultPointSymbolizer extends AbstractSymbolizer implements PointSymbolizer{

    private final Graphic graphic;
        
    /**
     * Create a default immutable Point symbolizer.
     * 
     * @param graphic : if null will be replaced by default value.
     * @param uom : if null will be replaced by default value.
     * @param geom : can be null
     * @param name : can be null
     * @param desc : if null will be replaced by default description.
     */
    public DefaultPointSymbolizer(Graphic graphic, Unit uom, String geom, String name, Description desc){
        super(uom,geom,name,desc);
        this.graphic = (graphic == null) ? DEFAULT_GRAPHIC : graphic ;
    }
    
    /**
     * {@inheritDoc }
     */
    @Override
    public Graphic getGraphic() {
        return graphic;
    }

    /**
     * {@inheritDoc }
     */
    @Override
    public Object accept(StyleVisitor visitor, Object extraData) {
        return visitor.visit(this,extraData);
    }

    /**
     * {@inheritDoc }
     */
    @Override
    public boolean equals(Object obj) {

        if(this == obj){
            return true;
        }

        if(obj == null || !this.getClass().equals(obj.getClass()) ){
            return false;
        }

        DefaultPointSymbolizer other = (DefaultPointSymbolizer) obj;

        return this.graphic.equals(other.graphic)
                && this.desc.equals(other.desc)
                && this.uom.equals(other.uom)
                && Utilities.equals(this.geom, other.geom)
                && Utilities.equals(this.name, other.name);

    }

    /**
     * {@inheritDoc }
     */
    @Override
    public int hashCode() {
        int hash = graphic.hashCode();
        hash *= uom.hashCode();
        hash *= desc.hashCode();
        if(geom != null) hash *= geom.hashCode();
        if(name != null) hash *= name.hashCode();
        return hash;
    }

    /**
     * {@inheritDoc }
     */
    @Override
    public String toString() {
        final StringBuilder builder = new StringBuilder();
<<<<<<< HEAD
        builder.append("[Point Symbolizer : Graphic=");
        if(graphic != null){
            builder.append(graphic);
        }
=======
        builder.append("Point Symbolizer : ");
        builder.append(Classes.getShortClassName(this));
        builder.append(" [");

>>>>>>> 27ec98d7
        if(uom != null){
            builder.append(" Unit=");
            builder.append(uom);
        }
        if(geom != null){
            builder.append(" Geometry=");
            builder.append(geom);
        }
        builder.append(']');
        
        if(graphic != null){
            builder.append('\n');
            String sub = "\u2514\u2500\u2500" + graphic.toString(); //move text to the right
            sub = sub.replaceAll("\n", "\n\u00A0\u00A0\u00A0"); //move text to the right
            builder.append(sub);
        }

        return builder.toString();
    }
}<|MERGE_RESOLUTION|>--- conflicted
+++ resolved
@@ -112,17 +112,10 @@
     @Override
     public String toString() {
         final StringBuilder builder = new StringBuilder();
-<<<<<<< HEAD
-        builder.append("[Point Symbolizer : Graphic=");
-        if(graphic != null){
-            builder.append(graphic);
-        }
-=======
         builder.append("Point Symbolizer : ");
         builder.append(Classes.getShortClassName(this));
         builder.append(" [");
 
->>>>>>> 27ec98d7
         if(uom != null){
             builder.append(" Unit=");
             builder.append(uom);
