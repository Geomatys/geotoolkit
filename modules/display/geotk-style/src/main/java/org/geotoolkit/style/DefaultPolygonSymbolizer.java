--- conflicted
+++ resolved
@@ -158,19 +158,10 @@
     @Override
     public String toString() {
         final StringBuilder builder = new StringBuilder();
-<<<<<<< HEAD
-        builder.append("[Polygon Symbolizer : Fill=");
-        builder.append(fill);
-        if(stroke != null){
-            builder.append(" Stroke=");
-            builder.append(stroke);
-        }
-=======
         builder.append("Polygon Symbolizer : ");
         builder.append(Classes.getShortClassName(this));
         builder.append(" [");
 
->>>>>>> 27ec98d7
         builder.append(" Offset=");
         builder.append(offset);
         builder.append(" Disp=");
