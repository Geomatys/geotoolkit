/*
 *    Geotoolkit - An Open Source Java GIS Toolkit
 *    http://www.geotoolkit.org
 *
 *    (C) 2008 - 2015, Geomatys
 *
 *    This library is free software; you can redistribute it and/or
 *    modify it under the terms of the GNU Lesser General Public
 *    License as published by the Free Software Foundation;
 *    version 2.1 of the License.
 *
 *    This library is distributed in the hope that it will be useful,
 *    but WITHOUT ANY WARRANTY; without even the implied warranty of
 *    MERCHANTABILITY or FITNESS FOR A PARTICULAR PURPOSE.  See the GNU
 *    Lesser General Public License for more details.
 */
package org.geotoolkit.display2d.style.renderer;

import java.awt.Color;
import java.awt.geom.AffineTransform;
import java.awt.image.*;
import java.awt.image.renderable.ParameterBlock;
import java.io.IOException;
import java.io.PrintWriter;
import java.io.StringWriter;
import java.util.ArrayList;
import java.util.Arrays;
import java.util.HashMap;
import java.util.List;
import java.util.Map;
import java.util.Objects;
import java.util.logging.Level;
import javax.media.jai.ImageLayout;
import javax.media.jai.JAI;
import javax.media.jai.LookupTableJAI;
import javax.media.jai.NullOpImage;
import javax.media.jai.OpImage;
import javax.media.jai.RenderedOp;
import org.apache.sis.coverage.SampleDimension;
import org.apache.sis.coverage.grid.GridCoverage;
import org.apache.sis.geometry.GeneralEnvelope;
import org.apache.sis.image.PixelIterator;
import org.apache.sis.image.WritablePixelIterator;
import org.apache.sis.internal.system.DefaultFactories;
import org.apache.sis.parameter.Parameters;
import org.apache.sis.referencing.CRS;
import org.apache.sis.referencing.CommonCRS;
import org.apache.sis.referencing.operation.transform.LinearTransform;
import org.apache.sis.referencing.operation.transform.MathTransforms;
<<<<<<< HEAD
import org.apache.sis.storage.GridCoverageResource;
import org.apache.sis.storage.Resource;
=======
import org.apache.sis.storage.DataStoreException;
>>>>>>> 68413f3b
import org.apache.sis.util.ArgumentChecks;
import org.geotoolkit.coverage.grid.GridCoverage2D;
import org.geotoolkit.coverage.grid.GridCoverageBuilder;
import org.geotoolkit.coverage.grid.ViewType;
import org.geotoolkit.coverage.io.DisjointCoverageDomainException;
import org.geotoolkit.coverage.io.GridCoverageReader;
import org.geotoolkit.data.query.Query;
import org.geotoolkit.display.PortrayalException;
import org.geotoolkit.display2d.GO2Utilities;
import org.geotoolkit.display2d.canvas.RenderingContext2D;
import org.geotoolkit.display2d.primitive.ProjectedCoverage;
import org.geotoolkit.display2d.style.CachedRasterSymbolizer;
import org.geotoolkit.display2d.style.CachedSymbolizer;
import org.geotoolkit.filter.visitor.DefaultFilterVisitor;
import org.geotoolkit.geometry.jts.JTS;
import org.geotoolkit.image.BufferedImages;
import org.geotoolkit.image.interpolation.Interpolation;
import org.geotoolkit.image.interpolation.InterpolationCase;
import org.geotoolkit.image.interpolation.Rescaler;
import org.geotoolkit.image.palette.PaletteFactory;
import org.geotoolkit.internal.referencing.CRSUtilities;
import org.geotoolkit.map.DefaultCoverageMapLayer;
import org.geotoolkit.map.MapLayer;
import org.geotoolkit.metadata.ImageStatistics;
import org.geotoolkit.process.ProcessDescriptor;
import org.geotoolkit.process.ProcessException;
import org.geotoolkit.processing.coverage.shadedrelief.ShadedReliefDescriptor;
import org.geotoolkit.processing.coverage.statistics.StatisticOp;
import org.geotoolkit.processing.coverage.statistics.Statistics;
import org.geotoolkit.processing.image.bandselect.BandSelectDescriptor;
import org.geotoolkit.processing.image.dynamicrange.DynamicRangeStretchProcess;
import org.geotoolkit.referencing.operation.transform.EarthGravitationalModel;
<<<<<<< HEAD
=======
import org.apache.sis.storage.GridCoverageResource;
>>>>>>> 68413f3b
import org.geotoolkit.style.MutableStyleFactory;
import org.geotoolkit.style.StyleConstants;
import static org.geotoolkit.style.StyleConstants.DEFAULT_CATEGORIZE_LOOKUP;
import static org.geotoolkit.style.StyleConstants.DEFAULT_FALLBACK;
import org.geotoolkit.style.function.CompatibleColorModel;
import org.geotoolkit.style.function.DefaultInterpolate;
import org.geotoolkit.style.function.DefaultInterpolationPoint;
import org.geotoolkit.style.function.InterpolationPoint;
import org.geotoolkit.style.function.Method;
import org.geotoolkit.style.function.Mode;
import org.locationtech.jts.geom.Geometry;
import org.opengis.coverage.grid.SequenceType;
import org.opengis.filter.Filter;
import org.opengis.filter.FilterVisitor;
import org.opengis.filter.PropertyIsEqualTo;
import org.opengis.filter.expression.Function;
import org.opengis.filter.expression.Literal;
import org.opengis.filter.expression.PropertyName;
import org.opengis.geometry.Envelope;
import org.opengis.metadata.Metadata;
import org.opengis.metadata.content.CoverageDescription;
import org.opengis.parameter.ParameterValueGroup;
import org.opengis.referencing.crs.CoordinateReferenceSystem;
import org.opengis.referencing.cs.CoordinateSystemAxis;
import org.opengis.referencing.datum.PixelInCell;
import org.opengis.referencing.operation.MathTransform;
import org.opengis.referencing.operation.MathTransform1D;
import org.opengis.referencing.operation.MathTransform2D;
import org.opengis.referencing.operation.TransformException;
import org.opengis.style.ChannelSelection;
import org.opengis.style.ColorMap;
import org.opengis.style.ContrastEnhancement;
import org.opengis.style.ContrastMethod;
import org.opengis.style.RasterSymbolizer;
import org.opengis.style.SelectedChannelType;
import org.opengis.style.ShadedRelief;
import org.opengis.style.StyleFactory;
import org.opengis.util.FactoryException;

/**
 * Symbolizer renderer adapted for Raster.
 *
 * @author Johann Sorel    (Geomatys)
 * @author Cédric Briançon (Geomatys)
 * @author Marechal remi   (Geomatys)
 */
public class DefaultRasterSymbolizerRenderer extends AbstractCoverageSymbolizerRenderer<CachedRasterSymbolizer>{

    /**
     * Style factory object use to generate in some case to interpret raster with no associated style.
     *
     * @see #applyColorMapStyle(CoverageReference, GridCoverage2D, RasterSymbolizer)
     */
    public static final MutableStyleFactory SF = (MutableStyleFactory) DefaultFactories.forBuildin(StyleFactory.class);


    public DefaultRasterSymbolizerRenderer(final SymbolizerRendererService service, final CachedRasterSymbolizer symbol, final RenderingContext2D context){
        super(service,symbol,context);
    }

    /**
     * {@inheritDoc }
     */
    @Override
    public boolean portray(final ProjectedCoverage projectedCoverage) throws PortrayalException {

        boolean dataRendered = false;
        try {
            GridCoverage dataCoverage = getObjectiveCoverage(projectedCoverage);
            GridCoverage elevationCoverage = null;//getObjectiveElevationCoverage(projectedCoverage);
            final MapLayer coverageLayer = projectedCoverage.getLayer();
            final GridCoverageResource ref = (GridCoverageResource) coverageLayer.getResource();

            assert ref != null : "CoverageMapLayer.getCoverageReference() contract don't allow null pointeur.";

            if (dataCoverage == null) {
                //LOGGER.log(Level.WARNING, "RasterSymbolizer : Reprojected coverage is null.");
                return false;
            }

            final RasterSymbolizer sourceSymbol = symbol.getSource();

            ////////////////////////////////////////////////////////////////////
            // 2 - Select bands to style / display                            //
            ////////////////////////////////////////////////////////////////////

            //band select ----------------------------------------------------------
            //works as a JAI operation
            final int nbDim = dataCoverage.getSampleDimensions().size();
            if (nbDim > 1) {
                //we can change sample dimension only if we have more then one available.
                final ChannelSelection selections = sourceSymbol.getChannelSelection();
                if (selections != null) {
                    final SelectedChannelType channel = selections.getGrayChannel();
                    if (channel != null) {
                        //single band selection
                        final int[] indices = new int[]{
                                getBandIndice(channel.getChannelName(), dataCoverage)
                        };
                        dataCoverage = selectBand(dataCoverage, indices);
                    } else {
                        final SelectedChannelType[] channels = selections.getRGBChannels();
                        final int[] selected = new int[]{
                                getBandIndice(channels[0].getChannelName(), dataCoverage),
                                getBandIndice(channels[1].getChannelName(), dataCoverage),
                                getBandIndice(channels[2].getChannelName(), dataCoverage)
                        };
                        //@Workaround(library="JAI",version="1.0.x")
                        //TODO when JAI has been rewritten, this test might not be necessary anymore
                        //check if selection actually does something
                        if (!(selected[0] == 0 && selected[1] == 1 && selected[2] == 2) || nbDim != 3) {
                            dataCoverage = selectBand(dataCoverage, selected);
                        }
                    }
                }
            }

            /*
             * If we haven't got any reprojection we delegate affine transformation to java2D
             * we must switch to objectiveCRS for grid coverage
             */
            renderingContext.switchToObjectiveCRS();

            ////////////////////////////////////////////////////////////////////
            // 4 - Apply style                                                //
            ////////////////////////////////////////////////////////////////////

//            RenderedImage dataImage = dataCoverage.getRenderedImage();
            RenderedImage dataImage = applyStyle(ref, dataCoverage, elevationCoverage, sourceSymbol);
            final MathTransform trs2D = dataCoverage.getGridGeometry().getGridToCRS(PixelInCell.CELL_CORNER);

            ////////////////////////////////////////////////////////////////////
            // 5 - Correct cross meridian problems / render                   //
            ////////////////////////////////////////////////////////////////////

            if (renderingContext.wraps == null) {
                //single rendering
                dataRendered |= renderCoverage(projectedCoverage, dataImage, trs2D);

            } else {
                //check if the geometry overlaps the meridian
                int nbIncRep = renderingContext.wraps.wrapIncNb;
                int nbDecRep = renderingContext.wraps.wrapDecNb;
                final Geometry objBounds = JTS.toGeometry(dataCoverage.getGridGeometry().getEnvelope());

                // geometry cross the far east meridian, geometry is like :
                // POLYGON(-179,10,  181,10,  181,-10,  179,-10)
                if (objBounds.intersects(renderingContext.wraps.wrapIncLine)) {
                    //duplicate geometry on the other warp line
                    nbDecRep++;
                }
                // geometry cross the far west meridian, geometry is like :
                // POLYGON(-179,10, -181,10, -181,-10,  -179,-10)
                else if (objBounds.intersects(renderingContext.wraps.wrapDecLine)) {
                    //duplicate geometry on the other warp line
                    nbIncRep++;
                }
                dataRendered |= renderCoverage(projectedCoverage, dataImage, trs2D);

                //-- repetition of increasing and decreasing sides.
                for (int i = 0; i < nbDecRep; i++) {
                    g2d.setTransform(renderingContext.wraps.wrapDecObjToDisp[i]);
                    dataRendered |= renderCoverage(projectedCoverage, dataImage, trs2D);
                }
                for (int i = 0; i < nbIncRep; i++) {
                    g2d.setTransform(renderingContext.wraps.wrapIncObjToDisp[i]);
                    dataRendered |= renderCoverage(projectedCoverage, dataImage, trs2D);
                }
            }

            renderingContext.switchToDisplayCRS();
        } catch (DisjointCoverageDomainException e) {
            LOGGER.log(Level.FINE,"Disjoint exception: "+e.getMessage(),e);
        } catch (Exception e) {
            LOGGER.log(Level.WARNING,"Portrayal exception: "+e.getMessage(),e);
        }
        return dataRendered;
    }

//    /**
//     * Analyse input coverage to know if we need to add an alpha channel. Alpha channel is required in photographic
//     * coverage case, in order for the resample to deliver a ready to style image.
//     *
//     * @param source The coverage to analyse.
//     * @param symbolizer contain color Map.
//     * @return The same coverage as input if style do not require an ARGB data to properly render, or a new ARGB coverage
//     * computed from source data.
//     */
//    @Override
//    protected final GridCoverage prepareCoverageToResampling(final GridCoverage source, final CachedRasterSymbolizer symbolizer) {
//        final List<SampleDimension> dims = source.getSampleDimensions();
//        final ColorMap cMap = symbolizer.getSource().getColorMap();
//        if ((cMap != null && cMap.getFunction() != null) ||
//            (dims != null && dims.size() != 0 && dims.get(0).getNoDataValues() != null) ||
//            source.getViewTypes().contains(ViewType.GEOPHYSICS)) {
//            return source;
//
//        } else {
//            final GridCoverage2D photoCvg = source.view(ViewType.PHOTOGRAPHIC);
//            RenderedImage img = photoCvg.getRenderedImage();
//            final int datatype = img.getSampleModel().getDataType();
//            if (datatype != DataBuffer.TYPE_BYTE) return source;
//            //-- RGB -> ARGB
//            RenderedImage imga = GO2Utilities.forceAlpha(img);
//
//            if (imga != img) {
//                final GridCoverageBuilder gcb = new GridCoverageBuilder();
//                gcb.setName("temp");
//                gcb.setGridGeometry(source.getGridGeometry());
//                gcb.setRenderedImage(imga);
//                return gcb.getGridCoverage2D();
//            } else {
//                return source;
//            }
//        }
//    }

    /**
     * Apply style on current coverage.<br><br>
     *
     * Style application follow way given by
     * <a href="http://portal.opengeospatial.org/files/?artifact_id=16700">OpenGIS_Symbology_Encoding_Implementation_Specification</a> sheet 32.
     *
     * @param ref needed to compute statistics from internal metadata in case where missing informations.
     * @param coverage current styled coverage.
     * @param elevationCoverage needed object to generate shaded relief, {àcode null} if none.
     * @param styleElement the {@link RasterSymbolizer} which contain styles properties.
     * @return styled coverage representation.
     * @throws ProcessException if problem during apply Color map or shaded relief styles.
     * @throws FactoryException if problem during apply shaded relief style.
     * @throws TransformException if problem during apply shaded relief style.
     * @throws PortrayalException if problem during apply contrast enhancement style.
     * @throws java.io.IOException if problem during style application
     * @see #applyColorMapStyle(CoverageReference, org.geotoolkit.coverage.grid.GridCoverage2D, org.opengis.style.RasterSymbolizer)
     * @see #applyShadedRelief(java.awt.image.RenderedImage, org.geotoolkit.coverage.grid.GridCoverage2D, org.geotoolkit.coverage.grid.GridCoverage2D, org.opengis.style.RasterSymbolizer)
     * @see #applyContrastEnhancement(java.awt.image.RenderedImage, org.opengis.style.RasterSymbolizer)
     */
    public static RenderedImage applyStyle(GridCoverageResource ref, GridCoverage coverage,
            GridCoverage elevationCoverage,
            final RasterSymbolizer styleElement)
            throws ProcessException, FactoryException, TransformException, PortrayalException, IOException
             {

        RenderedImage image = applyColorMapStyle(ref, coverage, styleElement);
        image = applyShadedRelief(image, coverage, elevationCoverage, styleElement);
        image = applyContrastEnhancement(image, styleElement);
        return image;
    }

    /**
     * Returns contrast enhancement modified image.
     *
     * @param image worked image.
     * @param styleElement the {@link RasterSymbolizer} which contain contrast enhancement properties.
     * @return contrast enhancement modified image.
     * @throws PortrayalException if problem during gamma value application
     * @see #brigthen(java.awt.image.RenderedImage, int)
     */
    private static RenderedImage applyContrastEnhancement(RenderedImage image, final RasterSymbolizer styleElement)
            throws PortrayalException {
        ArgumentChecks.ensureNonNull("image", image);
        ArgumentChecks.ensureNonNull("styleElement", styleElement);
         //-- contrast enhancement -------------------
        final ContrastEnhancement ce = styleElement.getContrastEnhancement();
        if(ce != null && image.getColorModel() instanceof ComponentColorModel){

            // histogram/normalize adjustment ----------------------------------
            final ContrastMethod method = ce.getMethod();
            if (ContrastMethod.HISTOGRAM.equals(method)) {
                image = equalize(image);
            } else if(ContrastMethod.NORMALIZE.equals(method)) {
                image = normalize(image);
            }

            // gamma correction ------------------------------------------------
            final Double gamma = ce.getGammaValue().evaluate(null, Double.class);
            if (gamma != null && gamma != 1) {
                //Specification : page 35
                // A “GammaValue” tells how much to brighten (values greater than 1.0) or dim (values less than 1.0) an image.
                image = brigthen(image, (int) ((gamma - 1) * 255f));
            }
        }
        return image;
    }

    /**
     * Apply shaded relief on the image parameter from coverage geographic properties and elevation coverage properties.
     *
     * @param colorMappedImage image result issue from {@link #applyColorMapStyle(CoverageReference, org.geotoolkit.coverage.grid.GridCoverage2D, org.opengis.style.RasterSymbolizer) }
     * @param coverage base coverage
     * @param elevationCoverage elevation coverage if exist, should be {@code null},
     * if {@code null} image is just transformed into {@link BufferedImage#TYPE_INT_ARGB}.
     * @param styleElement the {@link RasterSymbolizer} which contain shaded relief properties.
     * @return image with shadow.
     * @throws FactoryException if problem during DEM generation.
     * @throws TransformException if problem during DEM generation.
     * @see #getDEMCoverage(org.geotoolkit.coverage.grid.GridCoverage2D, org.geotoolkit.coverage.grid.GridCoverage2D)
     */
    private static RenderedImage applyShadedRelief(RenderedImage colorMappedImage, final GridCoverage coverage,
            final GridCoverage elevationCoverage, final RasterSymbolizer styleElement)
            throws FactoryException, TransformException, ProcessException {
        ArgumentChecks.ensureNonNull("colorMappedImage", colorMappedImage);
        ArgumentChecks.ensureNonNull("coverage", coverage);
        ArgumentChecks.ensureNonNull("styleElement", styleElement);

        //-- shaded relief---------------------------------------------------------
        final ShadedRelief shadedRel = styleElement.getShadedRelief();
        shadingCase:
        if (shadedRel != null && shadedRel.getReliefFactor() != null) {
            final double factor = shadedRel.getReliefFactor().evaluate(null, Double.class);
            if (factor== 0.0) break shadingCase;

            //BUG ? When using the grid coverage builder the color model is changed
            if (colorMappedImage.getColorModel() instanceof CompatibleColorModel) {
                final BufferedImage bi = new BufferedImage(colorMappedImage.getWidth(), colorMappedImage.getHeight(), BufferedImage.TYPE_INT_ARGB);
                bi.createGraphics().drawRenderedImage(colorMappedImage, new AffineTransform());
                colorMappedImage = bi;
            }

            //-- ReliefShadow creating --------------------
            final GridCoverage2D mntCoverage;
            if (elevationCoverage != null) {
                //TODO replace by a simple sobel effect for relief shading
                mntCoverage = null;
            } else {
                break shadingCase;
                //does not have a nice result, still better then nothing
                //but is really slow to calculate, disabled for now.
                //mntCoverage = getGeoideCoverage(coverage);
            }

            final GridCoverageBuilder gcb = new GridCoverageBuilder();
            gcb.setGridGeometry(coverage.getGridGeometry());
            gcb.setRenderedImage(colorMappedImage);
            gcb.setName("tempimg");
            final GridCoverage2D ti = gcb.getGridCoverage2D();

            final MathTransform1D trs = (MathTransform1D) MathTransforms.linear(factor, 0);
            final org.geotoolkit.processing.coverage.shadedrelief.ShadedRelief proc = new org.geotoolkit.processing.coverage.shadedrelief.ShadedRelief(
                    ti, mntCoverage, trs);
            final ParameterValueGroup res = proc.call();
            final GridCoverage2D shaded = (GridCoverage2D) res.parameter(ShadedReliefDescriptor.OUT_COVERAGE_PARAM_NAME).getValue();
            colorMappedImage = shaded.getRenderedImage();
        }
        return colorMappedImage;
    }

    /**
     * Apply {@linkplain RasterSymbolizer#getColorMap() color map style properties} on current coverage if need.<br><br>
     *
     * In case where no {@linkplain ColorMap#getFunction() sample to geophysic}
     * transformation function is available and coverage is define as {@link ViewType#GEOPHYSICS}
     * a way is find to avoid empty result, like follow : <br>
     * The first band from {@linkplain GridCoverage2D#getRenderedImage() coverage image} is selected
     * and a grayscale color model is apply from {@linkplain ImageStatistics computed image statistic}.
     *
     * @param ref needed to compute statistics from internal metadata in case where missing informations.
     * @param coverage color map style apply on this object.
     * @param styleElement the {@link RasterSymbolizer} which contain color map properties.
     * @return image which is the coverage exprimate into {@link ViewType#PHOTOGRAPHIC}.
     * @throws ProcessException if problem during statistic problem.
     */
    private static RenderedImage applyColorMapStyle(final GridCoverageResource ref,
            GridCoverage coverage,final RasterSymbolizer styleElement) throws ProcessException, IOException {
        ArgumentChecks.ensureNonNull("CoverageReference", ref);
        ArgumentChecks.ensureNonNull("coverage", coverage);
        ArgumentChecks.ensureNonNull("styleElement", styleElement);

        RenderedImage resultImage;

        //Recolor coverage -----------------------------------------------------
        ColorMap recolor = styleElement.getColorMap();
        //cheat on the colormap if we have only one band and no colormap
        recolorCase:
        if ((recolor == null || recolor.getFunction() == null)) {
            final List<SampleDimension> sampleDims = coverage.getSampleDimensions();
            /* First, we check the coverage sample dimensions. We do so, because
             * not all coverages hold enough information into their metadata.
             * Even when it is the case, sometimes the coverage description
             * processes statistics on the fly, which could be costly. But the
             * following approach is very fast, even if it will be applied only
             * if we detect that used extremums are user-defined.
             * The biggest flaw here is that only extremum are used for palette
             * building, so the result color map could be unfit to represent data
             * with sparse value distribution.
             */
            if (sampleDims != null && sampleDims.size() == 1)

            //if there is no geophysic, the same coverage is returned
            coverage = coverage.forConvertedValues(true);

            final RenderedImage ri = coverage.render(null);
            final SampleModel sampleMod = ri.getSampleModel();
            final ColorModel riColorModel = ri.getColorModel();

            /**
             * Break computing statistic if indexcolormodel is already adapted for java 2d interpretation
             * (which mean index color model with positive colormap array index -> DataBuffer.TYPE_BYTE || DataBuffer.TYPE_USHORT)
             * or if image has already 3 or 4 bands Byte typed.
             */
            if (!defaultStyleIsNeeded(sampleMod, riColorModel)) {
                break recolorCase;
            }

<<<<<<< HEAD
            CoverageDescription covRefMetadata = null;
            if(ref instanceof org.geotoolkit.storage.coverage.GridCoverageResource) {
                covRefMetadata = ((org.geotoolkit.storage.coverage.GridCoverageResource)ref).getCoverageDescription();
            }
=======
>>>>>>> 68413f3b

            final Metadata metadata;
            try {
                metadata = ref.getMetadata();
            } catch (DataStoreException ex) {
                throw new IOException("Cannot fetch metadata from input resource.", ex);
            }

<<<<<<< HEAD
            if (covRefMetadata != null) {
                analyse = ImageStatistics.transform(covRefMetadata);
            }
=======
            ImageStatistics analyse = metadata.getContentInfo().stream()
                    .filter(CoverageDescription.class::isInstance)
                    .map(info -> ImageStatistics.transform((CoverageDescription) info))
                    .findFirst()
                    .orElse(null);
>>>>>>> 68413f3b

            // TODO : we should analyze a subset of the entire image instead, to
            // ensure consistency over tiled rendering (cf. OpenLayer/WMS).
            if (analyse == null)
                analyse = Statistics.analyse(ri, true);


            final int nbBands = sampleMod.getNumBands();
            if (nbBands < 3) {
                LOGGER.log(Level.FINE, "applyColorMapStyle : fallBack way is choosen."
                    + "GrayScale interpretation of the first coverage image band.");

                final ImageStatistics.Band band0 = analyse.getBand(0);
                final double bmin        = band0.getMin();
                final double bmax        = band0.getMax();
                final Double mean = band0.getMean();
                final Double std  = band0.getStd();
                double palMin = bmin;
                double palMax = bmax;
                if (mean != null && std != null) {
                    palMin = Math.max(bmin, mean - 2 * std);
                    palMax = Math.min(bmax, mean + 2 * std);
                }
                assert Double.isFinite(palMin) : "Raster Style fallback : minimum value should be finite. min = "+palMin;
                assert Double.isFinite(palMax) : "Raster Style fallback : maximum value should be finite. max = "+palMax;
                assert palMin >= bmin;
                assert palMax <= bmax;

                final List<InterpolationPoint> values = new ArrayList<>();
                final double[] nodatas = band0.getNoData();
                if (nodatas != null)
                    for (double nodata : nodatas) {
                        values.add(SF.interpolationPoint(nodata, SF.literal(new Color(0, 0, 0, 0))));
                    }

                values.add(SF.interpolationPoint(Float.NaN, SF.literal(new Color(0, 0, 0, 0))));

                //-- Color palette
//                Color[] colorsPal = PaletteFactory.getDefault().getColors("rainbow-t");
                Color[] colorsPal = PaletteFactory.getDefault().getColors("grayscale");
                assert colorsPal.length >= 2;
                if (colorsPal.length < 4) {
                    final double percent_5 = (colorsPal.length == 3) ? 0.1 : 0.05;
                    final Color[] colorsPalTemp = colorsPal;
                    colorsPal = Arrays.copyOf(colorsPal, colorsPal.length + 2);
                    System.arraycopy(colorsPalTemp, 2, colorsPal, 2, colorsPalTemp.length - 2);
                    colorsPal[colorsPal.length - 1] = colorsPalTemp[colorsPalTemp.length - 1];
                    colorsPal[1] = DefaultInterpolate.interpolate(colorsPalTemp[0], colorsPalTemp[1], percent_5);
                    colorsPal[colorsPal.length - 2] = DefaultInterpolate.interpolate(colorsPalTemp[colorsPalTemp.length - 2], colorsPalTemp[colorsPalTemp.length - 1], 1 - percent_5);

                }

                //-- if difference between band minimum statistic and palette minimum,
                //-- define values between them as transparency
                values.add(SF.interpolationPoint(bmin, SF.literal(colorsPal[0])));

                assert colorsPal.length >= 4;

                final double step = (palMax - palMin) / (colorsPal.length - 3);//-- min and max transparency
                double currentVal = palMin;
                for (int c = 1; c <= colorsPal.length - 2; c++) {
                    values.add(SF.interpolationPoint(currentVal, SF.literal(colorsPal[c])));
                    currentVal += step;
                }
                assert StrictMath.abs(currentVal - step - palMax) < 1E-9;
                values.add(SF.interpolationPoint(bmax, SF.literal(colorsPal[colorsPal.length - 1])));

                final Function function = SF.interpolateFunction(DEFAULT_CATEGORIZE_LOOKUP, values, Method.COLOR, Mode.LINEAR, DEFAULT_FALLBACK);

                recolor = GO2Utilities.STYLE_FACTORY.colorMap(function);

            } else {

                LOGGER.log(Level.FINE, "RGBStyle : fallBack way is choosen."
                    + "RGB interpretation of the three first coverage image bands.");

                final int rgbNumBand = (riColorModel.hasAlpha()) ? 4 : 3;

                assert rgbNumBand <= nbBands;

                final double[][] ranges = buildRanges(analyse, 4);
                final int[] bands = new int[4];
                for (int i = 0 ; i < rgbNumBand ; i++) {
                    bands[i] = i;
                }

                // De-activate stretching on bands not used for rgb coloration
                for (int b = rgbNumBand; b < ranges.length; b++) {
                    bands[b] = -1;
                    ranges[b][1] = ranges[b][0] = -1;
                }

                final DynamicRangeStretchProcess p = new DynamicRangeStretchProcess(ri, bands, ranges);
                final BufferedImage img            = p.executeNow();
                if (img instanceof WritableRenderedImage) GO2Utilities.removeBlackBorder((WritableRenderedImage)img);
                return img;
            }
        }

        //-- apply recolor function "sample to geophysic", sample interpretation.
        if (recolor != null && recolor.getFunction() != null) {

            //color map is applied on geophysics view
            //if there is no geophysic, the same coverage is returned
            coverage = coverage.forConvertedValues(true);
            resultImage = recolor.getFunction().evaluate(coverage.render(null), RenderedImage.class);
        } else {
            //no color map, used the default image rendered view
            // coverage = coverage.view(ViewType.RENDERED);
            resultImage = coverage.forConvertedValues(false).render(null);
        }

        assert resultImage != null : "applyColorMapStyle : image can't be null.";
        return resultImage;
    }

    /**
     * Returns {@code true} if a default style is needed to interpret current data
     * else {@code false} if java 2d will be able to interprete data.
     *
     * @param sampleModel
     * @param colorModel
     * @return {@code true} if a style creation is needed to show image datas else {@code false}.
     */
    private static boolean defaultStyleIsNeeded(final SampleModel sampleModel, final ColorModel colorModel) {
        ArgumentChecks.ensureNonNull("sampleModel", sampleModel);
        ArgumentChecks.ensureNonNull("colorModel",  colorModel);

        final int[] pixelSampleSize = colorModel.getComponentSize();
        if (pixelSampleSize == null) return true;

        assert pixelSampleSize != null;
        final int sampleSize = pixelSampleSize[0];

        if (pixelSampleSize.length > 1) {
            for (int s = 1; s < pixelSampleSize.length; s++) {
                if (pixelSampleSize[s] != sampleSize) return false; //-- special case different samplesize.
            }
        }

        if (pixelSampleSize.length == 2) return true; //-- special case where we select first band.

        final int dataBufferType = sampleModel.getDataType();

        //-- one band
        if (pixelSampleSize.length == 1) {
            if (!(colorModel instanceof IndexColorModel)) return true;
            //-- ! IndexColorModel + Byte or UShort case
            return (!(sampleSize == 8 || (sampleSize == 16 && dataBufferType == DataBuffer.TYPE_USHORT)));
        }

        assert pixelSampleSize.length > 2;

        //-- is RGB or ARGB Byte
        return sampleSize != 8;
    }

    private static int getBandIndice(final String name, final GridCoverage coverage) throws PortrayalException{
        try{
            return Integer.parseInt(name);
        }catch(NumberFormatException ex){
            //can be a name
            final List<SampleDimension> dims = coverage.getSampleDimensions();
            for(int i=0,n=dims.size();i<n;i++){
                final SampleDimension sampleDim = dims.get(i);
                if (Objects.equals(String.valueOf(sampleDim.getName()), n)) {
                    return i;
                }
            }
        }

        throw new PortrayalException("Band for name/indice "+name+" not found");
    }

    private boolean renderCoverage(final ProjectedCoverage projectedCoverage, RenderedImage img, MathTransform trs2D) throws PortrayalException{
        boolean dataRendered = false;

        if (trs2D instanceof AffineTransform) {
            g2d.setComposite(symbol.getJ2DComposite());
            try {
                g2d.drawRenderedImage(img, (AffineTransform)trs2D);
                dataRendered = true;
            } catch (Exception ex) {
                final StringWriter sw = new StringWriter();
                final PrintWriter pw = new PrintWriter(sw);
                ex.printStackTrace(pw);
                LOGGER.log(Level.WARNING, sw.toString());//-- more explicite way to debug

                if(ex instanceof ArrayIndexOutOfBoundsException){

                    //we can recover when it's an inapropriate componentcolormodel
                    final StackTraceElement[] eles = ex.getStackTrace();
                    if(eles.length > 0 && ComponentColorModel.class.getName().equalsIgnoreCase(eles[0].getClassName())){

                        final Resource resource = projectedCoverage.getLayer().getResource();
                        if (resource instanceof org.geotoolkit.storage.coverage.GridCoverageResource) {
                            try {
                                final GridCoverageReader reader = ((org.geotoolkit.storage.coverage.GridCoverageResource) resource).acquireReader();
                                final Map<String,Object> analyze = StatisticOp.analyze(reader);
                                ((org.geotoolkit.storage.coverage.GridCoverageResource) resource).recycle(reader);
                                final double[] minArray = (double[])analyze.get(StatisticOp.MINIMUM);
                                final double[] maxArray = (double[])analyze.get(StatisticOp.MAXIMUM);
                                final double min = findExtremum(minArray, true);
                                final double max = findExtremum(maxArray, false);

                                final List<InterpolationPoint> values = new ArrayList<>();
                                values.add(new DefaultInterpolationPoint(Double.NaN, GO2Utilities.STYLE_FACTORY.literal(new Color(0, 0, 0, 0))));
                                values.add(new DefaultInterpolationPoint(min, GO2Utilities.STYLE_FACTORY.literal(Color.BLACK)));
                                values.add(new DefaultInterpolationPoint(max, GO2Utilities.STYLE_FACTORY.literal(Color.WHITE)));
                                final Literal lookup = StyleConstants.DEFAULT_CATEGORIZE_LOOKUP;
                                final Literal fallback = StyleConstants.DEFAULT_FALLBACK;
                                final Function function = GO2Utilities.STYLE_FACTORY.interpolateFunction(
                                        lookup, values, Method.COLOR, Mode.LINEAR, fallback);
                                final CompatibleColorModel model = new CompatibleColorModel(img.getColorModel().getPixelSize(), function);
                                final ImageLayout layout = new ImageLayout().setColorModel(model);
                                img = new NullOpImage(img, layout, null, OpImage.OP_COMPUTE_BOUND);
                                g2d.drawRenderedImage(img, (AffineTransform)trs2D);
                                dataRendered = true;
                            } catch(Exception e) {
                                //plenty of errors can happen when painting an image
                                monitor.exceptionOccured(e, Level.WARNING);

                                //raise the original error
                                monitor.exceptionOccured(ex, Level.WARNING);
                            }
                        }
                    } else {
                        //plenty of errors can happen when painting an image
                        monitor.exceptionOccured(ex, Level.WARNING);
                    }
                } else {
                    //plenty of errors can happen when painting an image
                    monitor.exceptionOccured(ex, Level.WARNING);
                }
            }
        }else if (trs2D instanceof LinearTransform) {
            final LinearTransform lt = (LinearTransform) trs2D;
            final int col = lt.getMatrix().getNumCol();
            final int row = lt.getMatrix().getNumRow();
            //TODO using only the first parameters of the linear transform
            throw new PortrayalException("Could not render image, GridToCRS is a not an AffineTransform, found a " + trs2D.getClass());
        }else{
            throw new PortrayalException("Could not render image, GridToCRS is a not an AffineTransform, found a " + trs2D.getClass() );
        }

        //draw the border if there is one---------------------------------------
        CachedSymbolizer outline = symbol.getOutLine();
        if(outline != null){
            dataRendered |= GO2Utilities.portray(projectedCoverage, outline, renderingContext);
        }
        return dataRendered;
    }

    /**
     * Fix portrayal resolutions on CoverageMapLayer bounds CRS horizontal part dimensions.
     *
     * @param resolution default resolution
     * @param coverageCRS CoverageMapLayer CRS
     * @return fixed resolutions or input resolution if coverageCRS is null.
     */
    public static  double[] fixResolutionWithCRS(final double[] resolution, final CoordinateReferenceSystem coverageCRS) {
        assert resolution.length == 2; //-- resolution from rendering context (2D space)
        if (coverageCRS == null) return resolution;
        final int minOrdi      = CRSUtilities.firstHorizontalAxis(coverageCRS);
        final double[] tempRes = new double[coverageCRS.getCoordinateSystem().getDimension()];
        Arrays.fill(tempRes, 1);
        tempRes[minOrdi]     = resolution[0];
        tempRes[minOrdi + 1] = resolution[1];
        return tempRes;
    }

    /**
     * Set envelope ranges using values map extracted from Query.
     * This method use coverage CRS axis names to link Query parameters.
     *
     * @param values Map<String, Double> extracted from CoverageMapLayer Query
     * @param bounds Envelope to fix.
     * @param coverageCRS complete ND CRS
     * @return fixed Envelope or input bounds parameter if values are null or empty.
     */
    public static Envelope fixEnvelopeWithQuery(final Map<String, Double> values, final Envelope bounds,
                                                final CoordinateReferenceSystem coverageCRS) {
        if (values != null && !values.isEmpty()) {
            final GeneralEnvelope env = new GeneralEnvelope(coverageCRS);

            // Set ranges from the map
            for (int j=0; j < bounds.getDimension(); j++) {
                env.setRange(j, bounds.getMinimum(j), bounds.getMaximum(j));
            }

            // Set ranges from the filter
            for (int i = 0; i < coverageCRS.getCoordinateSystem().getDimension(); i++) {
                final CoordinateSystemAxis axis = coverageCRS.getCoordinateSystem().getAxis(i);
                final String axisName = axis.getName().getCode();
                if (values.containsKey(axisName)) {
                    final Double val = values.get(axisName);
                    env.setRange(i, val, val);
                }
            }

            return env;
        }
        return bounds;
    }

    /**
     * Extract query parameters from CoverageMapLayer if his an instance of DefaultCoverageMapLayer.
     *
     * @param coverageMapLayer CoverageMapLayer
     * @return a Map</String,Double> with query parameters or null
     */
    public static Map<String, Double> extractQuery(final MapLayer coverageMapLayer) {

        Map<String,Double> values = null;
        if (coverageMapLayer instanceof DefaultCoverageMapLayer) {
            final DefaultCoverageMapLayer covMapLayer = (DefaultCoverageMapLayer) coverageMapLayer;
            final Query query = covMapLayer.getQuery();
            if (query != null) {
                // visit the filter to extract all values
                final FilterVisitor fv = new DefaultFilterVisitor() {

                    @Override
                    public Object visit(PropertyIsEqualTo filter, Object data) {
                        final Map<String,Double> values = (Map<String,Double>) data;
                        final String expr1 = ((PropertyName)filter.getExpression1()).getPropertyName();
                        final Double expr2 = Double.valueOf(((Literal)filter.getExpression2()).getValue().toString());
                        values.put(expr1, expr2);
                        return values;
                    }

                };

                final Filter filter = query.getFilter();
                values = (Map<String,Double>) filter.accept(fv, new HashMap<>());
            }
        }
        return values;
    }

    /**
     * Create a geoide coverage to mimic an elevation model.
     * @param coverage
     * @return
     * @throws IllegalArgumentException
     * @throws FactoryException
     * @throws TransformException
     */
    public static GridCoverage2D getGeoideCoverage(final GridCoverage2D coverage) throws IllegalArgumentException, FactoryException, TransformException{

        final RenderedImage base = coverage.getRenderedImage();
        final float[][] matrix = new float[base.getHeight()][base.getWidth()];

        final EarthGravitationalModel trs = EarthGravitationalModel.create(CommonCRS.WGS84.datum(), 180);
        final MathTransform dataToLongLat = CRS.findOperation(coverage.getCoordinateReferenceSystem2D(), CommonCRS.WGS84.normalizedGeographic(), null).getMathTransform();
        final MathTransform2D gridToCRS = coverage.getGridGeometry().getGridToCRS2D();
        final MathTransform gridToLonLat = MathTransforms.concatenate(gridToCRS, dataToLongLat);

        final float[] buffer = new float[6];

        for(int y=0;y<matrix.length;y++){
            for(int x=0;x<matrix[0].length;x++){
                buffer[0]=x;buffer[1]=y;buffer[2]=0;
                gridToLonLat.transform(buffer, 0, buffer, 0, 1);
                trs.transform(buffer, 0, buffer, 0, 1);
                matrix[y][x] = buffer[2];
            }
        }

        GridCoverageBuilder gcb = new GridCoverageBuilder();
        gcb.setName("geoide");
        gcb.setRenderedImage(matrix);
        gcb.setCoordinateReferenceSystem(coverage.getCoordinateReferenceSystem2D());
        gcb.setGridToCRS(gridToCRS);
        return gcb.getGridCoverage2D();
    }


    ////////////////////////////////////////////////////////////////////////////
    // RenderedImage JAI image operations ///////////////////////////////////////
    ////////////////////////////////////////////////////////////////////////////

    /**
     * Returns a {@link GridCoverage} which contain band extracted from sourceCoverage
     * at band indices given by indice array parameter.<br><br>
     *
     * note : out coverage will have same band number than indice array length.
     *
     * @param sourceCoverage coverage which contain all needed band.
     * @param indices an array which contain band index of sourceCoverage to build another {@link GridCoverage}.
     * @return a new {@link GridCoverage} with extracted band from sourceCoverage at indice given by indice array.
     * @throws ProcessException if problem during process band selection.
     * @see BandSelectProcess
     */
    private static GridCoverage selectBand(final GridCoverage sourceCoverage, final int[] indices) throws ProcessException {
        final List<SampleDimension> sampleDimensions = sourceCoverage.getSampleDimensions();

        if (sampleDimensions.size() < indices.length) {
            //not enough bands in the image
            LOGGER.log(Level.WARNING, "Raster Style define more bands than the data");
            return sourceCoverage;
        } else {
            RenderedImage image = sourceCoverage.render(null);

            final ProcessDescriptor bandSelectDesc = BandSelectDescriptor.INSTANCE;
            final Parameters param = Parameters.castOrWrap(bandSelectDesc.getInputDescriptor().createValue());
            param.getOrCreate(BandSelectDescriptor.IN_IMAGE).setValue(image);
            param.getOrCreate(BandSelectDescriptor.IN_BANDS).setValue(indices);
            final org.geotoolkit.process.Process process = bandSelectDesc.createProcess(param);

            final Parameters output = Parameters.castOrWrap(process.call());
            image = output.getValue(BandSelectDescriptor.OUT_IMAGE);
            final GridCoverageBuilder builder = new GridCoverageBuilder();
            builder.setGridCoverage(sourceCoverage);
            builder.setRenderedImage(image);

            final List<SampleDimension> newDims = new ArrayList<>();
            for (int i : indices) {
                newDims.add(sampleDimensions.get(i));
            }
            builder.setSampleDimensions(newDims);
            return builder.getGridCoverage2D();
        }
    }

    /**
     * Rescale image colors between datatype bounds (0, 255 for bytes or 0 655535 for short data). This solution will work
     * well only for byte or (u)short data models.
     * TODO : change for a less brut-force solution.
     * @param source The image to process.
     * @return The rescaled image.
     */
    private static RenderedImage equalize(final RenderedImage source) {
        final ColorModel srcModel = source.getColorModel();

        // Store min and max value for each band, along with the pixel where we've found the position.
        final double[] minMax = new Rescaler(
                Interpolation.create(new PixelIterator.Builder().setIteratorOrder(SequenceType.LINEAR).create(source), InterpolationCase.NEIGHBOR, 2), 0, 255).getMinMaxValue(null);

        // Compute transformation to apply on pixel values. We want to scale the pixel range in [0..255]
        final int numBands = srcModel.getNumComponents();
        double[] translation = new double[numBands];
        final double[] scale = new double[numBands];
        // Java 2D manage color scaling until ushort size. After that, current approach is totally wrong.
        for (int i = 0, j = 0; i < numBands; i++, j += 6) {
            final double min = 0, max;
            if (srcModel.getComponentSize(i) > 8) {
                max = 65532;
            } else {
                max = 255;
            }
            scale[i] = max / (minMax[j + 3] - minMax[j]);
            translation[i] = (min - minMax[j]) * scale[i];
        }

        /**
         * If just one of the bands is already scaled right, it might means that the entire image is right scaled, we
         * won't perform any operation.
         */
        boolean noOperationNeeded = false;
        final double scaleEpsilon = 0.05; // 5 % tolerence.
        final double translationTolerence = 1.0;
        for (int i = 0; i < scale.length; i++) {
            if ((scale[i] < 1.00 + scaleEpsilon && scale[i] > 1.00 - scaleEpsilon)
                    && (translation[i] < translationTolerence && translation[i] > -translationTolerence)) {
                noOperationNeeded = true;
                break;
            }
        }

        if (noOperationNeeded) {
            return source;
        } else {

            final WritableRenderedImage destination;
            if (source instanceof WritableRenderedImage) {
                destination = (WritableRenderedImage) source;
            } else {
                destination = BufferedImages.createImage(source.getWidth(), source.getHeight(), source);
            }

            final PixelIterator pxIt = new PixelIterator.Builder().setIteratorOrder(SequenceType.LINEAR).create(source);
            final WritablePixelIterator wIt = new PixelIterator.Builder().setIteratorOrder(SequenceType.LINEAR).createWritable(destination);

            while (pxIt.next()) {
                wIt.next();
                for (int band = 0; band < numBands; band++) {
                    wIt.setSample(band, pxIt.getSampleDouble(band) * scale[band] + translation[band]);
                }
            }
            return destination;
        }
    }

    private static RenderedImage normalize(final RenderedImage source) {

        double[] mean = new double[] { 128.0,128.0,128.0 };
        double[] stDev = new double[] { 34.0,34.0,34.0 };
        float[][] CDFnorm = new float[3][];
        CDFnorm[0] = new float[256];
        CDFnorm[1] = new float[256];
        CDFnorm[2] = new float[256];

        double mu0 = mean[0];
        double mu1 = mean[1];
        double mu2 = mean[2];

        double twoSigmaSquared0 = 2.0*stDev[0]*stDev[0];
        double twoSigmaSquared1 = 2.0*stDev[1]*stDev[1];
        double twoSigmaSquared2 = 2.0*stDev[2]*stDev[2];

        CDFnorm[0][0] = (float)Math.exp(-mu0*mu0/twoSigmaSquared0);
        CDFnorm[1][0] = (float)Math.exp(-mu1*mu1/twoSigmaSquared1);
        CDFnorm[2][0] = (float)Math.exp(-mu2*mu2/twoSigmaSquared2);

        for ( int i = 1; i < 256; i++ ) {
            double deviation0 = i - mu0;
            double deviation1 = i - mu1;
            double deviation2 = i - mu2;
            CDFnorm[0][i] = CDFnorm[0][i-1] + (float)Math.exp(-deviation0*deviation0/twoSigmaSquared0);
            CDFnorm[1][i] = CDFnorm[1][i-1] + (float)Math.exp(-deviation1*deviation1/twoSigmaSquared1);
            CDFnorm[2][i] = CDFnorm[2][i-1] + (float)Math.exp(-deviation2*deviation2/twoSigmaSquared2);
        }

        for ( int i = 0; i < 256; i++ ) {
            CDFnorm[0][i] /= CDFnorm[0][255];
            CDFnorm[1][i] /= CDFnorm[1][255];
            CDFnorm[2][i] /= CDFnorm[2][255];
        }

        int[] bins = { 256 };
        double[] low = { 0.0D };
        double[] high = { 256.0D };

        ParameterBlock pb = new ParameterBlock();
        pb.addSource(source);
        pb.add(null);
        pb.add(1);
        pb.add(1);
        pb.add(bins);
        pb.add(low);
        pb.add(high);

        RenderedOp fmt = JAI.create("histogram", pb, null);

        return JAI.create("matchcdf", fmt, CDFnorm);
    }

    //-- indice de confiance 3/10 (cf:johann)
    private static RenderedImage brigthen(final RenderedImage image,final int brightness) throws PortrayalException{
        final ColorModel model = image.getColorModel();

        if(model instanceof IndexColorModel){
            //no contrast enhance for indexed colormap
            return image;
        }else if(model instanceof ComponentColorModel){

            byte[][] lut = new byte[3][256];
            byte[][] newlut = new byte[3][256];

            // initialize lookup table
            for ( int i = 0; i < 256; i++ ) {
               lut[0][i] = (byte) i;
               lut[1][i] = (byte) i;
               lut[2][i] = (byte) i;
            }

            for (int i = 0; i < 256; i++ ) {
                int red   = (int)lut[0][i]&0xFF;
                int green = (int)lut[1][i]&0xFF;
                int blue  = (int)lut[2][i]&0xFF;
                newlut[0][i] = clamp(red   + brightness);
                newlut[1][i] = clamp(green + brightness);
                newlut[2][i] = clamp(blue  + brightness);
            }

            return colorize(image,newlut);

        }else{
            throw new PortrayalException("Unsupported image color model, found :" + model.getClass());
        }

    }

    private static byte clamp(final int v) {
        if ( v > 255 ) {
            return (byte)255;
        } else if ( v < 0 ) {
            return (byte)0;
        } else {
            return (byte)v;
        }
    }

    private static RenderedImage colorize(final RenderedImage image, final byte[][] lt) {
        LookupTableJAI lookup = new LookupTableJAI(lt);
        ParameterBlock pb = new ParameterBlock();
        pb.addSource(image);
        pb.add(lookup);
        return JAI.create("lookup", pb, null);
    }

    /**
     * Find the min or max values in an array of double
     * @param data double array
     * @param min search min values or max values
     * @return min or max value.
     */
    private static double findExtremum(final double[] data, final boolean min) {
        if (data.length > 0) {
            double extremum = data[0];
            if (min) {
                for (int i = 0; i < data.length; i++) {
                    extremum = Math.min(extremum, data[i]);
                }
            } else {
                for (int i = 0; i < data.length; i++) {
                    extremum = Math.max(extremum, data[i]);
                }
            }
            return extremum;
        }
        throw new IllegalArgumentException("Array of " + (min ? "min" : "max") + " values is empty.");
    }

    private static ColorMap create(Color[] palette, final double[] noDataValues, final double minValue, final double maxValue) {
        final List<InterpolationPoint> values = new ArrayList<>();
        if (noDataValues != null)
            for (double nodata : noDataValues) {
                values.add(SF.interpolationPoint(nodata, SF.literal(new Color(0, 0, 0, 0))));
            }

        values.add(SF.interpolationPoint(Float.NaN, SF.literal(new Color(0, 0, 0, 0))));

        //-- Color palette
        assert palette.length >= 2;
        values.add(SF.interpolationPoint(minValue, SF.literal(palette[0])));

        if (palette.length > 2) {
            final int numSteps = palette.length-2;
            final double step = maxValue - minValue / (numSteps);
            double currentValue = minValue;
            for (int i = 1 ; i <= numSteps ; i++) {
                currentValue += step;
                values.add(SF.interpolationPoint(currentValue, SF.literal(palette[i])));
            }
        }

        values.add(SF.interpolationPoint(maxValue, SF.literal(palette[palette.length - 1])));

        final Function function = SF.interpolateFunction(DEFAULT_CATEGORIZE_LOOKUP, values, Method.COLOR, Mode.LINEAR, DEFAULT_FALLBACK);
        return GO2Utilities.STYLE_FACTORY.colorMap(function);
    }

    /**
     * Check given image statistics to find extremums to use for color interpretation.
     *
     * @implNote : Current code uses statistics min and max values directly only
     * if no histogram with more than 3 values is available. Otherwise, we try to
     * restrain extremums by ignoring 2% of extremum values. Note that we don't
     * use standard deviation to build extremums, because in practice, it's very
     * difficult to obtain coherent extremums using this information.
     *
     * @param stats Ready-to-use image statistics.
     * @param numBands In case we don't want the same number of bands as described
     * in the statistics (Example : we want an rgba image from rgb one).
     * @return A 2D array, whose first dimension represents band indices, and
     * second dimension has 2 values : chosen minimum at index 0 and maximum at
     * index 1. Never null. Empty only if input statistics has no band defined.
     */
    private static double[][] buildRanges(final ImageStatistics stats, final int numBands) {
        final ImageStatistics.Band[] bands = stats.getBands();
        final double[][] ranges = new double[numBands][2];
        for (int bandIdx = 0 ; bandIdx < bands.length && bandIdx < numBands; bandIdx++) {
            ranges[bandIdx][0] = Double.NEGATIVE_INFINITY;
            ranges[bandIdx][1] = Double.POSITIVE_INFINITY;
            final ImageStatistics.Band b = bands[bandIdx];
            final long[] histogram = b.getHistogram();
            // We remove extremums only if we've got a coherent histogram (contains more than just min/mean/max)
            if (histogram != null && histogram.length > 3) {
                final long valueCount = Arrays.stream(histogram).sum();
                final long twoPercent = Math.round(valueCount * 0.02);
                final double histogramStep = (b.getMax() - b.getMin()) / histogram.length;
                long currentSum = 0;
                for (int i = 0 ; i < histogram.length ; i++) {
                    currentSum += histogram[i];
                    if (currentSum > twoPercent) {
                        ranges[bandIdx][0] = b.getMin() + histogramStep * i;
                        break;
                    }
                }

                currentSum = 0;
                for (int i = histogram.length -1 ; i > 0 ; i--) {
                    currentSum += histogram[i];
                    if (currentSum > twoPercent) {
                        ranges[bandIdx][1] = b.getMax() - histogramStep * (histogram.length - i - 1);
                        break;
                    }
                }
            }

            if (!Double.isFinite(ranges[bandIdx][0])) {
                ranges[bandIdx][0] = b.getMin();
            }

            if (!Double.isFinite(ranges[bandIdx][1])) {
                ranges[bandIdx][1] = b.getMax();
            }
        }

        return ranges;
    }
}<|MERGE_RESOLUTION|>--- conflicted
+++ resolved
@@ -47,12 +47,9 @@
 import org.apache.sis.referencing.CommonCRS;
 import org.apache.sis.referencing.operation.transform.LinearTransform;
 import org.apache.sis.referencing.operation.transform.MathTransforms;
-<<<<<<< HEAD
 import org.apache.sis.storage.GridCoverageResource;
 import org.apache.sis.storage.Resource;
-=======
 import org.apache.sis.storage.DataStoreException;
->>>>>>> 68413f3b
 import org.apache.sis.util.ArgumentChecks;
 import org.geotoolkit.coverage.grid.GridCoverage2D;
 import org.geotoolkit.coverage.grid.GridCoverageBuilder;
@@ -77,6 +74,7 @@
 import org.geotoolkit.map.DefaultCoverageMapLayer;
 import org.geotoolkit.map.MapLayer;
 import org.geotoolkit.metadata.ImageStatistics;
+import org.geotoolkit.metadata.MetadataUtilities;
 import org.geotoolkit.process.ProcessDescriptor;
 import org.geotoolkit.process.ProcessException;
 import org.geotoolkit.processing.coverage.shadedrelief.ShadedReliefDescriptor;
@@ -85,10 +83,6 @@
 import org.geotoolkit.processing.image.bandselect.BandSelectDescriptor;
 import org.geotoolkit.processing.image.dynamicrange.DynamicRangeStretchProcess;
 import org.geotoolkit.referencing.operation.transform.EarthGravitationalModel;
-<<<<<<< HEAD
-=======
-import org.apache.sis.storage.GridCoverageResource;
->>>>>>> 68413f3b
 import org.geotoolkit.style.MutableStyleFactory;
 import org.geotoolkit.style.StyleConstants;
 import static org.geotoolkit.style.StyleConstants.DEFAULT_CATEGORIZE_LOOKUP;
@@ -493,32 +487,28 @@
                 break recolorCase;
             }
 
-<<<<<<< HEAD
             CoverageDescription covRefMetadata = null;
             if(ref instanceof org.geotoolkit.storage.coverage.GridCoverageResource) {
                 covRefMetadata = ((org.geotoolkit.storage.coverage.GridCoverageResource)ref).getCoverageDescription();
             }
-=======
->>>>>>> 68413f3b
-
-            final Metadata metadata;
-            try {
-                metadata = ref.getMetadata();
-            } catch (DataStoreException ex) {
-                throw new IOException("Cannot fetch metadata from input resource.", ex);
-            }
-
-<<<<<<< HEAD
+
+            if (covRefMetadata == null) {
+                final Metadata metadata;
+                try {
+                    metadata = ref.getMetadata();
+                } catch (DataStoreException ex) {
+                    throw new IOException("Cannot fetch metadata from input resource.", ex);
+                }
+
+                covRefMetadata = MetadataUtilities.extractCoverageDescription(metadata)
+                    .findFirst()
+                    .orElse(null);
+            }
+
+            ImageStatistics analyse = null;
             if (covRefMetadata != null) {
                 analyse = ImageStatistics.transform(covRefMetadata);
             }
-=======
-            ImageStatistics analyse = metadata.getContentInfo().stream()
-                    .filter(CoverageDescription.class::isInstance)
-                    .map(info -> ImageStatistics.transform((CoverageDescription) info))
-                    .findFirst()
-                    .orElse(null);
->>>>>>> 68413f3b
 
             // TODO : we should analyze a subset of the entire image instead, to
             // ensure consistency over tiled rendering (cf. OpenLayer/WMS).
