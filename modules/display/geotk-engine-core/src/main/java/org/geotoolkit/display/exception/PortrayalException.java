--- conflicted
+++ resolved
@@ -30,26 +30,14 @@
     private static final long serialVersionUID = 3200411272785006830L;
     
     public PortrayalException(String message){
-<<<<<<< HEAD
-        super(ERROR + message);
-=======
         super(ERROR+ message);
->>>>>>> 6f1d6dda
         if(message == null || message.isEmpty()){
             throw new IllegalArgumentException("Portrayal exception message is null or empty.");
         }
     }
 
     public PortrayalException(Throwable throwable){
-<<<<<<< HEAD
-        super(ERROR + throwable.getMessage(), throwable);
-        final String message = throwable.getMessage();
-        if(message == null || message.isEmpty()){
-            throw new IllegalArgumentException("Portrayal exception message is null or empty.");
-        }
-=======
         super(ERROR + ((throwable.getMessage()==null)? "No message" : throwable.getMessage()), throwable);
->>>>>>> 6f1d6dda
     }
     
     public PortrayalException(String message, Throwable throwable){
