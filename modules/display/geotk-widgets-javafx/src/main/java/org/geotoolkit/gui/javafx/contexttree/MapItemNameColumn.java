--- conflicted
+++ resolved
@@ -67,7 +67,15 @@
 
     public MapItemNameColumn() {
         super(GeotkFX.getString(MapItemNameColumn.class,"layers"));
-        setCellValueFactory(param -> FXUtilities.beanProperty(((CellDataFeatures)param).getValue().getValue(), "name", String.class));
+        setCellValueFactory(param -> {
+            if (param instanceof CellDataFeatures) {
+                final TreeItem item = ((CellDataFeatures) param).getValue();
+                final Object value = item.getValue();
+                return FXUtilities.beanProperty(value, "name", String.class);
+            }
+
+            return null;
+        });
         setCellFactory((TreeTableColumn<T, String> param) -> new Cell());
         setEditable(true);
         setPrefWidth(200);
@@ -184,24 +192,9 @@
     }
 
     public static Image getTypeIcon(MapItem mapItem) {
-<<<<<<< HEAD
         if (mapItem instanceof MapLayer) {
             Resource resource = ((MapLayer) mapItem).getResource();
             return getTypeIcon(resource);
-=======
-        if (mapItem instanceof FeatureMapLayer) {
-            return ICON_VECTOR;
-        } else if (mapItem instanceof CoverageMapLayer) {
-            final org.apache.sis.storage.GridCoverageResource ref = ((CoverageMapLayer) mapItem).getCoverageReference();
-            if (ref instanceof GridCoverageResource) {
-                final DataStore store = ((GridCoverageResource) ref).getStore();
-                if (store != null && store.getProvider() instanceof ClientFactory) {
-                    return ICON_SERVICE;
-                }
-            }
-            return ICON_RASTER;
-
->>>>>>> 68413f3b
         } else {
             //container
             return ICON_FOLDER;
